{
  "name": "@uprtcl/http-provider",
  "version": "0.0.6-alpha.1",
  "description": "_Prtcl provider wrappers around the native fetch api",
  "homepage": "https://uprtcl.io",
  "scripts": {
    "clean": "rimraf dist",
    "dev": "rollup -w -c rollup.config.ts",
    "build": "npm run clean && rollup -c rollup.config.ts",
    "test": "karma start --coverage",
    "test:watch": "karma start --auto-watch=true --single-run=false"
  },
  "dependencies": {
<<<<<<< HEAD
    "@uprtcl/cortex": "^0.0.5-alpha.5",
    "@uprtcl/ethereum-provider": "^0.0.5-alpha.5",
    "@uprtcl/micro-orchestrator": "^0.0.5-alpha.5",
    "@uprtcl/multiplatform": "^0.0.5-alpha.5",
=======
    "@uprtcl/cortex": "^0.0.6-alpha.1",
    "@uprtcl/ethereum-provider": "^0.0.6-alpha.1",
    "@uprtcl/ipfs-provider": "^0.0.6-alpha.1",
    "@uprtcl/micro-orchestrator": "^0.0.6-alpha.1",
    "@uprtcl/multiplatform": "^0.0.6-alpha.1",
>>>>>>> 9dd1bca1
    "reflect-metadata": "^0.1.13",
    "web3": "^1.2.6"
  },
  "devDependencies": {
    "@open-wc/testing": "^2.5.6",
    "@open-wc/testing-karma": "^3.0.0",
    "@rollup/plugin-commonjs": "^11.0.1",
    "@rollup/plugin-json": "^4.0.1",
    "@rollup/plugin-node-resolve": "^7.0.0",
    "@rollup/plugin-replace": "^2.3.1",
    "@types/mocha": "^5.2.7",
    "@types/node": "^10.11.0",
    "karma": "^4.4.1",
    "karma-rollup-preprocessor": "^7.0.3",
    "lit-html": "^1.1.2",
    "rimraf": "^2.6.2",
    "rollup": "^2.0.5",
    "rollup-plugin-sourcemaps": "^0.5.0",
    "rollup-plugin-typescript2": "^0.25.3",
    "temp-dir": "^2.0.0",
    "typescript": "^3.8.3"
  },
  "repository": {
    "type": "git",
    "url": "https://github.com/uprtcl/js-uprtcl/"
  },
  "contributors": [
    {
      "name": "Guillem Cordoba",
      "email": "guillem.cordoba@gmail.com",
      "url": "https://github.com/guillemcordoba"
    },
    {
      "name": "Pepo Ospina",
      "email": "pepo@collectiveone.org",
      "url": "https://github.com/pepoospina"
    }
  ],
  "keywords": [
    "service",
    "provider",
    "backend",
    "websocket",
    "web3",
    "holochain"
  ],
  "license": "MIT",
  "main": "dist/uprtcl-http-provider.umd.js",
  "module": "dist/uprtcl-http-provider.es5.js",
  "typings": "dist/types/uprtcl-http-provider.d.ts",
  "engines": {
    "node": ">=10.0.0"
  },
  "gitHead": "b5d916b6aa57b009dd84f237f9d47192d9e4eef3"
}<|MERGE_RESOLUTION|>--- conflicted
+++ resolved
@@ -11,18 +11,10 @@
     "test:watch": "karma start --auto-watch=true --single-run=false"
   },
   "dependencies": {
-<<<<<<< HEAD
-    "@uprtcl/cortex": "^0.0.5-alpha.5",
-    "@uprtcl/ethereum-provider": "^0.0.5-alpha.5",
-    "@uprtcl/micro-orchestrator": "^0.0.5-alpha.5",
-    "@uprtcl/multiplatform": "^0.0.5-alpha.5",
-=======
     "@uprtcl/cortex": "^0.0.6-alpha.1",
     "@uprtcl/ethereum-provider": "^0.0.6-alpha.1",
-    "@uprtcl/ipfs-provider": "^0.0.6-alpha.1",
     "@uprtcl/micro-orchestrator": "^0.0.6-alpha.1",
     "@uprtcl/multiplatform": "^0.0.6-alpha.1",
->>>>>>> 9dd1bca1
     "reflect-metadata": "^0.1.13",
     "web3": "^1.2.6"
   },
