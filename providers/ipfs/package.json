--- conflicted
+++ resolved
@@ -1,10 +1,6 @@
 {
   "name": "@uprtcl/ipfs-provider",
-<<<<<<< HEAD
-  "version": "0.0.5-alpha7",
-=======
   "version": "0.0.6-alpha.1",
->>>>>>> dba37a17
   "description": "_Prtcl provider wrappers around ipfs-http-client",
   "homepage": "https://uprtcl.io",
   "scripts": {
@@ -15,15 +11,9 @@
     "test:watch": "karma start --auto-watch=true --single-run=false"
   },
   "dependencies": {
-<<<<<<< HEAD
-    "@uprtcl/cortex": "^0.0.5-alpha7",
-    "@uprtcl/micro-orchestrator": "^0.0.5-alpha7",
-    "@uprtcl/multiplatform": "^0.0.5-alpha7",
-=======
     "@uprtcl/cortex": "^0.0.6-alpha.1",
     "@uprtcl/micro-orchestrator": "^0.0.6-alpha.1",
     "@uprtcl/multiplatform": "^0.0.6-alpha.1",
->>>>>>> dba37a17
     "cbor-js": "^0.1.0",
     "cids": "^0.7.2",
     "concat-stream": "^2.0.0",
