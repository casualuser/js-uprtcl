--- conflicted
+++ resolved
@@ -1,10 +1,6 @@
 {
   "name": "@uprtcl/ethereum-provider",
-<<<<<<< HEAD
-  "version": "0.0.5-alpha7",
-=======
   "version": "0.0.6-alpha.1",
->>>>>>> dba37a17
   "description": "_Prtcl provider wrappers around web3",
   "homepage": "https://uprtcl.io",
   "scripts": {
@@ -15,15 +11,9 @@
     "test:watch": "karma start --auto-watch=true --single-run=false"
   },
   "dependencies": {
-<<<<<<< HEAD
-    "@uprtcl/cortex": "^0.0.5-alpha7",
-    "@uprtcl/micro-orchestrator": "^0.0.5-alpha7",
-    "@uprtcl/multiplatform": "^0.0.5-alpha7",
-=======
     "@uprtcl/cortex": "^0.0.6-alpha.1",
     "@uprtcl/micro-orchestrator": "^0.0.6-alpha.1",
     "@uprtcl/multiplatform": "^0.0.6-alpha.1",
->>>>>>> dba37a17
     "inversify": "^5.0.1",
     "reflect-metadata": "^0.1.13",
     "web3": "^1.2.1",
