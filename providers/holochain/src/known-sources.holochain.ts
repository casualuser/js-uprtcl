import { injectable } from 'inversify';

import { KnownSourcesService } from '@uprtcl/multiplatform';

import { HolochainProvider } from './holochain.provider';
import { parseResponse } from './utils';

@injectable()
export abstract class KnownSourcesHolochain extends HolochainProvider
  implements KnownSourcesService {
  zome: string = 'discovery';

  async getUpl(): Promise<string> {
    const response = await this.call('get_uprtcl_provider_locator', {});
<<<<<<< HEAD
    // return this.parseResponse(response);
    throw new Error('deleting compulation error parseResponse is not defined');
=======
    return parseResponse(response);
>>>>>>> 77fe264c
  }

  getKnownSources(hash: string): Promise<string[]> {
    return this.call('get_known_sources', { address: hash });
  }

  addKnownSources(hash: string, casIDs: string[]): Promise<void> {
    return this.call('add_known_sources', {
      address: hash,
      casIDs: casIDs
    });
  }

  removeKnownSource(hash: string, casID: string): Promise<void> {
    return this.call('remove_known_source', {
      address: hash,
      casID: casID
    });
  }
}<|MERGE_RESOLUTION|>--- conflicted
+++ resolved
@@ -12,12 +12,7 @@
 
   async getUpl(): Promise<string> {
     const response = await this.call('get_uprtcl_provider_locator', {});
-<<<<<<< HEAD
-    // return this.parseResponse(response);
-    throw new Error('deleting compulation error parseResponse is not defined');
-=======
     return parseResponse(response);
->>>>>>> 77fe264c
   }
 
   getKnownSources(hash: string): Promise<string[]> {
