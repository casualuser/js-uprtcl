{
  "name": "root",
  "private": true,
<<<<<<< HEAD
  "devDependencies": {
    "@types/node": "^12.7.1",
    "es-dev-server": "^1.12.0",
    "lerna": "^3.16.4",
    "rimraf": "^3.0.0",
    "ts-node": "^8.3.0",
    "typedoc": "^0.15.0",
    "typedoc-plugin-lerna-packages": "^0.2.1",
    "typescript": "^3.7.2"
=======
  "homepage": "https://uprtcl.io",
  "repository": {
    "type": "git",
    "url": "https://github.com/uprtcl/js-uprtcl/"
>>>>>>> 12b6735c
  },
  "scripts": {
    "bootstrap": "lerna bootstrap",
    "build": "lerna run build",
    "clean": "lerna run clean",
    "docs:build": "rimraf docs node_modules/typedoc/node_modules/typescript && typedoc",
    "docs:deploy": "ts-node tools/gh-pages-publish",
    "semantic-release": "semantic-release",
    "semantic-release-prepare": "ts-node tools/semantic-release-prepare",
    "travis-deploy-once": "travis-deploy-once"
  },
  "devDependencies": {
    "@types/node": "^12.7.1",
    "es-dev-server": "^1.12.0",
    "lerna": "^3.16.4",
    "rimraf": "^3.0.0",
    "ts-node": "^8.3.0",
    "typedoc": "^0.15.0",
    "typedoc-plugin-lerna-packages": "^0.2.1",
    "typescript": "^3.7.2"
  },
  "contributors": [
    {
      "name": "Guillem Cordoba",
      "email": "guillem.cordoba@gmail.com",
      "url": "https://github.com/guillemcordoba"
    },
    {
      "name": "Pepo Ospina",
      "email": "pepo@collectiveone.org",
      "url": "https://github.com/pepoospina"
    }
  ],
  "license": "MIT",
  "prettier": {
    "semi": true,
    "singleQuote": true
  },
  "engines": {
    "node": ">=10.0.0"
  }
}<|MERGE_RESOLUTION|>--- conflicted
+++ resolved
@@ -1,22 +1,10 @@
 {
   "name": "root",
   "private": true,
-<<<<<<< HEAD
-  "devDependencies": {
-    "@types/node": "^12.7.1",
-    "es-dev-server": "^1.12.0",
-    "lerna": "^3.16.4",
-    "rimraf": "^3.0.0",
-    "ts-node": "^8.3.0",
-    "typedoc": "^0.15.0",
-    "typedoc-plugin-lerna-packages": "^0.2.1",
-    "typescript": "^3.7.2"
-=======
   "homepage": "https://uprtcl.io",
   "repository": {
     "type": "git",
     "url": "https://github.com/uprtcl/js-uprtcl/"
->>>>>>> 12b6735c
   },
   "scripts": {
     "bootstrap": "lerna bootstrap",
