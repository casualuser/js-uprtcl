--- conflicted
+++ resolved
@@ -73,28 +73,9 @@
 
   const orchestrator = new MicroOrchestrator();
 
-<<<<<<< HEAD
-  await orchestrator.loadModules(
-    { id: ReduxTypes.Module, module: ReduxStoreModule },
-    { id: GraphQlTypes.Module, module: ApolloClientModule },
-    { id: PatternTypes.Module, module: PatternsModule },
-    { id: DiscoveryTypes.Module, module: discoveryModule() },
-    { id: EntitiesTypes.Module, module: EntitiesReduxModule },
-    { id: AccessControlTypes.Module, module: AccessControlReduxModule },
-    { id: AuthTypes.Module, module: AuthReduxModule },
-    {
-      id: LensesTypes.Module,
-      module: lensesModule([updatePlugin(), lensSelectorPlugin(), actionsPlugin()])
-    },
-    { id: EveesTypes.Module, module: evees },
-    { id: DocumentsTypes.Module, module: documents },
-    { id: WikisTypes.Module, module: wikis }
-  );
-=======
   window.modules = modules;
 
   await orchestrator.loadModules(modules);
->>>>>>> 0fc511e3
 
   console.log(orchestrator);
   customElements.define('simple-editor', SimpleEditor);
