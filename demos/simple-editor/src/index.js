--- conflicted
+++ resolved
@@ -21,14 +21,16 @@
 import { SimpleEditor } from './simple-editor';
 
 (async function() {
-<<<<<<< HEAD
   
   const c1host = 'http://localhost:3100/uprtcl/1';
   const ethHost = 'ws://localhost:8545';
   const ipfsConfig = { host: 'ipfs.infura.io', port: 5001, protocol: 'https' };
+
+  const ipfsConnection = new IpfsConnection(ipfsConfig);
+  const ethConnection = new EthereumConnection({ provider: ethHost });
   
   const httpEvees = new EveesHttp(c1host, '');
-  const ethEvees = new EveesEthereum(ethHost, ipfsConfig);
+  const ethEvees = new EveesEthereum(ethConnection, ipfsConnection);
   const httpKnownSources = new KnownSourcesHttp(c1host);
 
   const evees = eveesModule([
@@ -43,28 +45,6 @@
     { service: httpDocuments, knownSources: httpKnownSources },
     { service: ipfsDocuments, knownSources: httpKnownSources }
   ]);
-=======
-  const ipfsConnection = new IpfsConnection({
-    host: 'ipfs.infura.io',
-    port: 5001,
-    protocol: 'https'
-  });
-
-  const ethConnection = new EthereumConnection({ provider: 'ws://localhost:8545' });
-
-  const eveesProvider = new EveesEthereum(ethConnection, ipfsConnection);
-
-  const documentsProvider = new DocumentsIpfs(ipfsConnection);
-
-  const discoverableEvees = { service: eveesProvider };
-
-  const evees = eveesModule([discoverableEvees]);
-
-  const discoverableDocs = {
-    service: documentsProvider
-  };
-  const documents = documentsModule([discoverableDocs]);
->>>>>>> f85a963e
 
   const orchestrator = new MicroOrchestrator();
 
