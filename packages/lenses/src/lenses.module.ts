import { injectable, inject } from 'inversify';

import { CortexTypes } from '@uprtcl/cortex';
import {
  MicroModule,
  Constructor,
  MicroOrchestratorTypes,
  ModuleProvider
} from '@uprtcl/micro-orchestrator';
import { GraphQlTypes, graphQlSchemaModule } from '@uprtcl/common';

import { CortexEntity } from './elements/cortex-entity';
import { CortexLensSelector } from './elements/cortex-lens-selector';
import { CortexEntityBase } from './elements/cortex-entity-base';
import { CortexActions } from './elements/cortex-actions';
import { LensesPlugin } from './types';
import { SlotPlugin } from './plugins/slot.plugin';
import { RenderLensPlugin } from './plugins/render-lens.plugin';
<<<<<<< HEAD
import { lensesSchema } from './graphql.schema';
=======
import { CortexUpdatable } from './elements/cortex-updatable';
>>>>>>> da91d733

const isSlotPlugin = (p: LensesPlugin) => (p as SlotPlugin).renderSlot;
const isRenderLensPlugin = (p: LensesPlugin) => (p as RenderLensPlugin).renderLens;

export function lensesModule(plugins: Array<{ name: string; plugin: LensesPlugin }>): any {
  const cortexEntity: Constructor<CortexEntityBase> = class extends CortexEntity {
    get slotPlugins() {
      return plugins
        .filter(p => isSlotPlugin(p.plugin))
        .reduce((acc, p) => ({ ...acc, [p.name]: p.plugin }), {});
    }

    get lensPlugins() {
      return plugins
        .filter(p => isRenderLensPlugin(p.plugin))
        .reduce((acc, p) => ({ ...acc, [p.name]: p.plugin }), {});
    }
  };

  @injectable()
  class LensesModule implements MicroModule {
    constructor(
      @inject(MicroOrchestratorTypes.ModuleProvider) protected moduleProvider: ModuleProvider
    ) {}

    async onLoad(): Promise<void> {
      await this.moduleProvider(CortexTypes.Module);
      await this.moduleProvider(GraphQlTypes.Module);

      customElements.define('cortex-actions', CortexActions);
      customElements.define('cortex-lens-selector', CortexLensSelector);
      customElements.define('cortex-entity', cortexEntity);
      customElements.define('cortex-updatable', CortexUpdatable);

    }

    submodules = [graphQlSchemaModule(lensesSchema, {})];
  }
  return LensesModule;
}<|MERGE_RESOLUTION|>--- conflicted
+++ resolved
@@ -16,11 +16,7 @@
 import { LensesPlugin } from './types';
 import { SlotPlugin } from './plugins/slot.plugin';
 import { RenderLensPlugin } from './plugins/render-lens.plugin';
-<<<<<<< HEAD
 import { lensesSchema } from './graphql.schema';
-=======
-import { CortexUpdatable } from './elements/cortex-updatable';
->>>>>>> da91d733
 
 const isSlotPlugin = (p: LensesPlugin) => (p as SlotPlugin).renderSlot;
 const isRenderLensPlugin = (p: LensesPlugin) => (p as RenderLensPlugin).renderLens;
