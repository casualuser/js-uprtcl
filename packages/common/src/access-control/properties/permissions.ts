import { UplAuth, Property } from '@uprtcl/cortex';

<<<<<<< HEAD
export interface PermissionsStatus {
  canWrite: boolean;
}

export interface Permissions {
  canWrite: (permissions: any, uplAuth: UplAuth) => boolean;
=======
export interface Permissions<T> extends Property<T> {
  canWrite: (permissions: T) => (uplAuth: UplAuth) => boolean;
>>>>>>> 7402bc19
}<|MERGE_RESOLUTION|>--- conflicted
+++ resolved
@@ -1,14 +1,8 @@
 import { UplAuth, Property } from '@uprtcl/cortex';
 
-<<<<<<< HEAD
 export interface PermissionsStatus {
   canWrite: boolean;
 }
-
-export interface Permissions {
-  canWrite: (permissions: any, uplAuth: UplAuth) => boolean;
-=======
 export interface Permissions<T> extends Property<T> {
   canWrite: (permissions: T) => (uplAuth: UplAuth) => boolean;
->>>>>>> 7402bc19
 }