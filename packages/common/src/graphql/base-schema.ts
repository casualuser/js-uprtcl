--- conflicted
+++ resolved
@@ -36,24 +36,6 @@
 
   type Patterns {
     links: [Entity!]
-<<<<<<< HEAD
-=======
-    actions: [Action!]
-    lenses: [Lens!]
-  }
-
-  type Lens {
-    name: String!
-    type: String!
-    render: Function!
-  }
-
-  type Action {
-    icon: String!
-    title: String!
-    action: Function!
-    type: String
->>>>>>> da91d733
   }
 `;
 
