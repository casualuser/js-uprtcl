--- conflicted
+++ resolved
@@ -31,18 +31,6 @@
     "rollup-plugin-node-resolve": "^3.4.0",
     "rollup-plugin-sourcemaps": "^0.4.2",
     "rollup-plugin-typescript2": "^0.18.0",
-<<<<<<< HEAD
-    "semantic-release": "^15.9.16",
-    "shelljs": "^0.8.3",
-    "travis-deploy-once": "^5.0.9",
-    "ts-jest": "^24.0.2",
-    "ts-node": "^7.0.1",
-    "tslint": "^5.11.0",
-    "tslint-config-prettier": "^1.15.0",
-    "tslint-config-standard": "^8.0.1",
-    "typedoc": "^0.14.2",
-=======
->>>>>>> 12b6735c
     "typescript": "^3.7.2"
   },
   "keywords": [
