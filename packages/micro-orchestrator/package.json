--- conflicted
+++ resolved
@@ -1,10 +1,6 @@
 {
   "name": "@uprtcl/micro-orchestrator",
-<<<<<<< HEAD
-  "version": "0.0.5-alpha7",
-=======
   "version": "0.0.6-alpha.1",
->>>>>>> dba37a17
   "description": "Library to help coordinate different frontend modules to build entire applications from small building blocks",
   "homepage": "https://uprtcl.io",
   "scripts": {
