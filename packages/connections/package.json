--- conflicted
+++ resolved
@@ -33,10 +33,6 @@
     "rollup-plugin-node-resolve": "^3.4.0",
     "rollup-plugin-sourcemaps": "^0.4.2",
     "rollup-plugin-typescript2": "^0.18.0",
-<<<<<<< HEAD
-    "typedoc": "^0.14.2",
-    "typescript": "^3.7.2"
-=======
     "typescript": "^3.7.2"
   },
   "repository": {
@@ -69,6 +65,5 @@
   "typings": "dist/types/uprtcl-connections.d.ts",
   "engines": {
     "node": ">=10.0.0"
->>>>>>> 12b6735c
   }
 }