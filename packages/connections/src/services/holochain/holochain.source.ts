<<<<<<< HEAD
import { NamedSource, Hashed } from '@uprtcl/cortex';
import { HolochainConnection, HolochainConnectionOptions } from './holochain.connection';
import { ConnectionOptions } from '../../connections/connection';
import { HolochainProxy } from './holochain.proxy';
=======
import { SourceProvider, Hashed } from '@uprtcl/cortex';
>>>>>>> eb293b4a

import { HolochainProvider, HolochainProviderOptions } from './holochain.provider';
import { HolochainConnection } from './holochain.connection';
import { HolochainProxy } from './holochain.proxy';

export class HolochainSource extends HolochainProvider implements SourceProvider {
  constructor(
    protected hcOptions: HolochainProviderOptions,
    protected connection: HolochainConnection,
    protected sourceZome: HolochainProxy = new HolochainProxy(hcOptions.instance, connection)
  ) {
    super(hcOptions, connection);
  }

  /**
   * @override
   */
  public async ready() {
    await Promise.all([this.connection.ready(), this.sourceZome.ready()]);

    this.uprtclProviderLocator = await this.sourceZome.getUpl();
  }

  /**
   * @override
   */
  public async get<T extends object>(hash: string): Promise<Hashed<T> | undefined> {
    return this.sourceZome.get(hash);
  }
}<|MERGE_RESOLUTION|>--- conflicted
+++ resolved
@@ -1,11 +1,4 @@
-<<<<<<< HEAD
-import { NamedSource, Hashed } from '@uprtcl/cortex';
-import { HolochainConnection, HolochainConnectionOptions } from './holochain.connection';
-import { ConnectionOptions } from '../../connections/connection';
-import { HolochainProxy } from './holochain.proxy';
-=======
 import { SourceProvider, Hashed } from '@uprtcl/cortex';
->>>>>>> eb293b4a
 
 import { HolochainProvider, HolochainProviderOptions } from './holochain.provider';
 import { HolochainConnection } from './holochain.connection';
