--- conflicted
+++ resolved
@@ -1,9 +1,6 @@
 export interface UplAuth {
   userId: string | undefined;
-<<<<<<< HEAD
-=======
   isAuthenticated: boolean;
->>>>>>> f85a963e
 }
 
 export const DiscoveryTypes = {
