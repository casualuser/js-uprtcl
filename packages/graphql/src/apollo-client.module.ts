import { interfaces } from 'inversify';
import { ApolloClient, InMemoryCache, ApolloLink } from 'apollo-boost';
import { SchemaLink } from 'apollo-link-schema';
import { GraphQLSchema } from 'graphql';
import { ITypedef, makeExecutableSchema, IResolvers } from 'graphql-tools';

import { MicroModule, Constructor } from '@uprtcl/micro-orchestrator';

import { baseTypeDefs } from './base-schema';
import { baseResolvers } from './base-resolvers';
import { GraphQlSchemaBindings, ApolloClientBindings } from './bindings';
import { NamedDirective } from './types';

export type ApolloClientBuilder = (finalLink: ApolloLink) => ApolloClient<any>;

export class ApolloClientModule extends MicroModule {
  static id = 'apollo-client-module';

  static bindings = ApolloClientBindings;

  constructor(protected apolloClientBuilder?: ApolloClientBuilder) {
    super();
  }

  async onLoad(container: interfaces.Container) {
    container
      .bind(ApolloClientModule.bindings.RootSchema)
      .toDynamicValue((context: interfaces.Context) => {
<<<<<<< HEAD
        const typeDefs: ITypedef[] = context.container.getAll(GraphQlSchemaBindings.TypeDefs);
        const resolvers: IResolvers[] = context.container.getAll(GraphQlSchemaBindings.Resolvers);

=======
        let typeDefs: ITypedef[] = [];
        let resolvers: IResolvers[] = [];

        if (context.container.isBound(GraphQlSchemaBindings.TypeDefs)) {
          typeDefs = context.container.getAll(GraphQlSchemaBindings.TypeDefs);
        }
        if (context.container.isBound(GraphQlSchemaBindings.Resolvers)) {
          resolvers = context.container.getAll(GraphQlSchemaBindings.Resolvers);
        }

>>>>>>> 196b30fc
        let directives = {};
        if (context.container.isBound(GraphQlSchemaBindings.Directive)) {
          const directivesArray: Constructor<NamedDirective>[] = context.container.getAll(
            GraphQlSchemaBindings.Directive
          );

          directives = directivesArray.reduce(
            (acc, next) => ({ ...acc, [next['directive']]: next }),
            {}
          );
        }

        return makeExecutableSchema({
          typeDefs: [baseTypeDefs, ...typeDefs],
          resolvers: [baseResolvers, ...resolvers],
          inheritResolversFromInterfaces: true,
          schemaDirectives: directives,
        });
      });
    const cache = new InMemoryCache({
      dataIdFromObject: (object) => {
        if (object.__typename === 'Context') return `${object.__typename}:${object.id}`;
        return object.id || null;
      },
      cacheRedirects: {
        Query: {
          entity: (_, { id }, { getCacheKey }) => getCacheKey({ __typename: '', id: id }),
        },
      },
    });

    if (!this.apolloClientBuilder) {
      /*       await persistCache({
        cache,
        storage: window.localStorage as PersistentStorage<PersistedData<NormalizedCacheObject>>
      });
 */
      this.apolloClientBuilder = (finalLink: ApolloLink) => {
        return new ApolloClient({
          cache,
          connectToDevTools: true,
          link: finalLink,
        });
      };
    }

    let client: ApolloClient<any> | undefined = undefined;

    container
      .bind(ApolloClientModule.bindings.Client)
      .toDynamicValue((context: interfaces.Context) => {
        if (client) return client;

        const schema: GraphQLSchema = context.container.get(ApolloClientModule.bindings.RootSchema);

        const links = new SchemaLink({
          schema,
          context: { container: context.container, cache },
        });

        client = (this.apolloClientBuilder as ApolloClientBuilder)(links);
        return client;
      });
  }
}<|MERGE_RESOLUTION|>--- conflicted
+++ resolved
@@ -26,11 +26,6 @@
     container
       .bind(ApolloClientModule.bindings.RootSchema)
       .toDynamicValue((context: interfaces.Context) => {
-<<<<<<< HEAD
-        const typeDefs: ITypedef[] = context.container.getAll(GraphQlSchemaBindings.TypeDefs);
-        const resolvers: IResolvers[] = context.container.getAll(GraphQlSchemaBindings.Resolvers);
-
-=======
         let typeDefs: ITypedef[] = [];
         let resolvers: IResolvers[] = [];
 
@@ -41,7 +36,6 @@
           resolvers = context.container.getAll(GraphQlSchemaBindings.Resolvers);
         }
 
->>>>>>> 196b30fc
         let directives = {};
         if (context.container.isBound(GraphQlSchemaBindings.Directive)) {
           const directivesArray: Constructor<NamedDirective>[] = context.container.getAll(
