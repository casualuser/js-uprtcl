<<<<<<< HEAD
import { gql } from 'apollo-boost';
import { injectable } from 'inversify';

import { Dictionary } from '@uprtcl/micro-orchestrator';
import { HasChildren, Entity } from '@uprtcl/cortex';
=======
import gql from 'graphql-tag';
import { injectable, inject } from 'inversify';
import { ApolloClient } from 'apollo-boost';

import { Dictionary } from '@uprtcl/micro-orchestrator';
import { HasChildren, Hashed, CortexModule, PatternRecognizer, Pattern, IsSecure } from '@uprtcl/cortex';
import { ApolloClientModule } from '@uprtcl/graphql';
import { DiscoveryService, DiscoveryModule, EntityCache } from '@uprtcl/multiplatform';
>>>>>>> 86da0b32

import { SimpleMergeStrategy } from './simple.merge-strategy';
import {
  Commit,
  UprtclAction,
  CREATE_COMMIT_ACTION,
  CREATE_DATA_ACTION,
  UpdateRequest,
  RemotesConfig,
  NodeActions
} from '../types';
<<<<<<< HEAD
import { hashObject, signAndHashObject } from '../utils/cid-hash';
=======
import { EveesBindings } from '../bindings';
import { Evees, CidHashedPattern } from '../uprtcl-evees';
>>>>>>> 86da0b32

@injectable()
export class RecursiveContextMergeStrategy extends SimpleMergeStrategy {
  perspectivesByContext!: Dictionary<{
    to: string | undefined;
    from: string | undefined;
  }>;

  allPerspectives!: Dictionary<string>;

  constructor(
    @inject(EveesBindings.RemotesConfig) protected remotesConfig: RemotesConfig,
    @inject(EveesBindings.Evees) protected evees: Evees,
    @inject(CortexModule.bindings.Recognizer) protected recognizer: PatternRecognizer,
    @inject(ApolloClientModule.bindings.Client) protected client: ApolloClient<any>,
    @inject(DiscoveryModule.bindings.EntityCache) protected entityCache: EntityCache,
    @inject(EveesBindings.Secured) protected secured: Pattern & IsSecure<any>,
    @inject(EveesBindings.Hashed) protected hashed: CidHashedPattern,
    @inject(DiscoveryModule.bindings.DiscoveryService) protected discovery: DiscoveryService) {
      
      super(remotesConfig, evees, recognizer, client, entityCache, secured, hashed);
  }

  async isPattern(id: string, name: string): Promise<boolean> {
    const entity = await this.discovery.get(id) as object;
    const pattern = this.recognizer.recognize(entity);
    return pattern.findIndex(p => p.name === name) !== -1;
  }

  setPerspective(perspectiveId: string, context: string, to: boolean): void {
    if (!this.perspectivesByContext[context]) {
      this.perspectivesByContext[context] = {
        to: undefined,
        from: undefined
      };
    }

    if (to) {
      this.perspectivesByContext[context].to = perspectiveId;
    } else {
      this.perspectivesByContext[context].from = perspectiveId;
    }

    this.allPerspectives[perspectiveId] = context;
  }

  async readPerspective(perspectiveId: string, to: boolean): Promise<void> {
    const result = await this.client.query({
      query: gql`{
        entity(ref: "${perspectiveId}") {
          id
          ... on Perspective {
            head {
              id
              data {
                id
                _context {
                  object
                }
              }
            }

            context {
              id
            }
          }
        }
      }`
    });

    const context = result.data.entity.context.id;

    if (result.data.entity.head == null) {
      throw new Error(`head null reading perspective ${perspectiveId}`);
    }
<<<<<<< HEAD

    const dataObject = result.data.entity.head.data._context.object;
    const dataId = result.data.entity.head.data.id;
    const data = { id: dataId, entity: dataObject };

=======
    
>>>>>>> 86da0b32
    this.setPerspective(perspectiveId, context, to);

    const hasChildren: HasChildren | undefined = this.recognizer
      .recognizeBehaviours(data)
      .find(prop => !!(prop as HasChildren).getChildrenLinks);

    if (hasChildren) {
      const links = hasChildren.getChildrenLinks(dataObject);

      const promises = links.map(async (link) => {
        const isPerspective = await this.isPattern(link, "Perspective");
        if (isPerspective) {
          this.readPerspective(link, to)
        } else {
          Promise.resolve();
        }
      });
      
      await Promise.all(promises);
    }
  }

  async readAllSubcontexts(toPerspectiveId: string, fromPerspectiveId: string): Promise<void> {
    const promises = [
      this.readPerspective(toPerspectiveId, true),
      this.readPerspective(fromPerspectiveId, false)
    ];

    await Promise.all(promises);
  }

  async mergePerspectives(
    toPerspectiveId: string,
    fromPerspectiveId: string,
    config: any
  ): Promise<NodeActions<string>> {
    let root = false;
    if (!this.perspectivesByContext) {
      root = true;
      this.perspectivesByContext = {};
      this.allPerspectives = {};
      await this.readAllSubcontexts(toPerspectiveId, fromPerspectiveId);
    }

    return super.mergePerspectives(toPerspectiveId, fromPerspectiveId, config);
  }

  private async getPerspectiveContext(perspectiveId: string): Promise<string> {
    if (this.allPerspectives[perspectiveId]) {
      return this.allPerspectives[perspectiveId];
    } else {
      const result = await this.client.query({
        query: gql`{
          entity(ref: "${perspectiveId}") {
            id
            ... on Perspective {
              context{
                id
              }
            }
          }
        }`
      });

      const context = result.data.entity.context.id;

      if (!context)
        throw new Error(
          `Cannot merge based on context: context of perspective with id ${perspectiveId} is undefined`
        );

      return context;
    }
  }

  async getLinkMergeId(link: string) {
    const isPerspective = await this.isPattern(link, "Perspective");
    if (isPerspective) {
      return this.getPerspectiveContext(link);
    } else {
      return Promise.resolve(link);
    }
  } 

  async checkPerspectiveAndOwner(perspectiveId: string, authority: string, canWrite: string) {
    const result = await this.client.query({
      query: gql`{
        entity(id: "${perspectiveId}") {
          id
          ... on Perspective { payload { authority} }
          _context { patterns { accessControl { permissions} } }
        }
      }`
    });

    const thisAuthority = result.data.entity.payload.authority;
    const owner = result.data.entity._context.patterns.accessControl.permissions.owner;

    if (authority !== thisAuthority) {
      return false;
    } else {
      return canWrite === owner;
    }
  }

  async mergeLinks(
    originalLinks: string[],
    modificationsLinks: string[][],
    config: any
  ): Promise<NodeActions<string>[]> {
    /** The context is used as Merge ID for perspective to have a context-based merge. For othe
     * type of entities, like commits or data, the link itself is used is mergeId */
    const originalPromises = originalLinks.map(link => this.getLinkMergeId(link));
    const modificationsPromises = modificationsLinks.map(links =>
      links.map(link => this.getLinkMergeId(link))
    );

    const originalMergeIds = await Promise.all(originalPromises);
    const modificationsMergeIds = await Promise.all(
      modificationsPromises.map(promises => Promise.all(promises))
    );

    const mergedLinks = await super.mergeLinks(
      originalMergeIds,
      modificationsMergeIds,
      config
    );

    const dictionary = this.perspectivesByContext;

    const mergeLinks = mergedLinks.map(
      async (mergeResult): Promise<NodeActions<string>> => {
        
        const perspectivesByContext = dictionary[mergeResult.new];

        if (perspectivesByContext) {

          const needsSubperspectiveMerge = perspectivesByContext.to && perspectivesByContext.from;

          if (needsSubperspectiveMerge) {
            /** Two perspectives of the same context are merged, keeping the "to" perspecive id, 
             *  and updating its head */            
            const { actions } = await this.mergePerspectives(
              perspectivesByContext.to as string,
              perspectivesByContext.from as string,
              config
            );

            return {
              new: perspectivesByContext.to as string, 
              actions: actions.concat(...mergeResult.actions)
            } 
          } else {
                        
            if (perspectivesByContext.to) {
              /** if the perspective is only present in the "to", just keep it */
              return {
                new: perspectivesByContext.to,
                actions: []
              }
            } else {
              /** otherwise, if merge config.forceOwner and this perspective is only present in the 
               * "from", a fork may be created to make sure the final perspective is in the target authority 
               * and canWrite (TODO: canWrite will be replaced by a "copy permissions from element"  or 
               * something */ 
              
              if (config.forceOwner) {
                
                const isInternal = await this.checkPerspectiveAndOwner(
                  perspectivesByContext.from as string, 
                  config.authority, 
                  config.canWrite);

                if (!isInternal) {
                  const newPerspectiveActions = await this.evees.forkPerspective(
                    perspectivesByContext.from as string, 
                    config.authority, 
                    config.canWrite);

                  return newPerspectiveActions;

                } else {
                  return {
                    new: perspectivesByContext.from as string,
                    actions: []
                  }
                }
              } else {
                return {
                  new: perspectivesByContext.from as string,
                  actions: []
                }
              } 
            }
          }
        }
        return {
          new: mergeResult.new,
          actions: []
        }
      }
    );

    const mergeResults = await Promise.all(mergeLinks);
    
    return mergeResults;
  }

  protected async updatePerspectiveData(
    perspectiveId: string,
    data: any
  ): Promise<Array<UprtclAction>> {
    const result = await this.client.query({
      query: gql`{
        entity(ref: "${perspectiveId}") {
          id
          ... on Perspective {
            head {
              id
            }
            payload {
              authority
            }
          }
        }
      }`
    });

    const authority = result.data.entity.payload.authority;
    const headId = result.data.entity.head.id;

    const remote = this.evees.getAuthority(authority);

    if (!remote.userId)
      throw new Error('Cannot create perspectives in a remote you are not signed in');

    const dataSource = this.remotesConfig.map(remote.authorityID);

    const newDataId = await hashObject(data, dataSource.cidConfig);

    const entity = {
      id: newDataId,
      entity: data
    };

    const newDataAction: UprtclAction = {
      type: CREATE_DATA_ACTION,
      entity,
      payload: {
        source: dataSource.casID
      }
    };

    this.entityCache.cacheEntity(entity);

    const commit: Commit = {
      dataId: entity.id,
      parentsIds: headId ? [headId] : [],
      creatorsIds: [remote.userId],
      message: 'Merge: reference new commits',
      timestamp: Date.now()
    };

    const securedCommit = await signAndHashObject(commit, remote.cidConfig);

    const newCommitAction: UprtclAction = {
      type: CREATE_COMMIT_ACTION,
      entity: securedCommit,
      payload: {
        source: remote.casID
      }
    };

    this.entityCache.cacheEntity(securedCommit);

    const updateRequest: UpdateRequest = {
      fromPerspectiveId: undefined,
      perspectiveId,
      oldHeadId: headId,
      newHeadId: securedCommit.id
    };

    const updateHead = this.buildUpdateAction(updateRequest);

    return [updateHead, newCommitAction, newDataAction];
  }
<<<<<<< HEAD

  private async mergePerspectiveChildren(
    perspectiveId: string,
    config: any
  ): Promise<UprtclAction[]> {
    const data = await this.loadPerspectiveData(perspectiveId);

    const hasChildren: HasChildren | undefined = this.recognizer
      .recognizeBehaviours(data)
      .find(prop => !!(prop as HasChildren).getChildrenLinks);

    if (!hasChildren) return [];

    const links = hasChildren.getChildrenLinks(data);

    if (links.length === 0) return [];

    let [mergedLinks, linksActions] = await this.mergeLinks(links, [links], config);

    if (!links.every((link, index) => link !== mergedLinks[index])) {
      /** data is Hased -> new Data should be hashed too */
      const newData = hasChildren.replaceChildrenLinks(data)(mergedLinks) as Entity<any>;

      const actions = await this.updatePerspectiveData(perspectiveId, newData.entity);
      linksActions = linksActions.concat(actions);
    }

    return linksActions;
  }
=======
  
>>>>>>> 86da0b32
}<|MERGE_RESOLUTION|>--- conflicted
+++ resolved
@@ -1,19 +1,8 @@
-<<<<<<< HEAD
 import { gql } from 'apollo-boost';
 import { injectable } from 'inversify';
 
 import { Dictionary } from '@uprtcl/micro-orchestrator';
 import { HasChildren, Entity } from '@uprtcl/cortex';
-=======
-import gql from 'graphql-tag';
-import { injectable, inject } from 'inversify';
-import { ApolloClient } from 'apollo-boost';
-
-import { Dictionary } from '@uprtcl/micro-orchestrator';
-import { HasChildren, Hashed, CortexModule, PatternRecognizer, Pattern, IsSecure } from '@uprtcl/cortex';
-import { ApolloClientModule } from '@uprtcl/graphql';
-import { DiscoveryService, DiscoveryModule, EntityCache } from '@uprtcl/multiplatform';
->>>>>>> 86da0b32
 
 import { SimpleMergeStrategy } from './simple.merge-strategy';
 import {
@@ -25,12 +14,9 @@
   RemotesConfig,
   NodeActions
 } from '../types';
-<<<<<<< HEAD
 import { hashObject, signAndHashObject } from '../utils/cid-hash';
-=======
 import { EveesBindings } from '../bindings';
 import { Evees, CidHashedPattern } from '../uprtcl-evees';
->>>>>>> 86da0b32
 
 @injectable()
 export class RecursiveContextMergeStrategy extends SimpleMergeStrategy {
@@ -106,15 +92,11 @@
     if (result.data.entity.head == null) {
       throw new Error(`head null reading perspective ${perspectiveId}`);
     }
-<<<<<<< HEAD
 
     const dataObject = result.data.entity.head.data._context.object;
     const dataId = result.data.entity.head.data.id;
     const data = { id: dataId, entity: dataObject };
 
-=======
-    
->>>>>>> 86da0b32
     this.setPerspective(perspectiveId, context, to);
 
     const hasChildren: HasChildren | undefined = this.recognizer
@@ -401,37 +383,5 @@
 
     return [updateHead, newCommitAction, newDataAction];
   }
-<<<<<<< HEAD
-
-  private async mergePerspectiveChildren(
-    perspectiveId: string,
-    config: any
-  ): Promise<UprtclAction[]> {
-    const data = await this.loadPerspectiveData(perspectiveId);
-
-    const hasChildren: HasChildren | undefined = this.recognizer
-      .recognizeBehaviours(data)
-      .find(prop => !!(prop as HasChildren).getChildrenLinks);
-
-    if (!hasChildren) return [];
-
-    const links = hasChildren.getChildrenLinks(data);
-
-    if (links.length === 0) return [];
-
-    let [mergedLinks, linksActions] = await this.mergeLinks(links, [links], config);
-
-    if (!links.every((link, index) => link !== mergedLinks[index])) {
-      /** data is Hased -> new Data should be hashed too */
-      const newData = hasChildren.replaceChildrenLinks(data)(mergedLinks) as Entity<any>;
-
-      const actions = await this.updatePerspectiveData(perspectiveId, newData.entity);
-      linksActions = linksActions.concat(actions);
-    }
-
-    return linksActions;
-  }
-=======
   
->>>>>>> 86da0b32
 }