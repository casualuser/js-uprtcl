import { injectable } from 'inversify';

import { HasChildren, Entity, Signed } from '@uprtcl/cortex';

import {
  UpdateRequest,
  RemotesConfig,
  UprtclAction,
  UPDATE_HEAD_ACTION,
  CREATE_AND_INIT_PERSPECTIVE_ACTION,
  CREATE_COMMIT_ACTION,
  CREATE_DATA_ACTION,
  Commit
} from '../types';
import { RecursiveContextMergeStrategy } from './recursive-context.merge-strategy';
import { gql } from 'apollo-boost';
import { cacheActions } from '../utils/actions';
import { Secured, hashObject } from '../patterns/cid-hash';

export interface OwnerPreservingConfig {
  targetCanWrite: string;
  targetAuthority: string;
}

@injectable()
export class OwnerPreservingMergeStrategy extends RecursiveContextMergeStrategy {
  async getEntity(id: string): Promise<Entity<any>> {
    const result = await this.client.query({
      query: gql`{
        entity(ref: "${id}") {
          id
          _context {
            object
          }
        }
      }`
    });

    const object = result.data.entity._context.object;
    return { id, entity: object };
  }

  async getOwnerPreservingActions(
    updateRequest: UpdateRequest,
    targetAuthority: string,
    targetCanWrite: string
  ): Promise<Array<UprtclAction>> {
    let oldLinks: string[] = [];

    if (updateRequest.oldHeadId) {
      const oldData = await this.loadCommitData(updateRequest.oldHeadId);
      let oldHasChildren: HasChildren | undefined = this.recognizer
        .recognizeBehaviours(oldData)
        .find(prop => !!(prop as HasChildren).getChildrenLinks);

      if (!oldHasChildren) {
        oldLinks = [];
      } else {
        oldLinks = oldHasChildren.getChildrenLinks(oldData);
      }
    }

    let newLinks: string[] = [];

    const { object } = await this.loadCommitData(updateRequest.newHeadId);
    let newHasChildren: HasChildren | undefined = this.recognizer
<<<<<<< HEAD
      .recognizeBehaviours(newData)
=======
      .recognize(object)
>>>>>>> 83cf433f
      .find(prop => !!(prop as HasChildren).getChildrenLinks);

    if (!newHasChildren) {
      newLinks = [];
    } else {
      newLinks = newHasChildren.getChildrenLinks(object);
    }

    /**
     * Check for each newLink that was not an old link if the authority and canWrite are the
     * target, if not, create a global perspective on the targetAuthority where targetCanWrite canWrite
     */

    const newNewLinksPromises = newLinks.map(
      async (newLink): Promise<[string, Array<UprtclAction>]> => {
        if (!oldLinks.includes(newLink)) {
          let fork = false;

          /** TODO: generalize to not-to-perspective links */
          const result = await this.client.query({
            query: gql`{
              entity(ref: "${newLink}") {
                id

                ... on Perspective {
                  payload {
                    origin
                  }
                  head {
                    id
                  }
                  context {
                    id
                  }
                  name
                }

                _context {
                  patterns {
                    accessControl {
                      permissions
                      canWrite
                    }
                  }
                }
              }
            }`
          });
          const authority = result.data.entity.payload.origin;
          const canWrite = result.data.entity._context.patterns.accessControl.canWrite;
          const headId = result.data.entity.head.id;
          const name = result.data.entity.name;
          const context = result.data.entity.context.id;

          if (authority !== targetAuthority) {
            /** if different remote, then fork */
            fork = true;
          } else {
            if (!canWrite) {
              fork = true;
            }
          }

          if (fork) {
            /** create a global perspective of the link and set as the new link */
            const [perspective, actions] = await this.evees.computeNewGlobalPerspectiveOps(
              targetAuthority,
              {
                context,
                headId,
                name: `from${name ? '-' + name : ''}`
              },
              undefined,
              targetCanWrite
            );

            await cacheActions(actions, this.entityCache, this.client);

            /** for each new perspective that is created,
             *  craete a new commit and data
             * (should be a clone but we dont have "clone" mutations and the id
             *  can change when you create the same entity on another remote)  */
            for (let ix = 0; ix < actions.length; ix++) {
              const action = actions[ix];
              if (action.type !== CREATE_AND_INIT_PERSPECTIVE_ACTION) break;

              const headId = action.payload.details.headId;
              const remote = this.evees.getAuthority(targetAuthority);

              const oldHead: Secured<Commit> | undefined = await this.getEntity(headId);
              if (!oldHead) throw new Error(`Error getting the cached head: ${headId}`);

              const oldData = await this.getEntity(oldHead.entity.payload.dataId);

              const newDataId = await hashObject(oldData.entity, remote.cidConfig);

              const newData = {
                id: newDataId,
                entity: oldData.entity
              };
              const newDataAction: UprtclAction = {
                type: CREATE_DATA_ACTION,
                entity: newData,
                payload: {
                  source: remote.casID
                }
              };

              /** build new head object pointing to new data */
              const newHeadObject: Signed<Commit> = {
                payload: {
                  ...oldHead.entity.payload,
                  dataId: newData.id
                },
                proof: {
                  type: '',
                  signature: ''
                }
              };

              const newHeadId = await hashObject(newHeadObject, remote.cidConfig);

              const newCommitAction: UprtclAction = {
                type: CREATE_COMMIT_ACTION,
                entity: {
                  id: newHeadId,
                  entity: newHeadObject
                },
                payload: {
                  source: remote.casID
                }
              };

              /** replace head in headupdate action */
              actions[ix].payload.details.headId = newHeadId;

              /** add the new create commit and head actions */
              actions.push(newCommitAction);
              actions.push(newDataAction);
            }

            return [perspective.id, actions];
          }

          /** if fork false, simple return the same link */
          return [newLink, []];
        } else {
          return [newLink, []];
        }
      }
    );

    const result = await Promise.all(newNewLinksPromises);
    const newNewLinks = result.map(r => r[0]);

    const sameLinks =
      newNewLinks.length === newLinks.length &&
      newNewLinks.every((value, index) => value === newLinks[index]);

    if (!sameLinks) {
      /** create a new data and commit with the new links and update perspective head */
      if (!newHasChildren) throw new Error('Target data dont have children, cant update its links');

<<<<<<< HEAD
      const newNewData = newHasChildren.replaceChildrenLinks(newData)(newNewLinks) as Entity<any>;
      const actions = await this.updatePerspectiveData(
        updateRequest.perspectiveId,
        newNewData.entity
=======
      const newNewDataObject = newHasChildren.replaceChildrenLinks(object)(newNewLinks) as Hashed<any>;
      const actions = await this.updatePerspectiveData(
        updateRequest.perspectiveId,
        newNewDataObject
>>>>>>> 83cf433f
      );

      const globalPerspectiveActions = result.map(r => r[1]);
      return actions.concat(...globalPerspectiveActions);
    } else {
      const action = this.buildUpdateAction(updateRequest);

      return [action];
    }
  }

  depth: number = 0;

  async mergePerspectives(
    toPerspectiveId: string,
    fromPerspectiveId: string,
    config: OwnerPreservingConfig
  ): Promise<[string, UprtclAction[]]> {
    this.depth++;

    const [finalPerspectiveId, mergeActionsOriginal] = await super.mergePerspectives(
      toPerspectiveId,
      fromPerspectiveId,
      config
    );

    this.depth--;

    if (this.depth > 0) return [finalPerspectiveId, mergeActionsOriginal];

    await cacheActions(mergeActionsOriginal, this.entityCache, this.client);

    /** review all updates and craete new global perspective if target authority and
     * canWrite are not as exected. This keeps the target perspective under control of one
     * owner and authority */

    if (!config || !config.targetAuthority || !config.targetCanWrite) {
      throw new Error(
        'config {targetAuthority: string, targetCanWrite: string} should be provided'
      );
    }

    const targetAuthority = config.targetAuthority;
    const targetCanWrite = config.targetCanWrite;

    const updateHeads = mergeActionsOriginal.filter(a => a.type === UPDATE_HEAD_ACTION);
    const getOwnerPreservingPromises = updateHeads.map(updateHead =>
      this.getOwnerPreservingActions(updateHead.payload, targetAuthority, targetCanWrite)
    );

    const ownerPreservingActionsPre = await Promise.all(getOwnerPreservingPromises);
    const ownerPreservingActions = ([] as UprtclAction[]).concat(...ownerPreservingActionsPre);

    /** remove the original headUpdate in mergeActionsOriginal fro which there is a new headUpdate in ownerPreservingActions */
    let mergeActionsNew = [...mergeActionsOriginal];

    ownerPreservingActions
      .filter(a => a.type === UPDATE_HEAD_ACTION)
      .forEach(ownerPreservingAction => {
        const ixHeadUpdate = mergeActionsNew.findIndex(actionOriginal => {
          return (
            actionOriginal.type === UPDATE_HEAD_ACTION &&
            (actionOriginal.payload as UpdateRequest).perspectiveId ===
              (ownerPreservingAction.payload as UpdateRequest).perspectiveId
          );
        });

        /** remove head update */
        mergeActionsNew.splice(ixHeadUpdate, 1)[0];
      });

    const allActions = mergeActionsNew.concat(ownerPreservingActions);

    return [finalPerspectiveId, allActions];
  }
}<|MERGE_RESOLUTION|>--- conflicted
+++ resolved
@@ -62,19 +62,15 @@
 
     let newLinks: string[] = [];
 
-    const { object } = await this.loadCommitData(updateRequest.newHeadId);
+    const newData = await this.loadCommitData(updateRequest.newHeadId);
     let newHasChildren: HasChildren | undefined = this.recognizer
-<<<<<<< HEAD
       .recognizeBehaviours(newData)
-=======
-      .recognize(object)
->>>>>>> 83cf433f
       .find(prop => !!(prop as HasChildren).getChildrenLinks);
 
     if (!newHasChildren) {
       newLinks = [];
     } else {
-      newLinks = newHasChildren.getChildrenLinks(object);
+      newLinks = newHasChildren.getChildrenLinks(newData);
     }
 
     /**
@@ -232,17 +228,10 @@
       /** create a new data and commit with the new links and update perspective head */
       if (!newHasChildren) throw new Error('Target data dont have children, cant update its links');
 
-<<<<<<< HEAD
       const newNewData = newHasChildren.replaceChildrenLinks(newData)(newNewLinks) as Entity<any>;
       const actions = await this.updatePerspectiveData(
         updateRequest.perspectiveId,
         newNewData.entity
-=======
-      const newNewDataObject = newHasChildren.replaceChildrenLinks(object)(newNewLinks) as Hashed<any>;
-      const actions = await this.updatePerspectiveData(
-        updateRequest.perspectiveId,
-        newNewDataObject
->>>>>>> 83cf433f
       );
 
       const globalPerspectiveActions = result.map(r => r[1]);
