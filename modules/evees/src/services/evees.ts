import { ApolloClient, gql } from 'apollo-boost';
import { multiInject, injectable, inject } from 'inversify';
import { isEqual } from 'lodash-es';

import {
  PatternRecognizer,
  Hashed,
  IsSecure,
  HasChildren,
  CortexModule,
  Signed
} from '@uprtcl/cortex';
import {
  KnownSourcesService,
  DiscoveryService,
  DiscoveryModule,
  TaskQueue
} from '@uprtcl/multiplatform';
import { Logger } from '@uprtcl/micro-orchestrator';
import { computeIdOfEntity } from '@uprtcl/multiplatform';
import { ApolloClientModule } from '@uprtcl/graphql';

import { Secured } from '../patterns/default-secured.pattern';
import {
  Perspective,
  Commit,
  PerspectiveDetails,
  RemotesConfig,
  UprtclAction,
  CreateDataAction,
  CREATE_DATA_ACTION,
  CREATE_COMMIT_ACTION,
  CreateCommitAction,
  CreateAndInitPerspectiveAction,
  CREATE_AND_INIT_PERSPECTIVE_ACTION
} from '../types';
import { EveesBindings } from '../bindings';
import { EveesRemote } from './evees.remote';
import { CidHashedPattern } from 'src/patterns/cid-hashed.pattern';

export interface NoHeadPerspectiveArgs {
  name?: string;
  context?: string;
}

export type CreatePerspectiveArgs = {
  canWrite?: string;
} & (
  | { newPerspective: NewPerspectiveArgs }
  | { fromDetails: { headId: string; context?: string; name?: string } }
);

export interface NewPerspectiveArgs {
  autority: string;
  timestamp?: number;
}

export interface CreateCommitArgs {
  parentsIds?: string[];
  dataId: string;
  creatorsIds?: string[];
  timestamp?: number;
  message?: string;
}

/**
 * Main service used to interact with _Prtcl compatible objects and providers
 */
@injectable()
export class Evees {
  logger = new Logger('evees');

  constructor(
    @inject(CortexModule.bindings.Recognizer) protected patternRecognizer: PatternRecognizer,
    @inject(EveesBindings.Secured) protected secured: IsSecure<any>,
    @inject(EveesBindings.Hashed) protected hashed: CidHashedPattern,
    @inject(DiscoveryModule.bindings.LocalKnownSources)
    public knownSources: KnownSourcesService,
    @inject(DiscoveryModule.bindings.DiscoveryService)
    protected discoveryService: DiscoveryService,
    @multiInject(EveesBindings.EveesRemote)
    protected eveesRemotes: EveesRemote[],
    @inject(ApolloClientModule.bindings.Client)
    protected client: ApolloClient<any>,
    @inject(EveesBindings.RemotesConfig)
    protected remotesConfig: RemotesConfig
  ) {}

  /** Public functions */

  public getAuthority(authority: String | undefined): EveesRemote {
    if (!authority && this.eveesRemotes.length === 1) return this.eveesRemotes[0];

    const remote = this.eveesRemotes.find(remote => remote.authority === authority);

    if (!remote) throw new Error(`Authority ${authority}  is not registered`);

    return remote;
  }

  /**
   * Returns the uprtcl remote that controls the given perspective, from its origin
   * @returns the uprtcl remote
   */
  public getPerspectiveProvider(perspective: Signed<Perspective>): EveesRemote {
    const perspectiveOrigin = perspective.payload.origin;

    return this.getAuthority(perspectiveOrigin);
  }

  /**
   * Returns the uprtcl remote that controls the given perspective, from its origin
   * @returns the uprtcl remote
   */
  public async getPerspectiveProviderById(perspectiveId: String): Promise<EveesRemote> {
    const result = await this.client.query({
      query: gql`
        {
          entity(id: "${perspectiveId}") {
            id 
            ... on Perspective {
              payload {
                origin
              }
            }
          }
        }
      `
    });

    const perspectiveOrigin = result.data.entity.payload.origin;
    return this.getAuthority(perspectiveOrigin);
  }

  public async getContextPerspectives(context: string): Promise<string[]> {
    const promises = this.eveesRemotes.map(async remote => {
      const thisPerspectivesIds = await remote.getContextPerspectives(context);
      thisPerspectivesIds.forEach(pId => {
        this.knownSources.addKnownSources(pId, [remote.source]);
      });
      return thisPerspectivesIds;
    });

    const perspectivesIds = await Promise.all(promises);

    return ([] as string[]).concat(...perspectivesIds);
  }

  /** Creators */

  /**
   * Creates a new perspective with the given arguments,
   * creating the context, data and commit if necessary
   *
   * @param args the properties of the perspectives
   * @param upl provider to which to create the perspective, needed if there is more than one provider
   */
  public async computeNewGlobalPerspectiveOps(
    authority: string,
    details: PerspectiveDetails,
    canWrite?: string
  ): Promise<[Secured<Perspective>, Array<UprtclAction<any>>]> {

    debugger

    const eveesRemote = this.getAuthority(authority);

    if (!eveesRemote.userId)
      throw new Error(`Cannot create perspectives on remotes you aren't signed in`);

    let actions: Array<UprtclAction<any>> = [];

    const result = await this.client.query({
      query: gql`{
        entity(id: "${details.headId}") {
          id
          ... on Commit {
            data {
              id
              _context {
                raw
              }
            }
          }
        }
      }`
    });

    const headId = result.data.entity.id;
    const dataId = result.data.entity.data.id;
    const dataRaw = JSON.parse(result.data.entity.data._context.raw);
    const dataHashed = { id: dataId, object: dataRaw };

    const hasChildren: HasChildren | undefined = this.patternRecognizer
      .recognize(dataHashed)
      .find(prop => !!(prop as HasChildren).getChildrenLinks);

    if (hasChildren) {
      const descendantLinks = hasChildren.getChildrenLinks(dataHashed);

      if (descendantLinks.length > 0) {
        const promises = descendantLinks.map(async link => {
          const descendantResult = await this.client.query({
            query: gql`{
              entity(id: "${link}") {
                id
                ... on Perspective {
                  head {
                    id
                  }
                  name
                  context {
                    id
<<<<<<< HEAD
                  } 
=======
                  }
>>>>>>> d5bcdb78
                }
              }
            }`
          });

          const perspectiveDetails: PerspectiveDetails = {
            context: descendantResult.data.entity.context.id,
            headId: descendantResult.data.entity.head.id,
            name: descendantResult.data.entity.name
          };

          return this.computeNewGlobalPerspectiveOps(authority, perspectiveDetails, canWrite);
        });

        const results = await Promise.all(promises);

        actions = actions.concat(...results.map(r => r[1]));

        const newLinks = results.map(r => r[0].id);

        const newData: Hashed<any> = hasChildren.replaceChildrenLinks(dataHashed)(newLinks);
        const dataSource = this.remotesConfig.map(eveesRemote.authority, hasChildren.name);

        const { id: newDataId } = await this.hashed.derive()(newData.object, dataSource.hashRecipe);

        const newDataAction: UprtclAction<CreateDataAction> = {
          id: newDataId,
          type: CREATE_DATA_ACTION,
          payload: {
            data: newData.object,
            source: dataSource.source
          }
        };

        actions.push(newDataAction);

        const newCommit: Commit = {
          dataId: newDataId,
          message: `auto-commit for new perspective ${name}`,
          creatorsIds: [eveesRemote.userId],
          parentsIds: headId ? [headId] : [],
          timestamp: Date.now()
        };

        const { id: newHeadId } = await this.secured.derive()(newCommit, eveesRemote.hashRecipe);

        const newCommitAction: UprtclAction<CreateCommitAction> = {
          type: CREATE_COMMIT_ACTION,
          id: newHeadId,
          payload: {
            commit: newCommit,
            source: eveesRemote.source
          }
        };

        actions.push(newCommitAction);
      }
    }
    // Create the perspective
    const perspectiveData: Perspective = {
      creatorId: eveesRemote.userId,
      origin: eveesRemote.authority,
      timestamp: Date.now()
    };
    const perspective: Secured<Perspective> = await this.secured.derive()(perspectiveData, eveesRemote.hashRecipe);

    const newPerspectiveAction: UprtclAction<CreateAndInitPerspectiveAction> = {
      id: perspective.id,
      type: CREATE_AND_INIT_PERSPECTIVE_ACTION,
      payload: {
        perspective: perspective,
        details: { headId, name, context: details.context },
        owner: canWrite || eveesRemote.userId
      }
    };

    actions.push(newPerspectiveAction);

    return [perspective, actions];
  }
}<|MERGE_RESOLUTION|>--- conflicted
+++ resolved
@@ -211,11 +211,7 @@
                   name
                   context {
                     id
-<<<<<<< HEAD
-                  } 
-=======
                   }
->>>>>>> d5bcdb78
                 }
               }
             }`
