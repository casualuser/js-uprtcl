import { ApolloClient, gql } from 'apollo-boost';
import { multiInject, injectable, inject } from 'inversify';

import {
  PatternRecognizer,
  HasChildren,
  CortexModule,
  Signed,
  Entity
} from '@uprtcl/cortex';
import { KnownSourcesService, DiscoveryModule } from '@uprtcl/multiplatform';
import { Logger } from '@uprtcl/micro-orchestrator';
import { ApolloClientModule } from '@uprtcl/graphql';

import {
  Perspective,
  Commit,
  RemotesConfig,
  UprtclAction,
  CREATE_DATA_ACTION,
  CREATE_COMMIT_ACTION,
  CREATE_AND_INIT_PERSPECTIVE_ACTION,
  NodeActions,
} from '../types';
import { EveesBindings } from '../bindings';
import { EveesRemote } from './evees.remote';
<<<<<<< HEAD
import { Secured, signAndHashObject, hashObject } from '../utils/cid-hash';

export interface NoHeadPerspectiveArgs {
  name?: string;
  context?: string;
}

export type CreatePerspectiveArgs = {
  parentId?: string;
  ofPerspectiveId?: string;
  canWrite?: string;
} & (
  | { newPerspective: NewPerspectiveArgs }
  | { fromDetails: { headId: string; context?: string; name?: string } }
);

export interface NewPerspectiveArgs {
  autority: string;
  timestamp?: number;
}

export interface CreateCommitArgs {
  parentsIds?: string[];
  dataId: string;
  creatorsIds?: string[];
  timestamp?: number;
  message?: string;
}
=======
import { CidHashedPattern } from '../patterns/cid-hashed.pattern';
import { CREATE_COMMIT } from 'src/uprtcl-evees';
>>>>>>> 86da0b32

/**
 * Main service used to interact with _Prtcl compatible objects and providers
 */
@injectable()
export class Evees {
  logger = new Logger('evees');

  constructor(
<<<<<<< HEAD
    @inject(CortexModule.bindings.Recognizer) protected patternRecognizer: PatternRecognizer,
    @inject(DiscoveryModule.bindings.LocalKnownSources)
    public knownSources: KnownSourcesService,
=======
    @inject(CortexModule.bindings.Recognizer) protected recognizer: PatternRecognizer,
    @inject(EveesBindings.Secured) protected secured: IsSecure<any>,
    @inject(EveesBindings.Hashed) protected hashed: CidHashedPattern,
    @inject(DiscoveryModule.bindings.LocalKnownSources)
    public knownSources: KnownSourcesService,
    @inject(DiscoveryModule.bindings.DiscoveryService)
    protected discovery: DiscoveryService,
>>>>>>> 86da0b32
    @multiInject(EveesBindings.EveesRemote)
    protected eveesRemotes: EveesRemote[],
    @inject(ApolloClientModule.bindings.Client)
    protected client: ApolloClient<any>,
    @inject(EveesBindings.RemotesConfig)
    protected remotesConfig: RemotesConfig
  ) {}

  /** Public functions */

  public getAuthority(authorityID: string | undefined): EveesRemote {
    if (!authorityID && this.eveesRemotes.length === 1) return this.eveesRemotes[0];

    const remote = this.eveesRemotes.find(remote => remote.authorityID === authorityID);

    if (!remote) throw new Error(`Authority ${authorityID}  is not registered`);

    return remote;
  }

  /**
   * Returns the uprtcl remote that controls the given perspective, from its authority
   * @returns the uprtcl remote
   */
  public getPerspectiveProvider(perspective: Signed<Perspective>): EveesRemote {
    const perspectiveOrigin = perspective.payload.authority;

    return this.getAuthority(perspectiveOrigin);
  }

  /**
   * Returns the uprtcl remote that controls the given perspective, from its authority
   * @returns the uprtcl remote
   */
  public async getPerspectiveProviderById(perspectiveId: String): Promise<EveesRemote> {
    const result = await this.client.query({
      query: gql`
        {
          entity(ref: "${perspectiveId}") {
            id 
            ... on Perspective {
              payload {
                authority
              }
            }
          }
        }
      `
    });

    const perspectiveOrigin = result.data.entity.payload.authority;
    return this.getAuthority(perspectiveOrigin);
  }

  public async isPerspective(id: string): Promise<boolean> {
    const entity = await this.discovery.get(id) as object;
    const pattern = this.recognizer.recognize(entity);
    return pattern.findIndex(p => p.name === "Perspective") !== -1;
  }

  public async getContextPerspectives(context: string): Promise<string[]> {
    const promises = this.eveesRemotes.map(async remote => {
      const thisPerspectivesIds = await remote.getContextPerspectives(context);
      thisPerspectivesIds.forEach(pId => {
        this.knownSources.addKnownSources(pId, [remote.casID]);
      });
      return thisPerspectivesIds;
    });

    const perspectivesIds = await Promise.all(promises);

    return ([] as string[]).concat(...perspectivesIds);
  }

  async isPattern(id: string, name: string): Promise<boolean> {
    const entity = await this.discovery.get(id) as object;
    const pattern = this.recognizer.recognize(entity);
    return pattern.findIndex(p => p.name === name) !== -1;
  }

  /**
   * receives an entity id and compute the actions that will
   * result on this entity being forked on a target authority 
   * with a target owner (canWrite).
   * 
   * it also makes sure that all entities are clonned
   * on the target authority default store.
   * 
   * recursively fork entity children 
   */
  public async fork(
    id: string,
    authority: string,
    canWrite: string,
    parentId?: string,
    context?: string,
    name?: string
  ): Promise<NodeActions<string>> {

    const isPerspective = await this.isPattern(id, "Perspective");
    if (isPerspective) {
      return this.forkPerspective(id, authority, canWrite);
    } else {
      const isCommit = await this.isPattern(id, "Commit");
      if (isCommit) {
        return this.forkCommit(id, authority, canWrite);
      } else {
        return this.forkEntity(id, authority, canWrite);
      }
    }
  }

  getEntityChildren(entity: object) {
    let hasChildren: HasChildren | undefined = this.recognizer
      .recognize(entity)
      .find(prop => !!(prop as HasChildren).getChildrenLinks);

    if (!hasChildren) {
      return [];
    } else {
<<<<<<< HEAD
      const result = await this.client.query({
        query: gql`{
          entity(ref: "${ofPerspectiveId}") {
            id
            ... on Perspective {
              head {
                id
              }
            }
          }
        }`
      });
=======
      return hasChildren.getChildrenLinks(entity);
    }
  }
>>>>>>> 86da0b32

  replaceEntityChildren(entity: object, newLinks: string[]) {
    let hasChildren: HasChildren | undefined = this.recognizer
      .recognize(entity)
      .find(prop => !!(prop as HasChildren).getChildrenLinks);

    if (!hasChildren) {
      throw new Error(`entity dont hasChildren ${JSON.stringify(entity)}`);
    } else {
      return hasChildren.replaceChildrenLinks(entity)(newLinks);
    }
  }

<<<<<<< HEAD
    // Create the perspective id
    const perspectiveData: Perspective = {
      creatorId: eveesRemote.userId,
      origin: eveesRemote.authorityID,
      timestamp: Date.now()
    };
    const perspective: Secured<Perspective> = await signAndHashObject(perspectiveData);

    const result = await this.client.query({
      query: gql`{
        entity(ref: "${headId}") {
=======
  public async forkPerspective(
    perspectiveId: string, 
    authority?: string, 
    canWrite?: string,
    name?: string,
    parentId?: string): Promise<NodeActions<string>> {

    const eveesRemote = authority !== undefined ? this.getAuthority(authority) : this.remotesConfig.defaultCreator;
    canWrite = canWrite !== undefined ? canWrite : eveesRemote.userId !== undefined ? eveesRemote.userId : '';

    const result = await this.client.query({
      query: gql`{
        entity(id: "${perspectiveId}") {
>>>>>>> 86da0b32
          id
          ... on Perspective {
            head {
              id
            }
            context {
              id
<<<<<<< HEAD
              _context {
                object
              }
            }
          }
        }
      }`
    });

    const dataId = result.data.entity.data.id;
    const dataRaw = result.data.entity.data._context.object;
    const dataHashed = { id: dataId, entity: dataRaw };

    let newHeadId = headId;

    const hasChildren:
      | HasChildren<Entity<any>>
      | undefined = this.patternRecognizer
      .recognizeBehaviours(dataHashed)
      .find(prop => !!(prop as HasChildren).getChildrenLinks);

    if (hasChildren) {
      const descendantLinks = hasChildren.getChildrenLinks(dataHashed);

      if (descendantLinks.length > 0) {
        const promises = descendantLinks.map(async link => {
          const descendantResult = await this.client.query({
            query: gql`{
              entity(ref: "${link}") {
                id
                ... on Perspective {
                  head {
                    id
                  }
                  name
                  context {
                    id
                  }
                }
              }
            }`
          });
=======
            }
          }
        }
      }`
    });

    const headId = result.data.entity.head.id;
    const context = result.data.entity.context.id;

    const forkCommit = await this.forkCommit(headId, eveesRemote.authority, canWrite);
    
    const object: Perspective = {
      creatorId: eveesRemote.userId ? eveesRemote.userId : '',
      authority: eveesRemote.authority,
      timestamp: Date.now()
    };

    const perspective: Secured<Perspective> = await this.secured.derive()(
      object,
      eveesRemote.hashRecipe
    );
    
    const newPerspectiveAction: UprtclAction = {
      type: CREATE_AND_INIT_PERSPECTIVE_ACTION,
      entity: perspective,
      payload: {
        details: { headId: forkCommit.new, name, context },
        owner: canWrite,
        parentId
      }
    };

    return {
      new: perspective.id,
      actions: [newPerspectiveAction].concat(forkCommit.actions)
    }
  }

  public async forkCommit(
    commitId: string, 
    authority: string, 
    canWrite: string): Promise<NodeActions<string>> {
>>>>>>> 86da0b32

    const commit = await this.discovery.get(commitId) as Hashed<Signed<Commit>>;
    const remote = this.getAuthority(authority);

    const dataId = commit.object.payload.dataId;
    const dataFork = await this.forkEntity(dataId, authority, canWrite);

    const eveesRemote = this.getAuthority(authority);

    /** build new head object pointing to new data */
    const newCommit: Signed<Commit> = {
      payload: {
        creatorsIds: eveesRemote.userId ? [eveesRemote.userId] : [''],
        dataId: dataFork.new,
        message: `autocommit to fork ${commitId} on authority ${authority}`,
        parentsIds: [commit.id],
        timestamp: Date.now()
      },
      proof: {
        type: '',
        signature: ''
      }
    };

    const newHead = await this.hashed.derive()(newCommit, remote.hashRecipe);

<<<<<<< HEAD
        const newData: Entity<any> = hasChildren.replaceChildrenLinks(dataHashed)(newLinks);
        const dataSource = this.remotesConfig.map(eveesRemote.authorityID);

        const newHash = await hashObject(newData.entity,dataSource.cidConfig)

        const newEntity: Entity<any> = {
          id: newHash,
          entity: newData.entity
        };

        const newDataAction: UprtclAction = {
          type: CREATE_DATA_ACTION,
          entity: newEntity,
          payload: {
            source: dataSource.casID
          }
        };
=======
    const newCommitAction: UprtclAction = {
      type: CREATE_COMMIT_ACTION,
      entity: newHead,
      payload: {
        source: remote.source
      }
    };

    return {
      new: newHead.id, 
      actions: [newCommitAction].concat(dataFork.actions)
    }
  }

  public async forkEntity(
    entityId: string, 
    authority: string, 
    canWrite: string): Promise<NodeActions<string>> {
>>>>>>> 86da0b32

    const data = await this.discovery.get(entityId);
    if (!data) throw new Error(`data ${entityId} not found`);

<<<<<<< HEAD
        const newCommit: Commit = {
          dataId: newHash,
          message: `auto-commit for new perspective ${name}`,
          creatorsIds: [eveesRemote.userId],
          parentsIds: headId ? [headId] : [],
          timestamp: Date.now()
        };

        const entity = await signAndHashObject(newCommit, eveesRemote.cidConfig);

        const newCommitAction: UprtclAction = {
          type: CREATE_COMMIT_ACTION,
          entity: entity,
          payload: {
            source: eveesRemote.casID
          }
        };

        newHeadId = entity.id;
=======
    /** createOwnerPreservingEntity of children */
    const oldLinks = this.getEntityChildren(data.object);

    const getLinksForks = oldLinks.map(link => this.fork(link, authority, canWrite))

    const newLinksNodeActions = await Promise.all(getLinksForks);
    const newLinks = newLinksNodeActions.map(node => node.new);

    const newObject = this.replaceEntityChildren(data.object, newLinks);
>>>>>>> 86da0b32

    const source = this.remotesConfig.map(authority);
    const newData = await this.hashed.derive()(newObject, source.hashRecipe);

    const newDataAction: UprtclAction = {
      type: CREATE_DATA_ACTION,
      entity: newData,
      payload: {
        source: source.source
      }
    };

    return {
      new: newData.id,
      actions: [newDataAction].concat(...newLinksNodeActions.map(node => node.actions))
    } 
  }
}<|MERGE_RESOLUTION|>--- conflicted
+++ resolved
@@ -24,39 +24,6 @@
 } from '../types';
 import { EveesBindings } from '../bindings';
 import { EveesRemote } from './evees.remote';
-<<<<<<< HEAD
-import { Secured, signAndHashObject, hashObject } from '../utils/cid-hash';
-
-export interface NoHeadPerspectiveArgs {
-  name?: string;
-  context?: string;
-}
-
-export type CreatePerspectiveArgs = {
-  parentId?: string;
-  ofPerspectiveId?: string;
-  canWrite?: string;
-} & (
-  | { newPerspective: NewPerspectiveArgs }
-  | { fromDetails: { headId: string; context?: string; name?: string } }
-);
-
-export interface NewPerspectiveArgs {
-  autority: string;
-  timestamp?: number;
-}
-
-export interface CreateCommitArgs {
-  parentsIds?: string[];
-  dataId: string;
-  creatorsIds?: string[];
-  timestamp?: number;
-  message?: string;
-}
-=======
-import { CidHashedPattern } from '../patterns/cid-hashed.pattern';
-import { CREATE_COMMIT } from 'src/uprtcl-evees';
->>>>>>> 86da0b32
 
 /**
  * Main service used to interact with _Prtcl compatible objects and providers
@@ -66,19 +33,9 @@
   logger = new Logger('evees');
 
   constructor(
-<<<<<<< HEAD
     @inject(CortexModule.bindings.Recognizer) protected patternRecognizer: PatternRecognizer,
     @inject(DiscoveryModule.bindings.LocalKnownSources)
     public knownSources: KnownSourcesService,
-=======
-    @inject(CortexModule.bindings.Recognizer) protected recognizer: PatternRecognizer,
-    @inject(EveesBindings.Secured) protected secured: IsSecure<any>,
-    @inject(EveesBindings.Hashed) protected hashed: CidHashedPattern,
-    @inject(DiscoveryModule.bindings.LocalKnownSources)
-    public knownSources: KnownSourcesService,
-    @inject(DiscoveryModule.bindings.DiscoveryService)
-    protected discovery: DiscoveryService,
->>>>>>> 86da0b32
     @multiInject(EveesBindings.EveesRemote)
     protected eveesRemotes: EveesRemote[],
     @inject(ApolloClientModule.bindings.Client)
@@ -193,34 +150,19 @@
 
   getEntityChildren(entity: object) {
     let hasChildren: HasChildren | undefined = this.recognizer
-      .recognize(entity)
+      .recognizeBehaviours(entity)
       .find(prop => !!(prop as HasChildren).getChildrenLinks);
 
     if (!hasChildren) {
       return [];
     } else {
-<<<<<<< HEAD
-      const result = await this.client.query({
-        query: gql`{
-          entity(ref: "${ofPerspectiveId}") {
-            id
-            ... on Perspective {
-              head {
-                id
-              }
-            }
-          }
-        }`
-      });
-=======
       return hasChildren.getChildrenLinks(entity);
     }
   }
->>>>>>> 86da0b32
 
   replaceEntityChildren(entity: object, newLinks: string[]) {
     let hasChildren: HasChildren | undefined = this.recognizer
-      .recognize(entity)
+      .recognizeBehaviours(entity)
       .find(prop => !!(prop as HasChildren).getChildrenLinks);
 
     if (!hasChildren) {
@@ -230,19 +172,6 @@
     }
   }
 
-<<<<<<< HEAD
-    // Create the perspective id
-    const perspectiveData: Perspective = {
-      creatorId: eveesRemote.userId,
-      origin: eveesRemote.authorityID,
-      timestamp: Date.now()
-    };
-    const perspective: Secured<Perspective> = await signAndHashObject(perspectiveData);
-
-    const result = await this.client.query({
-      query: gql`{
-        entity(ref: "${headId}") {
-=======
   public async forkPerspective(
     perspectiveId: string, 
     authority?: string, 
@@ -256,7 +185,6 @@
     const result = await this.client.query({
       query: gql`{
         entity(id: "${perspectiveId}") {
->>>>>>> 86da0b32
           id
           ... on Perspective {
             head {
@@ -264,50 +192,6 @@
             }
             context {
               id
-<<<<<<< HEAD
-              _context {
-                object
-              }
-            }
-          }
-        }
-      }`
-    });
-
-    const dataId = result.data.entity.data.id;
-    const dataRaw = result.data.entity.data._context.object;
-    const dataHashed = { id: dataId, entity: dataRaw };
-
-    let newHeadId = headId;
-
-    const hasChildren:
-      | HasChildren<Entity<any>>
-      | undefined = this.patternRecognizer
-      .recognizeBehaviours(dataHashed)
-      .find(prop => !!(prop as HasChildren).getChildrenLinks);
-
-    if (hasChildren) {
-      const descendantLinks = hasChildren.getChildrenLinks(dataHashed);
-
-      if (descendantLinks.length > 0) {
-        const promises = descendantLinks.map(async link => {
-          const descendantResult = await this.client.query({
-            query: gql`{
-              entity(ref: "${link}") {
-                id
-                ... on Perspective {
-                  head {
-                    id
-                  }
-                  name
-                  context {
-                    id
-                  }
-                }
-              }
-            }`
-          });
-=======
             }
           }
         }
@@ -325,10 +209,7 @@
       timestamp: Date.now()
     };
 
-    const perspective: Secured<Perspective> = await this.secured.derive()(
-      object,
-      eveesRemote.hashRecipe
-    );
+    const perspective: Secured<Perspective> = await signAndHashObject(object, eveesRemote.cidConfig);
     
     const newPerspectiveAction: UprtclAction = {
       type: CREATE_AND_INIT_PERSPECTIVE_ACTION,
@@ -350,9 +231,8 @@
     commitId: string, 
     authority: string, 
     canWrite: string): Promise<NodeActions<string>> {
->>>>>>> 86da0b32
-
-    const commit = await this.discovery.get(commitId) as Hashed<Signed<Commit>>;
+
+    const commit = await loadEntity(commitId);
     const remote = this.getAuthority(authority);
 
     const dataId = commit.object.payload.dataId;
@@ -375,32 +255,13 @@
       }
     };
 
-    const newHead = await this.hashed.derive()(newCommit, remote.hashRecipe);
-
-<<<<<<< HEAD
-        const newData: Entity<any> = hasChildren.replaceChildrenLinks(dataHashed)(newLinks);
-        const dataSource = this.remotesConfig.map(eveesRemote.authorityID);
-
-        const newHash = await hashObject(newData.entity,dataSource.cidConfig)
-
-        const newEntity: Entity<any> = {
-          id: newHash,
-          entity: newData.entity
-        };
-
-        const newDataAction: UprtclAction = {
-          type: CREATE_DATA_ACTION,
-          entity: newEntity,
-          payload: {
-            source: dataSource.casID
-          }
-        };
-=======
+    const newHash = await hashObject(newData.entity,dataSource.cidConfig)
+
     const newCommitAction: UprtclAction = {
       type: CREATE_COMMIT_ACTION,
       entity: newHead,
       payload: {
-        source: remote.source
+        source: remote.casID
       }
     };
 
@@ -414,32 +275,10 @@
     entityId: string, 
     authority: string, 
     canWrite: string): Promise<NodeActions<string>> {
->>>>>>> 86da0b32
-
-    const data = await this.discovery.get(entityId);
+
+    const data = await loadEntity(entityId);
     if (!data) throw new Error(`data ${entityId} not found`);
 
-<<<<<<< HEAD
-        const newCommit: Commit = {
-          dataId: newHash,
-          message: `auto-commit for new perspective ${name}`,
-          creatorsIds: [eveesRemote.userId],
-          parentsIds: headId ? [headId] : [],
-          timestamp: Date.now()
-        };
-
-        const entity = await signAndHashObject(newCommit, eveesRemote.cidConfig);
-
-        const newCommitAction: UprtclAction = {
-          type: CREATE_COMMIT_ACTION,
-          entity: entity,
-          payload: {
-            source: eveesRemote.casID
-          }
-        };
-
-        newHeadId = entity.id;
-=======
     /** createOwnerPreservingEntity of children */
     const oldLinks = this.getEntityChildren(data.object);
 
@@ -449,10 +288,10 @@
     const newLinks = newLinksNodeActions.map(node => node.new);
 
     const newObject = this.replaceEntityChildren(data.object, newLinks);
->>>>>>> 86da0b32
 
     const source = this.remotesConfig.map(authority);
-    const newData = await this.hashed.derive()(newObject, source.hashRecipe);
+    
+    const newData = await hashObject(newObject, source.hashRecipe);
 
     const newDataAction: UprtclAction = {
       type: CREATE_DATA_ACTION,
