import { Logger } from '@uprtcl/micro-orchestrator';
import {
  EthereumConnection,
  EthereumContractOptions,
  EthereumContract
} from '@uprtcl/ethereum-provider';
import { IpfsStore, sortObject, IpfsConnectionOptions } from '@uprtcl/ipfs-provider';
import { CidConfig, Authority } from '@uprtcl/multiplatform';

import * as UprtclRoot from './contracts-json/UprtclRoot.json';
import * as UprtclDetails from './contracts-json/UprtclDetails.json';
import * as UprtclProposals from './contracts-json/UprtclProposals.json';

import { Secured } from '../../../utils/cid-hash';
import { Commit, Perspective, PerspectiveDetails } from '../../../types';
import { EveesRemote } from '../../evees.remote';
import {
  hashText,
  CREATE_PERSP,
  CREATE_PERSP_BATCH,
  UPDATE_PERSP_DETAILS,
  GET_PERSP_DETAILS,
  INIT_PERSP,
  GET_CONTEXT_HASH,
  cidToHex32,
  GET_PERSP,
  bytes32ToCid,
  GET_PERSP_HASH,
  INIT_PERSP_BATCH,
  UPDATE_OWNER,
  UPDATED_HEAD
} from './common';
import { EveesAccessControlEthereum } from './evees-access-control.ethereum';
import { ProposalsEthereum } from './proposals.ethereum';
import { ProposalsProvider } from '../../proposals.provider';
import { NewPerspectiveData } from '../../evees.provider';

const evees_if = 'evees-v0';
export const ZERO_HEX_32 = '0x' + new Array(32).fill(0).join('');
export const ZERO_ADDRESS = '0x' + new Array(40).fill(0).join('');

export const hashToId = async (uprtclRoot: EthereumContract, perspectiveIdHash: string) => {
  /** check the creation event to reverse map the cid */
  const perspectiveAddedEvents = await uprtclRoot.contractInstance.getPastEvents(
    'PerspectiveCreated',
    {
      filter: { perspectiveIdHash: perspectiveIdHash },
      fromBlock: 0
    }
  );

  /** one event should exist only */
  const perspectiveAddedEvent = perspectiveAddedEvents[0];

  if (!perspectiveAddedEvent) {
    throw new Error(`Perspective with hash ${perspectiveIdHash} not found`);
  }

  return perspectiveAddedEvent.returnValues.perspectiveId;
};

export class EveesEthereum extends IpfsStore implements EveesRemote, Authority {
  logger: Logger = new Logger('EveesEtereum');

  accessControl: EveesAccessControlEthereum;
  proposals: ProposalsProvider;

  protected uprtclRoot: EthereumContract;
  protected uprtclDetails: EthereumContract;
  protected uprtclProposals: EthereumContract;

  constructor(
    protected ethConnection: EthereumConnection,
    protected ipfsOptions: IpfsConnectionOptions,
    cidConfig: CidConfig,
    uprtclRootOptions: EthereumContractOptions = { contract: UprtclRoot as any },
    uprtclDetailsOptions: EthereumContractOptions = { contract: UprtclDetails as any },
    uprtclProposalsOptions: EthereumContractOptions = { contract: UprtclProposals as any }
  ) {
    super(ipfsOptions, cidConfig)
    this.uprtclRoot = new EthereumContract(uprtclRootOptions, ethConnection);
    this.uprtclDetails = new EthereumContract(uprtclDetailsOptions, ethConnection);
    this.uprtclProposals = new EthereumContract(uprtclProposalsOptions, ethConnection);

    this.accessControl = new EveesAccessControlEthereum(this.uprtclRoot);
    this.proposals = new ProposalsEthereum(
      this.uprtclRoot,
      this.uprtclProposals,
      this.accessControl
    );
  }

  get authorityID() {
    return `eth-${this.ethConnection.networkId}:${evees_if}:${
      this.uprtclRoot.contractInstance.options.address
        ? this.uprtclRoot.contractInstance.options.address.toLocaleLowerCase()
        : ''
    }`;
  }

  get userId() {
    return this.ethConnection.getCurrentAccount();
  }

  /**
   * @override
   */
  async ready(): Promise<void> {
    await Promise.all([
      this.uprtclRoot.ready(),
      this.uprtclDetails.ready(),
      this.uprtclProposals.ready(),
      super.ready()
    ]);
  }

  async persistPerspectiveEntity(secured: Secured<Perspective>) {
    const perspectiveId = await this.create(secured.entity);
    this.logger.log(`[ETH] persistPerspectiveEntity - added to IPFS`, perspectiveId);

    if (secured.id && secured.id != perspectiveId) {
      throw new Error(
        `perspective ID computed by IPFS ${perspectiveId} is not the same as the input one ${secured.id}.`
      );
    }

    return perspectiveId;
  }

  async cloneAndInitPerspective(perspectiveData: NewPerspectiveData): Promise<void> {
    const secured = perspectiveData.perspective;
    const details = perspectiveData.details;
    const canWrite = perspectiveData.canWrite;

    /** validate */
<<<<<<< HEAD
    if (!secured.entity.payload.origin) throw new Error('origin cannot be empty');
=======
    if (!secured.object.payload.authority) throw new Error('authority cannot be empty');
>>>>>>> 86da0b32

    /** Store the perspective data in the data layer */
    const perspectiveId = await this.persistPerspectiveEntity(secured);

    const headCidParts = details.headId ? cidToHex32(details.headId) : [ZERO_HEX_32, ZERO_HEX_32];

    const newPerspective = {
      perspectiveId: perspectiveId,
      headCid1: headCidParts[0],
      headCid0: headCidParts[1],
      owner: canWrite ? canWrite : this.ethConnection.getCurrentAccount()
    };

    const newDetails = {
      context: details.context ? details.context : '',
      name: details.name ? details.name : ''
    };

    /** TX is sent, and await to force order (preent head update on an unexisting perspective) */
    await this.uprtclDetails.send(INIT_PERSP, [
      { perspective: newPerspective, details: newDetails },
      this.uprtclDetails.userId
    ]);
  }

  async clonePerspectivesBatch(newPerspectivesData: NewPerspectiveData[]): Promise<void> {
    const persistPromises = newPerspectivesData.map(perspectiveData => {
      return this.persistPerspectiveEntity(perspectiveData.perspective);
    });

    await Promise.all(persistPromises);

    const ethPerspectivesDataPromises = newPerspectivesData.map(
      async (perspectiveData): Promise<any> => {
        const headCidParts = perspectiveData.details.headId
          ? cidToHex32(perspectiveData.details.headId)
          : [ZERO_HEX_32, ZERO_HEX_32];

        const perspective = {
          perspectiveId: perspectiveData.perspective.id,
          headCid1: headCidParts[0],
          headCid0: headCidParts[1],
          owner: perspectiveData.canWrite
            ? perspectiveData.canWrite
            : this.ethConnection.getCurrentAccount()
        };

        const details = {
          context: perspectiveData.details.context,
          name: ''
        };

        return { perspective, details };
      }
    );

    const ethPerspectivesData = await Promise.all(ethPerspectivesDataPromises);

    /** TX is sent, and await to force order (preent head update on an unexisting perspective) */
    await this.uprtclDetails.send(INIT_PERSP_BATCH, [
      ethPerspectivesData,
      this.ethConnection.getCurrentAccount()
    ]);
  }

  /**
   * @override
   */
  async clonePerspective(secured: Secured<Perspective>): Promise<void> {
    let perspective = secured.entity.payload;

    /** validate */
    if (!perspective.authority) throw new Error('authority cannot be empty');

    /** Store the perspective data in the data layer */
    const perspectiveId = await this.create(sortObject(secured.entity));
    this.logger.log(`[ETH] createPerspective - added to IPFS`, perspectiveId);

    if (secured.id && secured.id != perspectiveId) {
      throw new Error(
        `perspective ID computed by IPFS ${perspectiveId} is not the same as the input one ${secured.id}.`
      );
    }

    const newPerspective = {
      perspectiveId: perspectiveId,
      headCid1: ZERO_HEX_32,
      headCid0: ZERO_HEX_32,
      owner: this.ethConnection.getCurrentAccount()
    };

    /** TX is sent, and await to force order (preent head update on an unexisting perspective) */
    await this.uprtclRoot.send(CREATE_PERSP, [
      newPerspective,
      this.ethConnection.getCurrentAccount()
    ]);

    this.logger.log(`[ETH] addPerspective - TX minted`);
  }

  /**
   * @override
   */
  async cloneCommit(secured: Secured<Commit>): Promise<void> {
    const commit = sortObject(secured.entity);
    /** Store the perspective data in the data layer */

    let commitId = await this.create(commit);
    this.logger.log(`[ETH] createCommit - added to IPFS`, commitId, commit);

    if (secured.id && secured.id != commitId) {
      throw new Error('commit ID computed by IPFS is not the same as the input one.');
    }
  }

  /**
   * @override
   */
  async updatePerspectiveDetails(
    perspectiveId: string,
    details: PerspectiveDetails
  ): Promise<void> {
    const perspectiveIdHash = await this.uprtclRoot.call(GET_PERSP_HASH, [perspectiveId]);

    if (details.headId !== undefined || details.name !== undefined) {
      await this.uprtclDetails.send(UPDATE_PERSP_DETAILS, [
        perspectiveIdHash,
        {
          context: details.context ? details.context : '',
          name: details.name ? details.name : ''
        }
      ]);
    }

    if (details.headId !== undefined) {
      const headCidParts = cidToHex32(details.headId);

      await this.uprtclDetails.send(UPDATED_HEAD, [
        perspectiveIdHash,
        headCidParts[0],
        headCidParts[1],
        ZERO_ADDRESS
      ]);
    }
  }

  async hashToId(hash: string) {
    return hashToId(this.uprtclRoot, hash);
  }

  /**
   * @override
   */
  async getContextPerspectives(context: string): Promise<string[]> {
    const contextHash = await this.uprtclDetails.call(GET_CONTEXT_HASH, [context]);

    let perspectiveContextUpdatedEvents = await this.uprtclDetails.contractInstance.getPastEvents(
      'PerspectiveDetailsSet',
      {
        filter: { contextHash: contextHash },
        fromBlock: 0
      }
    );

    let perspectiveIdHashes = perspectiveContextUpdatedEvents.map(
      e => e.returnValues.perspectiveIdHash
    );

    const hashToIdPromises = perspectiveIdHashes.map(idHash => this.hashToId(idHash));
    this.logger.log(`[ETH] getContextPerspectives of ${context}`, perspectiveIdHashes);

    return Promise.all(hashToIdPromises);
  }

  /**
   * @override
   */
  async getPerspectiveDetails(perspectiveId: string): Promise<PerspectiveDetails> {
    const perspectiveIdHash = await this.uprtclRoot.call(GET_PERSP_HASH, [perspectiveId]);

    const details = await this.uprtclDetails.call(GET_PERSP_DETAILS, [perspectiveIdHash]);

    const ethPerspective = await this.uprtclRoot.call(GET_PERSP, [perspectiveIdHash]);

    const headId = bytes32ToCid([ethPerspective.headCid1, ethPerspective.headCid0]);

    return { name: details.name, context: details.context, headId: headId };
  }

  async deletePerspective(perspectiveId: string): Promise<void> {
    const perspectiveIdHash = await this.uprtclRoot.call(GET_PERSP_HASH, [perspectiveId]);
    let contextHash = ZERO_HEX_32;

    /** set null values */
    await this.uprtclDetails.send(UPDATE_PERSP_DETAILS, [
      perspectiveIdHash,
      contextHash,
      '',
      '',
      ''
    ]);

    /** set null owner (cannot be undone) */
    const ZERO_ADD = '0x' + new Array(40).fill(0).join('');
    await this.uprtclRoot.send(UPDATE_OWNER, [perspectiveIdHash, ZERO_ADD]);
  }
}<|MERGE_RESOLUTION|>--- conflicted
+++ resolved
@@ -133,11 +133,7 @@
     const canWrite = perspectiveData.canWrite;
 
     /** validate */
-<<<<<<< HEAD
-    if (!secured.entity.payload.origin) throw new Error('origin cannot be empty');
-=======
     if (!secured.object.payload.authority) throw new Error('authority cannot be empty');
->>>>>>> 86da0b32
 
     /** Store the perspective data in the data layer */
     const perspectiveId = await this.persistPerspectiveEntity(secured);
