{
  "contractName": "UprtclDetails",
  "abi": [
    {
      "constant": false,
      "inputs": [
        {
          "name": "suAddress",
          "type": "address"
        },
        {
          "name": "value",
          "type": "bool"
        }
      ],
      "name": "setSuperUser",
      "outputs": [],
      "payable": false,
      "stateMutability": "nonpayable",
      "type": "function"
    },
    {
      "constant": false,
      "inputs": [],
      "name": "renounceOwnership",
      "outputs": [],
      "payable": false,
      "stateMutability": "nonpayable",
      "type": "function"
    },
    {
      "constant": true,
      "inputs": [],
      "name": "owner",
      "outputs": [
        {
          "name": "",
          "type": "address"
        }
      ],
      "payable": false,
      "stateMutability": "view",
      "type": "function"
    },
    {
      "constant": true,
      "inputs": [],
      "name": "isOwner",
      "outputs": [
        {
          "name": "",
          "type": "bool"
        }
      ],
      "payable": false,
      "stateMutability": "view",
      "type": "function"
    },
    {
      "constant": true,
      "inputs": [
        {
          "name": "suAddress",
          "type": "address"
        }
      ],
      "name": "isSuperUser",
      "outputs": [
        {
          "name": "",
          "type": "bool"
        }
      ],
      "payable": false,
      "stateMutability": "view",
      "type": "function"
    },
    {
      "constant": false,
      "inputs": [
        {
          "name": "newOwner",
          "type": "address"
        }
      ],
      "name": "transferOwnership",
      "outputs": [],
      "payable": false,
      "stateMutability": "nonpayable",
      "type": "function"
    },
    {
      "anonymous": false,
      "inputs": [
        {
          "indexed": true,
          "name": "perspectiveIdHash",
          "type": "bytes32"
        },
        {
          "indexed": true,
          "name": "contextHash",
          "type": "bytes32"
        },
        {
          "indexed": false,
          "name": "context",
          "type": "string"
        }
      ],
      "name": "PerspectiveDetailsSet",
      "type": "event"
    },
    {
      "anonymous": false,
      "inputs": [
        {
          "indexed": true,
          "name": "previousOwner",
          "type": "address"
        },
        {
          "indexed": true,
          "name": "newOwner",
          "type": "address"
        }
      ],
      "name": "OwnershipTransferred",
      "type": "event"
    },
    {
      "constant": false,
      "inputs": [
        {
          "name": "_uprtclRoot",
          "type": "address"
        }
      ],
      "name": "setUprtclRoot",
      "outputs": [],
      "payable": false,
      "stateMutability": "nonpayable",
      "type": "function"
    },
    {
      "constant": true,
      "inputs": [
        {
          "name": "context",
          "type": "string"
        }
      ],
      "name": "getContextHash",
      "outputs": [
        {
          "name": "contextHash",
          "type": "bytes32"
        }
      ],
      "payable": false,
      "stateMutability": "pure",
      "type": "function"
    },
    {
      "constant": false,
      "inputs": [
        {
          "name": "perspectiveIdHash",
          "type": "bytes32"
        },
        {
          "name": "context",
          "type": "string"
        }
      ],
      "name": "setPerspectiveDetails",
      "outputs": [],
      "payable": false,
      "stateMutability": "nonpayable",
      "type": "function"
    },
    {
      "constant": false,
      "inputs": [
        {
          "name": "perspectiveIdHash",
          "type": "bytes32"
        },
        {
          "name": "context",
          "type": "string"
        },
        {
          "name": "msgSender",
          "type": "address"
        }
      ],
      "name": "setPerspectiveDetailsSuperUser",
      "outputs": [],
      "payable": false,
      "stateMutability": "nonpayable",
      "type": "function"
    },
    {
      "constant": false,
      "inputs": [
        {
          "components": [
            {
              "components": [
                {
                  "name": "perspectiveId",
                  "type": "string"
                },
                {
                  "name": "headCid1",
                  "type": "bytes32"
                },
                {
                  "name": "headCid0",
                  "type": "bytes32"
                },
                {
                  "name": "owner",
                  "type": "address"
                }
              ],
              "name": "perspective",
              "type": "tuple"
            },
            {
              "name": "context",
              "type": "string"
            }
          ],
          "name": "perspectiveData",
          "type": "tuple"
        },
        {
          "name": "account",
          "type": "address"
        }
      ],
      "name": "initPerspective",
      "outputs": [],
      "payable": false,
      "stateMutability": "nonpayable",
      "type": "function"
    },
    {
      "constant": false,
      "inputs": [
        {
          "components": [
            {
              "components": [
                {
                  "name": "perspectiveId",
                  "type": "string"
                },
                {
                  "name": "headCid1",
                  "type": "bytes32"
                },
                {
                  "name": "headCid0",
                  "type": "bytes32"
                },
                {
                  "name": "owner",
                  "type": "address"
                }
              ],
              "name": "perspective",
              "type": "tuple"
            },
            {
              "name": "context",
              "type": "string"
            }
          ],
          "name": "perspectivesData",
          "type": "tuple[]"
        },
        {
          "name": "account",
          "type": "address"
        }
      ],
      "name": "initPerspectiveBatch",
      "outputs": [],
      "payable": false,
      "stateMutability": "nonpayable",
      "type": "function"
    }
  ],
<<<<<<< HEAD
=======
  "metadata": "{\"compiler\":{\"version\":\"0.5.8+commit.23d335f2\"},\"language\":\"Solidity\",\"output\":{\"abi\":[{\"constant\":false,\"inputs\":[{\"name\":\"perspectiveIdHash\",\"type\":\"bytes32\"},{\"name\":\"context\",\"type\":\"string\"},{\"name\":\"msgSender\",\"type\":\"address\"}],\"name\":\"setPerspectiveDetailsSuperUser\",\"outputs\":[],\"payable\":false,\"stateMutability\":\"nonpayable\",\"type\":\"function\"},{\"constant\":false,\"inputs\":[{\"name\":\"suAddress\",\"type\":\"address\"},{\"name\":\"value\",\"type\":\"bool\"}],\"name\":\"setSuperUser\",\"outputs\":[],\"payable\":false,\"stateMutability\":\"nonpayable\",\"type\":\"function\"},{\"constant\":false,\"inputs\":[],\"name\":\"renounceOwnership\",\"outputs\":[],\"payable\":false,\"stateMutability\":\"nonpayable\",\"type\":\"function\"},{\"constant\":false,\"inputs\":[{\"name\":\"_uprtclRoot\",\"type\":\"address\"}],\"name\":\"setUprtclRoot\",\"outputs\":[],\"payable\":false,\"stateMutability\":\"nonpayable\",\"type\":\"function\"},{\"constant\":true,\"inputs\":[],\"name\":\"owner\",\"outputs\":[{\"name\":\"\",\"type\":\"address\"}],\"payable\":false,\"stateMutability\":\"view\",\"type\":\"function\"},{\"constant\":true,\"inputs\":[],\"name\":\"isOwner\",\"outputs\":[{\"name\":\"\",\"type\":\"bool\"}],\"payable\":false,\"stateMutability\":\"view\",\"type\":\"function\"},{\"constant\":false,\"inputs\":[{\"components\":[{\"components\":[{\"name\":\"perspectiveId\",\"type\":\"string\"},{\"name\":\"headCid1\",\"type\":\"bytes32\"},{\"name\":\"headCid0\",\"type\":\"bytes32\"},{\"name\":\"owner\",\"type\":\"address\"}],\"name\":\"perspective\",\"type\":\"tuple\"},{\"name\":\"context\",\"type\":\"string\"}],\"name\":\"perspectiveData\",\"type\":\"tuple\"},{\"name\":\"account\",\"type\":\"address\"}],\"name\":\"initPerspective\",\"outputs\":[],\"payable\":false,\"stateMutability\":\"nonpayable\",\"type\":\"function\"},{\"constant\":false,\"inputs\":[{\"name\":\"perspectiveIdHash\",\"type\":\"bytes32\"},{\"name\":\"context\",\"type\":\"string\"}],\"name\":\"setPerspectiveDetails\",\"outputs\":[],\"payable\":false,\"stateMutability\":\"nonpayable\",\"type\":\"function\"},{\"constant\":true,\"inputs\":[{\"name\":\"suAddress\",\"type\":\"address\"}],\"name\":\"isSuperUser\",\"outputs\":[{\"name\":\"\",\"type\":\"bool\"}],\"payable\":false,\"stateMutability\":\"view\",\"type\":\"function\"},{\"constant\":false,\"inputs\":[{\"components\":[{\"components\":[{\"name\":\"perspectiveId\",\"type\":\"string\"},{\"name\":\"headCid1\",\"type\":\"bytes32\"},{\"name\":\"headCid0\",\"type\":\"bytes32\"},{\"name\":\"owner\",\"type\":\"address\"}],\"name\":\"perspective\",\"type\":\"tuple\"},{\"name\":\"context\",\"type\":\"string\"}],\"name\":\"perspectivesData\",\"type\":\"tuple[]\"},{\"name\":\"account\",\"type\":\"address\"}],\"name\":\"initPerspectiveBatch\",\"outputs\":[],\"payable\":false,\"stateMutability\":\"nonpayable\",\"type\":\"function\"},{\"constant\":true,\"inputs\":[{\"name\":\"context\",\"type\":\"string\"}],\"name\":\"getContextHash\",\"outputs\":[{\"name\":\"contextHash\",\"type\":\"bytes32\"}],\"payable\":false,\"stateMutability\":\"pure\",\"type\":\"function\"},{\"constant\":false,\"inputs\":[{\"name\":\"newOwner\",\"type\":\"address\"}],\"name\":\"transferOwnership\",\"outputs\":[],\"payable\":false,\"stateMutability\":\"nonpayable\",\"type\":\"function\"},{\"anonymous\":false,\"inputs\":[{\"indexed\":true,\"name\":\"perspectiveIdHash\",\"type\":\"bytes32\"},{\"indexed\":true,\"name\":\"contextHash\",\"type\":\"bytes32\"},{\"indexed\":false,\"name\":\"context\",\"type\":\"string\"}],\"name\":\"PerspectiveDetailsSet\",\"type\":\"event\"},{\"anonymous\":false,\"inputs\":[{\"indexed\":true,\"name\":\"previousOwner\",\"type\":\"address\"},{\"indexed\":true,\"name\":\"newOwner\",\"type\":\"address\"}],\"name\":\"OwnershipTransferred\",\"type\":\"event\"}],\"devdoc\":{\"methods\":{\"isOwner()\":{\"details\":\"Returns true if the caller is the current owner.\"},\"owner()\":{\"details\":\"Returns the address of the current owner.\"},\"renounceOwnership()\":{\"details\":\"Leaves the contract without owner. It will not be possible to call `onlyOwner` functions anymore. Can only be called by the current owner.     * NOTE: Renouncing ownership will leave the contract without an owner, thereby removing any functionality that is only available to the owner.\"},\"transferOwnership(address)\":{\"details\":\"Transfers ownership of the contract to a new account (`newOwner`). Can only be called by the current owner.\"}}},\"userdoc\":{\"methods\":{}}},\"settings\":{\"compilationTarget\":{\"/home/pepo/pr/uprtcl/eth-uprtcl/contracts/UprtclDetails.sol\":\"UprtclDetails\"},\"evmVersion\":\"petersburg\",\"libraries\":{},\"optimizer\":{\"enabled\":true,\"runs\":200},\"remappings\":[]},\"sources\":{\"/home/pepo/pr/uprtcl/eth-uprtcl/contracts/Context.sol\":{\"keccak256\":\"0x90a3995645af7562d84b9d69363ffa5ae7217714ab61e951bf7bc450f40e4061\",\"urls\":[\"bzzr://51482c01bddf23793bddee43b60ab9578a62948a4f2082def24ea792a553b055\"]},\"/home/pepo/pr/uprtcl/eth-uprtcl/contracts/HasSuperUsers.sol\":{\"keccak256\":\"0x3c0b02ba1ee7db42c3a92f6ff958e0093d668b68fb021fcac2a2b36dc847a6bb\",\"urls\":[\"bzzr://23325670aa7252e55116273f4a5020de260dc8dd87d935f7036dc7f8ba2425af\"]},\"/home/pepo/pr/uprtcl/eth-uprtcl/contracts/IERC20.sol\":{\"keccak256\":\"0xe5bb0f57cff3e299f360052ba50f1ea0fff046df2be070b6943e0e3c3fdad8a9\",\"urls\":[\"bzzr://cf2d583b8dce38d0617fdcd65f2fd9f126fe17b7f683b5a515ea9d2762d8b062\"]},\"/home/pepo/pr/uprtcl/eth-uprtcl/contracts/Ownable.sol\":{\"keccak256\":\"0x4c324cbeb9fb22b32c1896024abfe04737c7634ed7e0aa7792d3e23f6f036ea7\",\"urls\":[\"bzzr://433fb4f53ea81399648df2c7e0e43527ff6dcb770516f97ba763ed51a6e03f2a\"]},\"/home/pepo/pr/uprtcl/eth-uprtcl/contracts/SafeMath.sol\":{\"keccak256\":\"0x640b6dee7a4b830bdfd52b5031a07fc2b12209f5b2e29e5d364a7d37f69d8076\",\"urls\":[\"bzzr://292843005e754e752644f767477ec5ad7a1ffc91ddb18c38b8079c62f3993cad\"]},\"/home/pepo/pr/uprtcl/eth-uprtcl/contracts/UprtclAccounts.sol\":{\"keccak256\":\"0x1106f7cacb19ade66c7e9ade4af56d37fb8fc8592f10edd6460cd243a0996125\",\"urls\":[\"bzzr://dc7a43e43a875aa2a16ec78f70d2bdf48d180bdeab7320a0ed787ac6d847b215\"]},\"/home/pepo/pr/uprtcl/eth-uprtcl/contracts/UprtclDetails.sol\":{\"keccak256\":\"0x1dfa811df01b9f2eab8aeaebc08c729f1e8cdf723a044af35c242aec3fc358f7\",\"urls\":[\"bzzr://ab6bd62bf851ca8cff5b21c145b1df0b4a3d94a0bda3ac226d619c4ae0b6eeaf\"]},\"/home/pepo/pr/uprtcl/eth-uprtcl/contracts/UprtclRoot.sol\":{\"keccak256\":\"0x1bbe5c64a0ad4b7509e37e63968000ac95a75c9a4d2b7e5e4de3e836ddba4062\",\"urls\":[\"bzzr://77c023484e57e065d18fbc790850463bf079254eb037570d71b1f8f91fa5d2b5\"]}},\"version\":1}",
  "bytecode": "0x608060405261001261005f60201b60201c565b600080546001600160a01b0319166001600160a01b03928316178082556040519216917f8be0079c531659141344cd1fd0a4f28419497f9722a3daafe3b4186f6b6457e0908290a3610063565b3390565b611183806100726000396000f3fe608060405234801561001057600080fd5b50600436106100b45760003560e01c8063a0c9eca311610071578063a0c9eca31461012f578063a931154714610142578063cd784d1b14610155578063cf886bab14610168578063e7d075991461017b578063f2fde38b1461019b576100b4565b806326d5ec01146100b957806345655b4e146100ce578063715018a6146100e15780637cce0117146100e95780638da5cb5b146100fc5780638f32d59b1461011a575b600080fd5b6100cc6100c7366004610be7565b6101ae565b005b6100cc6100dc366004610b00565b6101ef565b6100cc610241565b6100cc6100f7366004610c4c565b6102b2565b6101046102fb565b6040516101119190610f4a565b60405180910390f35b61012261030a565b6040516101119190610f80565b6100cc61013d366004610c9f565b61032e565b6100cc610150366004610b9f565b61042a565b610122610163366004610abc565b610439565b6100cc610176366004610b3a565b610457565b61018e610189366004610c6a565b61059e565b6040516101119190610f8e565b6100cc6101a9366004610abc565b6105ce565b6101b733610439565b6101df57604051600160e51b62461bcd0281526004016101d690610fcd565b60405180910390fd5b6101ea838383610601565b505050565b6101f761030a565b61021657604051600160e51b62461bcd0281526004016101d690610fed565b6001600160a01b03919091166000908152600160205260409020805460ff1916911515919091179055565b61024961030a565b61026857604051600160e51b62461bcd0281526004016101d690610fed565b600080546040516001600160a01b03909116907f8be0079c531659141344cd1fd0a4f28419497f9722a3daafe3b4186f6b6457e0908390a3600080546001600160a01b0319169055565b6102ba61030a565b6102d957604051600160e51b62461bcd0281526004016101d690610fed565b600280546001600160a01b0319166001600160a01b0392909216919091179055565b6000546001600160a01b031690565b600080546001600160a01b031661031f6106f5565b6001600160a01b031614905090565b60025460408051600160e31b6310d061ab02815290516000926001600160a01b0316916386830d58916004808301926020929190829003018186803b15801561037657600080fd5b505afa15801561038a573d6000803e3d6000fd5b505050506040513d601f19601f820116820180604052506103ae9190810190610b81565b9050801561042057600254604051600160e51b6302654acd0281526001600160a01b0390911690634ca959a0906103ed90859033908690600401610f58565b600060405180830381600087803b15801561040757600080fd5b505af115801561041b573d6000803e3d6000fd5b505050505b6101ea83836106f9565b610435828233610601565b5050565b6001600160a01b031660009081526001602052604090205460ff1690565b60008251905060006104f582600260009054906101000a90046001600160a01b03166001600160a01b031663b7b0ccde6040518163ffffffff1660e01b815260040160206040518083038186803b1580156104b157600080fd5b505afa1580156104c5573d6000803e3d6000fd5b505050506040513d601f19601f820116820180604052506104e99190810190610b81565b9063ffffffff6107f916565b9050801561056757600254604051600160e51b6302654acd0281526001600160a01b0390911690634ca959a09061053490869033908690600401610f58565b600060405180830381600087803b15801561054e57600080fd5b505af1158015610562573d6000803e3d6000fd5b505050505b60005b828110156105975761058f85828151811061058157fe5b6020026020010151856106f9565b60010161056a565b5050505050565b6000816040516020016105b19190610f37565b604051602081830303815290604052805190602001209050919050565b6105d661030a565b6105f557604051600160e51b62461bcd0281526004016101d690610fed565b6105fe8161083f565b50565b600254604051600160e01b631393bbf50281526001600160a01b03808416921690631393bbf590610636908790600401610f8e565b60206040518083038186803b15801561064e57600080fd5b505afa158015610662573d6000803e3d6000fd5b505050506040513d601f19601f820116820180604052506106869190810190610ae2565b6001600160a01b0316146106af57604051600160e51b62461bcd0281526004016101d690610fad565b6106b88261059e565b837f6c9aea0d74ee0825117310c02b08c081cb33d88db58edef5517d54b9cfabaacf846040516106e89190610f9c565b60405180910390a3505050565b3390565b6002548251604051600160e01b63c886170b0281526001600160a01b039092169163c886170b9161072e918590600401610ffd565b600060405180830381600087803b15801561074857600080fd5b505af115801561075c573d6000803e3d6000fd5b5050600254845151604051600160e01b63fc87de3902815261043594506001600160a01b03909216925063fc87de39916107999190600401610f9c565b60206040518083038186803b1580156107b157600080fd5b505afa1580156107c5573d6000803e3d6000fd5b505050506040513d601f19601f820116820180604052506107e99190810190610b81565b6020840151845160600151610601565b60008261080857506000610839565b8282028284828161081557fe5b041461083657604051600160e51b62461bcd0281526004016101d690610fdd565b90505b92915050565b6001600160a01b03811661086857604051600160e51b62461bcd0281526004016101d690610fbd565b600080546040516001600160a01b03808516939216917f8be0079c531659141344cd1fd0a4f28419497f9722a3daafe3b4186f6b6457e091a3600080546001600160a01b0319166001600160a01b0392909216919091179055565b80356108398161111a565b80516108398161111a565b600082601f8301126108ea57600080fd5b81356108fd6108f882611044565b61101d565b81815260209384019390925082018360005b8381101561093b578135860161092588826109c0565b845250602092830192919091019060010161090f565b5050505092915050565b80356108398161112e565b803561083981611137565b805161083981611137565b803561083981611140565b600082601f83011261098257600080fd5b81356109906108f882611065565b915080825260208301602083018583830111156109ac57600080fd5b6109b78382846110d4565b50505092915050565b6000604082840312156109d257600080fd5b6109dc604061101d565b9050813567ffffffffffffffff8111156109f557600080fd5b610a0184828501610a36565b825250602082013567ffffffffffffffff811115610a1e57600080fd5b610a2a84828501610971565b60208301525092915050565b600060808284031215610a4857600080fd5b610a52608061101d565b9050813567ffffffffffffffff811115610a6b57600080fd5b610a7784828501610971565b8252506020610a8884848301610950565b6020830152506040610a9c84828501610950565b6040830152506060610ab0848285016108c3565b60608301525092915050565b600060208284031215610ace57600080fd5b6000610ada84846108c3565b949350505050565b600060208284031215610af457600080fd5b6000610ada84846108ce565b60008060408385031215610b1357600080fd5b6000610b1f85856108c3565b9250506020610b3085828601610945565b9150509250929050565b60008060408385031215610b4d57600080fd5b823567ffffffffffffffff811115610b6457600080fd5b610b70858286016108d9565b9250506020610b30858286016108c3565b600060208284031215610b9357600080fd5b6000610ada848461095b565b60008060408385031215610bb257600080fd5b6000610bbe8585610950565b925050602083013567ffffffffffffffff811115610bdb57600080fd5b610b3085828601610971565b600080600060608486031215610bfc57600080fd5b6000610c088686610950565b935050602084013567ffffffffffffffff811115610c2557600080fd5b610c3186828701610971565b9250506040610c42868287016108c3565b9150509250925092565b600060208284031215610c5e57600080fd5b6000610ada8484610966565b600060208284031215610c7c57600080fd5b813567ffffffffffffffff811115610c9357600080fd5b610ada84828501610971565b60008060408385031215610cb257600080fd5b823567ffffffffffffffff811115610cc957600080fd5b610b70858286016109c0565b610cde816110c9565b82525050565b610cde8161109f565b610cde816110aa565b610cde816110af565b6000610d0a8261108d565b610d148185611091565b9350610d248185602086016110e0565b610d2d81611110565b9093019392505050565b6000610d428261108d565b610d4c818561109a565b9350610d5c8185602086016110e0565b9290920192915050565b6000610d73602c83611091565b7f64657461696c732063616e206f6e6c792062792073657420627920706572737081527f656374697665206f776e65720000000000000000000000000000000000000000602082015260400192915050565b6000610dd2602683611091565b7f4f776e61626c653a206e6577206f776e657220697320746865207a65726f20618152600160d01b6564647265737302602082015260400192915050565b6000610e1d602883611091565b7f486173537570657255736572733a2063616c6c6572206973206e6f74206120738152600160c11b673ab832b92ab9b2b902602082015260400192915050565b6000610e6a602183611091565b7f536166654d6174683a206d756c7469706c69636174696f6e206f766572666c6f8152600160f81b607702602082015260400192915050565b6000610eb0602083611091565b7f4f776e61626c653a2063616c6c6572206973206e6f7420746865206f776e6572815260200192915050565b8051608080845260009190840190610ef48282610cff565b9150506020830151610f096020860182610cf6565b506040830151610f1c6040860182610cf6565b506060830151610f2f6060860182610ce4565b509392505050565b6000610f438284610d37565b9392505050565b602081016108398284610ce4565b60608101610f668286610ce4565b610f736020830185610cd5565b610ada6040830184610cf6565b602081016108398284610ced565b602081016108398284610cf6565b60208082528101610f438184610cff565b6020808252810161083981610d66565b6020808252810161083981610dc5565b6020808252810161083981610e10565b6020808252810161083981610e5d565b6020808252810161083981610ea3565b6040808252810161100e8185610edc565b9050610f436020830184610ce4565b60405181810167ffffffffffffffff8111828210171561103c57600080fd5b604052919050565b600067ffffffffffffffff82111561105b57600080fd5b5060209081020190565b600067ffffffffffffffff82111561107c57600080fd5b506020601f91909101601f19160190565b5190565b90815260200190565b919050565b6000610839826110bd565b151590565b90565b60006108398261109f565b6001600160a01b031690565b6000610839826110b2565b82818337506000910152565b60005b838110156110fb5781810151838201526020016110e3565b8381111561110a576000848401525b50505050565b601f01601f191690565b6111238161109f565b81146105fe57600080fd5b611123816110aa565b611123816110af565b611123816110b256fea265627a7a72305820cb3eca385942e4f4ccfef1eef44d58654ff326e49cd06fe9c69bec78de621fcb6c6578706572696d656e74616cf50037",
  "deployedBytecode": "0x608060405234801561001057600080fd5b50600436106100b45760003560e01c8063a0c9eca311610071578063a0c9eca31461012f578063a931154714610142578063cd784d1b14610155578063cf886bab14610168578063e7d075991461017b578063f2fde38b1461019b576100b4565b806326d5ec01146100b957806345655b4e146100ce578063715018a6146100e15780637cce0117146100e95780638da5cb5b146100fc5780638f32d59b1461011a575b600080fd5b6100cc6100c7366004610be7565b6101ae565b005b6100cc6100dc366004610b00565b6101ef565b6100cc610241565b6100cc6100f7366004610c4c565b6102b2565b6101046102fb565b6040516101119190610f4a565b60405180910390f35b61012261030a565b6040516101119190610f80565b6100cc61013d366004610c9f565b61032e565b6100cc610150366004610b9f565b61042a565b610122610163366004610abc565b610439565b6100cc610176366004610b3a565b610457565b61018e610189366004610c6a565b61059e565b6040516101119190610f8e565b6100cc6101a9366004610abc565b6105ce565b6101b733610439565b6101df57604051600160e51b62461bcd0281526004016101d690610fcd565b60405180910390fd5b6101ea838383610601565b505050565b6101f761030a565b61021657604051600160e51b62461bcd0281526004016101d690610fed565b6001600160a01b03919091166000908152600160205260409020805460ff1916911515919091179055565b61024961030a565b61026857604051600160e51b62461bcd0281526004016101d690610fed565b600080546040516001600160a01b03909116907f8be0079c531659141344cd1fd0a4f28419497f9722a3daafe3b4186f6b6457e0908390a3600080546001600160a01b0319169055565b6102ba61030a565b6102d957604051600160e51b62461bcd0281526004016101d690610fed565b600280546001600160a01b0319166001600160a01b0392909216919091179055565b6000546001600160a01b031690565b600080546001600160a01b031661031f6106f5565b6001600160a01b031614905090565b60025460408051600160e31b6310d061ab02815290516000926001600160a01b0316916386830d58916004808301926020929190829003018186803b15801561037657600080fd5b505afa15801561038a573d6000803e3d6000fd5b505050506040513d601f19601f820116820180604052506103ae9190810190610b81565b9050801561042057600254604051600160e51b6302654acd0281526001600160a01b0390911690634ca959a0906103ed90859033908690600401610f58565b600060405180830381600087803b15801561040757600080fd5b505af115801561041b573d6000803e3d6000fd5b505050505b6101ea83836106f9565b610435828233610601565b5050565b6001600160a01b031660009081526001602052604090205460ff1690565b60008251905060006104f582600260009054906101000a90046001600160a01b03166001600160a01b031663b7b0ccde6040518163ffffffff1660e01b815260040160206040518083038186803b1580156104b157600080fd5b505afa1580156104c5573d6000803e3d6000fd5b505050506040513d601f19601f820116820180604052506104e99190810190610b81565b9063ffffffff6107f916565b9050801561056757600254604051600160e51b6302654acd0281526001600160a01b0390911690634ca959a09061053490869033908690600401610f58565b600060405180830381600087803b15801561054e57600080fd5b505af1158015610562573d6000803e3d6000fd5b505050505b60005b828110156105975761058f85828151811061058157fe5b6020026020010151856106f9565b60010161056a565b5050505050565b6000816040516020016105b19190610f37565b604051602081830303815290604052805190602001209050919050565b6105d661030a565b6105f557604051600160e51b62461bcd0281526004016101d690610fed565b6105fe8161083f565b50565b600254604051600160e01b631393bbf50281526001600160a01b03808416921690631393bbf590610636908790600401610f8e565b60206040518083038186803b15801561064e57600080fd5b505afa158015610662573d6000803e3d6000fd5b505050506040513d601f19601f820116820180604052506106869190810190610ae2565b6001600160a01b0316146106af57604051600160e51b62461bcd0281526004016101d690610fad565b6106b88261059e565b837f6c9aea0d74ee0825117310c02b08c081cb33d88db58edef5517d54b9cfabaacf846040516106e89190610f9c565b60405180910390a3505050565b3390565b6002548251604051600160e01b63c886170b0281526001600160a01b039092169163c886170b9161072e918590600401610ffd565b600060405180830381600087803b15801561074857600080fd5b505af115801561075c573d6000803e3d6000fd5b5050600254845151604051600160e01b63fc87de3902815261043594506001600160a01b03909216925063fc87de39916107999190600401610f9c565b60206040518083038186803b1580156107b157600080fd5b505afa1580156107c5573d6000803e3d6000fd5b505050506040513d601f19601f820116820180604052506107e99190810190610b81565b6020840151845160600151610601565b60008261080857506000610839565b8282028284828161081557fe5b041461083657604051600160e51b62461bcd0281526004016101d690610fdd565b90505b92915050565b6001600160a01b03811661086857604051600160e51b62461bcd0281526004016101d690610fbd565b600080546040516001600160a01b03808516939216917f8be0079c531659141344cd1fd0a4f28419497f9722a3daafe3b4186f6b6457e091a3600080546001600160a01b0319166001600160a01b0392909216919091179055565b80356108398161111a565b80516108398161111a565b600082601f8301126108ea57600080fd5b81356108fd6108f882611044565b61101d565b81815260209384019390925082018360005b8381101561093b578135860161092588826109c0565b845250602092830192919091019060010161090f565b5050505092915050565b80356108398161112e565b803561083981611137565b805161083981611137565b803561083981611140565b600082601f83011261098257600080fd5b81356109906108f882611065565b915080825260208301602083018583830111156109ac57600080fd5b6109b78382846110d4565b50505092915050565b6000604082840312156109d257600080fd5b6109dc604061101d565b9050813567ffffffffffffffff8111156109f557600080fd5b610a0184828501610a36565b825250602082013567ffffffffffffffff811115610a1e57600080fd5b610a2a84828501610971565b60208301525092915050565b600060808284031215610a4857600080fd5b610a52608061101d565b9050813567ffffffffffffffff811115610a6b57600080fd5b610a7784828501610971565b8252506020610a8884848301610950565b6020830152506040610a9c84828501610950565b6040830152506060610ab0848285016108c3565b60608301525092915050565b600060208284031215610ace57600080fd5b6000610ada84846108c3565b949350505050565b600060208284031215610af457600080fd5b6000610ada84846108ce565b60008060408385031215610b1357600080fd5b6000610b1f85856108c3565b9250506020610b3085828601610945565b9150509250929050565b60008060408385031215610b4d57600080fd5b823567ffffffffffffffff811115610b6457600080fd5b610b70858286016108d9565b9250506020610b30858286016108c3565b600060208284031215610b9357600080fd5b6000610ada848461095b565b60008060408385031215610bb257600080fd5b6000610bbe8585610950565b925050602083013567ffffffffffffffff811115610bdb57600080fd5b610b3085828601610971565b600080600060608486031215610bfc57600080fd5b6000610c088686610950565b935050602084013567ffffffffffffffff811115610c2557600080fd5b610c3186828701610971565b9250506040610c42868287016108c3565b9150509250925092565b600060208284031215610c5e57600080fd5b6000610ada8484610966565b600060208284031215610c7c57600080fd5b813567ffffffffffffffff811115610c9357600080fd5b610ada84828501610971565b60008060408385031215610cb257600080fd5b823567ffffffffffffffff811115610cc957600080fd5b610b70858286016109c0565b610cde816110c9565b82525050565b610cde8161109f565b610cde816110aa565b610cde816110af565b6000610d0a8261108d565b610d148185611091565b9350610d248185602086016110e0565b610d2d81611110565b9093019392505050565b6000610d428261108d565b610d4c818561109a565b9350610d5c8185602086016110e0565b9290920192915050565b6000610d73602c83611091565b7f64657461696c732063616e206f6e6c792062792073657420627920706572737081527f656374697665206f776e65720000000000000000000000000000000000000000602082015260400192915050565b6000610dd2602683611091565b7f4f776e61626c653a206e6577206f776e657220697320746865207a65726f20618152600160d01b6564647265737302602082015260400192915050565b6000610e1d602883611091565b7f486173537570657255736572733a2063616c6c6572206973206e6f74206120738152600160c11b673ab832b92ab9b2b902602082015260400192915050565b6000610e6a602183611091565b7f536166654d6174683a206d756c7469706c69636174696f6e206f766572666c6f8152600160f81b607702602082015260400192915050565b6000610eb0602083611091565b7f4f776e61626c653a2063616c6c6572206973206e6f7420746865206f776e6572815260200192915050565b8051608080845260009190840190610ef48282610cff565b9150506020830151610f096020860182610cf6565b506040830151610f1c6040860182610cf6565b506060830151610f2f6060860182610ce4565b509392505050565b6000610f438284610d37565b9392505050565b602081016108398284610ce4565b60608101610f668286610ce4565b610f736020830185610cd5565b610ada6040830184610cf6565b602081016108398284610ced565b602081016108398284610cf6565b60208082528101610f438184610cff565b6020808252810161083981610d66565b6020808252810161083981610dc5565b6020808252810161083981610e10565b6020808252810161083981610e5d565b6020808252810161083981610ea3565b6040808252810161100e8185610edc565b9050610f436020830184610ce4565b60405181810167ffffffffffffffff8111828210171561103c57600080fd5b604052919050565b600067ffffffffffffffff82111561105b57600080fd5b5060209081020190565b600067ffffffffffffffff82111561107c57600080fd5b506020601f91909101601f19160190565b5190565b90815260200190565b919050565b6000610839826110bd565b151590565b90565b60006108398261109f565b6001600160a01b031690565b6000610839826110b2565b82818337506000910152565b60005b838110156110fb5781810151838201526020016110e3565b8381111561110a576000848401525b50505050565b601f01601f191690565b6111238161109f565b81146105fe57600080fd5b611123816110aa565b611123816110af565b611123816110b256fea265627a7a72305820cb3eca385942e4f4ccfef1eef44d58654ff326e49cd06fe9c69bec78de621fcb6c6578706572696d656e74616cf50037",
  "sourceMap": "150:2820:10:-;;;710:12:4;:10;;;:12;;:::i;:::-;701:6;:21;;-1:-1:-1;;;;;;701:21:4;-1:-1:-1;;;;;701:21:4;;;;;;;737:40;;770:6;;;737:40;;701:6;;737:40;150:2820:10;;788:96:0;867:10;788:96;:::o;150:2820:10:-;;;;;;;",
  "deployedSourceMap": "150:2820:10:-;;;;8:9:-1;5:2;;;30:1;27;20:12;5:2;150:2820:10;;;;;;;;;;;;;;;;;;;;;;;;;;;;;;;;;;;;;;;;;;;;;;;;;;;;;;;;;;;;;;;;;;;;;;;;;;;;;;;;;;1498:245;;;;;;;;;:::i;:::-;;393:116:1;;;;;;;;;:::i;1653:137:4:-;;;:::i;509:105:10:-;;;;;;;;;:::i;860:85:4:-;;;:::i;:::-;;;;;;;;;;;;;;;;1219:92;;;:::i;:::-;;;;;;;;2149:343:10;;;;;;;;;:::i;1296:196::-;;;;;;;;;:::i;275:112:1:-;;;;;;;;;:::i;2498:469:10:-;;;;;;;;;:::i;620:149::-;;;;;;;;;:::i;:::-;;;;;;;;1939:115:4;;;;;;;;;:::i;1498:245:10:-;183:23:1;195:10;183:11;:23::i;:::-;175:76;;;;-1:-1:-1;;;;;175:76:1;;;;;;;;;;;;;;;;;1668:68:10;1698:17;1717:7;1726:9;1668:29;:68::i;:::-;1498:245;;;:::o;393:116:1:-;1072:9:4;:7;:9::i;:::-;1064:54;;;;-1:-1:-1;;;;;1064:54:4;;;;;;;;;-1:-1:-1;;;;;473:21:1;;;;;;;;:10;:21;;;;;:29;;-1:-1:-1;;473:29:1;;;;;;;;;;393:116::o;1653:137:4:-;1072:9;:7;:9::i;:::-;1064:54;;;;-1:-1:-1;;;;;1064:54:4;;;;;;;;;1751:1;1735:6;;1714:40;;-1:-1:-1;;;;;1735:6:4;;;;1714:40;;1751:1;;1714:40;1781:1;1764:19;;-1:-1:-1;;;;;;1764:19:4;;;1653:137::o;509:105:10:-;1072:9:4;:7;:9::i;:::-;1064:54;;;;-1:-1:-1;;;;;1064:54:4;;;;;;;;;583:10:10;:24;;-1:-1:-1;;;;;;583:24:10;-1:-1:-1;;;;;583:24:10;;;;;;;;;;509:105::o;860:85:4:-;898:15;932:6;-1:-1:-1;;;;;932:6:4;860:85;:::o;1219:92::-;1259:4;1298:6;;-1:-1:-1;;;;;1298:6:4;1282:12;:10;:12::i;:::-;-1:-1:-1;;;;;1282:22:4;;1275:29;;1219:92;:::o;2149:343:10:-;2312:10;;:22;;;-1:-1:-1;;;;;2312:22:10;;;;2298:11;;-1:-1:-1;;;;;2312:10:10;;:20;;:22;;;;;;;;;;;;;;:10;:22;;;5:2:-1;;;;30:1;27;20:12;5:2;2312:22:10;;;;8:9:-1;5:2;;;45:16;42:1;39;24:38;77:16;74:1;67:27;5:2;2312:22:10;;;;;;;101:4:-1;97:9;90:4;84;80:15;76:31;69:5;65:43;126:6;120:4;113:20;0:138;2312:22:10;;;;;;;;;2298:36;-1:-1:-1;2348:7:10;;2344:82;;2371:10;;:44;;-1:-1:-1;;;;;2371:44:10;;-1:-1:-1;;;;;2371:10:10;;;;:18;;:44;;2390:7;;2399:10;;2411:3;;2371:44;;;;;;;;;;;;;;;;;8:9:-1;5:2;;;30:1;27;20:12;5:2;2371:44:10;;;;8:9:-1;5:2;;;45:16;42:1;39;24:38;77:16;74:1;67:27;5:2;2371:44:10;;;;2344:82;2436:49;2460:15;2477:7;2436:23;:49::i;1296:196::-;1416:69;1446:17;1465:7;1474:10;1416:29;:69::i;:::-;1296:196;;:::o;275:112:1:-;-1:-1:-1;;;;;359:21:1;336:4;359:21;;;:10;:21;;;;;;;;;275:112::o;2498:469:10:-;2617:21;2641:16;:23;2617:47;;2674:11;2688:44;2718:13;2688:10;;;;;;;;;-1:-1:-1;;;;;2688:10:10;-1:-1:-1;;;;;2688:23:10;;:25;;;;;;;;;;;;;;;;;;;;;;8:9:-1;5:2;;;30:1;27;20:12;5:2;2688:25:10;;;;8:9:-1;5:2;;;45:16;42:1;39;24:38;77:16;74:1;67:27;5:2;2688:25:10;;;;;;;101:4:-1;97:9;90:4;84;80:15;76:31;69:5;65:43;126:6;120:4;113:20;0:138;2688:25:10;;;;;;;;;:29;:44;:29;:44;:::i;:::-;2674:58;-1:-1:-1;2747:7:10;;2743:82;;2770:10;;:44;;-1:-1:-1;;;;;2770:44:10;;-1:-1:-1;;;;;2770:10:10;;;;:18;;:44;;2789:7;;2798:10;;2810:3;;2770:44;;;;;;;;;;;;;;;;;8:9:-1;5:2;;;30:1;27;20:12;5:2;2770:44:10;;;;8:9:-1;5:2;;;45:16;42:1;39;24:38;77:16;74:1;67:27;5:2;2770:44:10;;;;2743:82;2840:10;2835:126;2861:13;2856:2;:18;2835:126;;;2896:54;2920:16;2937:2;2920:20;;;;;;;;;;;;;;2942:7;2896:23;:54::i;:::-;2876:4;;2835:126;;;;2498:469;;;;:::o;620:149::-;688:19;753:7;736:25;;;;;;;;;;;;49:4:-1;39:7;30;26:21;22:32;13:7;6:49;736:25:10;;;726:36;;;;;;719:43;;620:149;;;:::o;1939:115:4:-;1072:9;:7;:9::i;:::-;1064:54;;;;-1:-1:-1;;;;;1064:54:4;;;;;;;;;2019:28;2038:8;2019:18;:28::i;:::-;1939:115;:::o;878:412:10:-;1039:10;;:49;;-1:-1:-1;;;;;1039:49:10;;-1:-1:-1;;;;;1039:59:10;;;;:10;;:30;;:49;;1070:17;;1039:49;;;;;;;;;;;;;;;;8:9:-1;5:2;;;30:1;27;20:12;5:2;1039:49:10;;;;8:9:-1;5:2;;;45:16;42:1;39;24:38;77:16;74:1;67:27;5:2;1039:49:10;;;;;;;101:4:-1;97:9;90:4;84;80:15;76:31;69:5;65:43;126:6;120:4;113:20;0:138;1039:49:10;;;;;;;;;-1:-1:-1;;;;;1039:59:10;;1031:116;;;;-1:-1:-1;;;;;1031:116:10;;;;;;;;;1229:23;1244:7;1229:14;:23::i;:::-;1198:17;1163:120;1266:7;1163:120;;;;;;;;;;;;;;;878:412;;;:::o;788:96:0:-;867:10;788:96;:::o;1749:394:10:-;1857:10;;1886:27;;1857:66;;-1:-1:-1;;;;;1857:66:10;;-1:-1:-1;;;;;1857:10:10;;;;:28;;:66;;1915:7;;1857:66;;;;;;;;;;;;;;;;;8:9:-1;5:2;;;30:1;27;20:12;5:2;1857:66:10;;;;8:9:-1;5:2;;;45:16;42:1;39;24:38;77:16;74:1;67:27;5:2;-1:-1;;1977:10:10;;2009:27;;:41;1977:74;;-1:-1:-1;;;;;1977:74:10;;1934:202;;-1:-1:-1;;;;;;1977:10:10;;;;-1:-1:-1;1977:31:10;;:74;;2009:41;1977:74;;;;;;;;;;;;;;;;8:9:-1;5:2;;;30:1;27;20:12;5:2;1977:74:10;;;;8:9:-1;5:2;;;45:16;42:1;39;24:38;77:16;74:1;67:27;5:2;1977:74:10;;;;;;;101:4:-1;97:9;90:4;84;80:15;76:31;69:5;65:43;126:6;120:4;113:20;0:138;1977:74:10;;;;;;;;;2065:23;;;;2102:27;;:33;;;1934:29;:202::i;2159:459:5:-;2217:7;2458:6;2454:45;;-1:-1:-1;2487:1:5;2480:8;;2454:45;2521:5;;;2525:1;2521;:5;:1;2544:5;;;;;:10;2536:56;;;;-1:-1:-1;;;;;2536:56:5;;;;;;;;;2610:1;-1:-1:-1;2159:459:5;;;;;:::o;2155:233:4:-;-1:-1:-1;;;;;2236:22:4;;2228:73;;;;-1:-1:-1;;;;;2228:73:4;;;;;;;;;2337:6;;;2316:38;;-1:-1:-1;;;;;2316:38:4;;;;2337:6;;;2316:38;;;2364:6;:17;;-1:-1:-1;;;;;;2364:17:4;-1:-1:-1;;;;;2364:17:4;;;;;;;;;;2155:233::o;5:130:-1:-;72:20;;97:33;72:20;97:33;;142:134;220:13;;238:33;220:13;238:33;;483:765;;629:3;622:4;614:6;610:17;606:27;596:2;;647:1;644;637:12;596:2;684:6;671:20;706:109;721:93;807:6;721:93;;;706:109;;;843:21;;;887:4;875:17;;;;697:118;;-1:-1;900:14;;875:17;995:1;980:262;1005:6;1002:1;999:13;980:262;;;1088:3;1075:17;1067:6;1063:30;1112:66;1174:3;1162:10;1112:66;;;1100:79;;-1:-1;1202:4;1193:14;;;;1221;;;;;1027:1;1020:9;980:262;;;984:14;589:659;;;;;;;;1256:124;1320:20;;1345:30;1320:20;1345:30;;1387:130;1454:20;;1479:33;1454:20;1479:33;;1524:134;1602:13;;1620:33;1602:13;1620:33;;1665:168;1751:20;;1776:52;1751:20;1776:52;;1841:434;;1939:3;1932:4;1924:6;1920:17;1916:27;1906:2;;1957:1;1954;1947:12;1906:2;1994:6;1981:20;2016:61;2031:45;2069:6;2031:45;;2016:61;2007:70;;2097:6;2090:5;2083:21;2133:4;2125:6;2121:17;2166:4;2159:5;2155:16;2201:3;2192:6;2187:3;2183:16;2180:25;2177:2;;;2218:1;2215;2208:12;2177:2;2228:41;2262:6;2257:3;2252;2228:41;;;1899:376;;;;;;;;2777:686;;2895:4;2883:9;2878:3;2874:19;2870:30;2867:2;;;2913:1;2910;2903:12;2867:2;2931:20;2946:4;2931:20;;;2922:29;-1:-1;3008:31;;3059:18;3048:30;;3045:2;;;3091:1;3088;3081:12;3045:2;3125:77;3198:3;3189:6;3178:9;3174:22;3125:77;;;3101:102;;-1:-1;3295:2;3280:18;;3267:32;3319:18;3308:30;;3305:2;;;3351:1;3348;3341:12;3305:2;3386:55;3437:3;3428:6;3417:9;3413:22;3386:55;;;3379:4;3372:5;3368:16;3361:81;3224:229;2861:602;;;;;4249:867;;4366:4;4354:9;4349:3;4345:19;4341:30;4338:2;;;4384:1;4381;4374:12;4338:2;4402:20;4417:4;4402:20;;;4393:29;-1:-1;4481:31;;4532:18;4521:30;;4518:2;;;4564:1;4561;4554:12;4518:2;4598:55;4649:3;4640:6;4629:9;4625:22;4598:55;;;4574:80;;-1:-1;4719:2;4752:49;4797:3;4773:22;;;4752:49;;;4745:4;4738:5;4734:16;4727:75;4675:138;4867:2;4900:49;4945:3;4936:6;4925:9;4921:22;4900:49;;;4893:4;4886:5;4882:16;4875:75;4823:138;5012:2;5045:49;5090:3;5081:6;5070:9;5066:22;5045:49;;;5038:4;5031:5;5027:16;5020:75;4971:135;4332:784;;;;;5264:241;;5368:2;5356:9;5347:7;5343:23;5339:32;5336:2;;;5384:1;5381;5374:12;5336:2;5419:1;5436:53;5481:7;5461:9;5436:53;;;5426:63;5330:175;-1:-1;;;;5330:175;5512:263;;5627:2;5615:9;5606:7;5602:23;5598:32;5595:2;;;5643:1;5640;5633:12;5595:2;5678:1;5695:64;5751:7;5731:9;5695:64;;6046:360;;;6164:2;6152:9;6143:7;6139:23;6135:32;6132:2;;;6180:1;6177;6170:12;6132:2;6215:1;6232:53;6277:7;6257:9;6232:53;;;6222:63;;6194:97;6322:2;6340:50;6382:7;6373:6;6362:9;6358:22;6340:50;;;6330:60;;6301:95;6126:280;;;;;;6413:560;;;6588:2;6576:9;6567:7;6563:23;6559:32;6556:2;;;6604:1;6601;6594:12;6556:2;6639:31;;6690:18;6679:30;;6676:2;;;6722:1;6719;6712:12;6676:2;6742:107;6841:7;6832:6;6821:9;6817:22;6742:107;;;6732:117;;6618:237;6886:2;6904:53;6949:7;6940:6;6929:9;6925:22;6904:53;;6980:263;;7095:2;7083:9;7074:7;7070:23;7066:32;7063:2;;;7111:1;7108;7101:12;7063:2;7146:1;7163:64;7219:7;7199:9;7163:64;;7250:472;;;7381:2;7369:9;7360:7;7356:23;7352:32;7349:2;;;7397:1;7394;7387:12;7349:2;7432:1;7449:53;7494:7;7474:9;7449:53;;;7439:63;;7411:97;7567:2;7556:9;7552:18;7539:32;7591:18;7583:6;7580:30;7577:2;;;7623:1;7620;7613:12;7577:2;7643:63;7698:7;7689:6;7678:9;7674:22;7643:63;;7729:597;;;;7877:2;7865:9;7856:7;7852:23;7848:32;7845:2;;;7893:1;7890;7883:12;7845:2;7928:1;7945:53;7990:7;7970:9;7945:53;;;7935:63;;7907:97;8063:2;8052:9;8048:18;8035:32;8087:18;8079:6;8076:30;8073:2;;;8119:1;8116;8109:12;8073:2;8139:63;8194:7;8185:6;8174:9;8170:22;8139:63;;;8129:73;;8014:194;8239:2;8257:53;8302:7;8293:6;8282:9;8278:22;8257:53;;;8247:63;;8218:98;7839:487;;;;;;8333:279;;8456:2;8444:9;8435:7;8431:23;8427:32;8424:2;;;8472:1;8469;8462:12;8424:2;8507:1;8524:72;8588:7;8568:9;8524:72;;8619:347;;8733:2;8721:9;8712:7;8708:23;8704:32;8701:2;;;8749:1;8746;8739:12;8701:2;8784:31;;8835:18;8824:30;;8821:2;;;8867:1;8864;8857:12;8821:2;8887:63;8942:7;8933:6;8922:9;8918:22;8887:63;;8973:518;;;9127:2;9115:9;9106:7;9102:23;9098:32;9095:2;;;9143:1;9140;9133:12;9095:2;9178:31;;9229:18;9218:30;;9215:2;;;9261:1;9258;9251:12;9215:2;9281:86;9359:7;9350:6;9339:9;9335:22;9281:86;;9768:142;9859:45;9898:5;9859:45;;;9854:3;9847:58;9841:69;;;9917:137;10016:32;10042:5;10016:32;;10291:104;10368:21;10383:5;10368:21;;10402:103;10475:24;10493:5;10475:24;;10632:347;;10744:39;10777:5;10744:39;;;10795:71;10859:6;10854:3;10795:71;;;10788:78;;10871:52;10916:6;10911:3;10904:4;10897:5;10893:16;10871:52;;;10944:29;10966:6;10944:29;;;10935:39;;;;10724:255;-1:-1;;;10724:255;10986:360;;11116:39;11149:5;11116:39;;;11167:89;11249:6;11244:3;11167:89;;;11160:96;;11261:52;11306:6;11301:3;11294:4;11287:5;11283:16;11261:52;;;11325:16;;;;;11096:250;-1:-1;;11096:250;12026:465;;12186:67;12250:2;12245:3;12186:67;;;12286:66;12266:87;;12387:66;12382:2;12373:12;;12366:88;12482:2;12473:12;;12172:319;-1:-1;;12172:319;12500:465;;12660:67;12724:2;12719:3;12660:67;;;12760:66;12740:87;;-1:-1;;;;;12856:2;12847:12;;12840:88;12956:2;12947:12;;12646:319;-1:-1;;12646:319;12974:465;;13134:67;13198:2;13193:3;13134:67;;;13234:66;13214:87;;-1:-1;;;;;13330:2;13321:12;;13314:88;13430:2;13421:12;;13120:319;-1:-1;;13120:319;13448:465;;13608:67;13672:2;13667:3;13608:67;;;13708:66;13688:87;;-1:-1;;;;;13804:2;13795:12;;13788:88;13904:2;13895:12;;13594:319;-1:-1;;13594:319;13922:364;;14082:67;14146:2;14141:3;14082:67;;;14182:66;14162:87;;14277:2;14268:12;;14068:218;-1:-1;;14068:218;14369:901;14605:22;;14530:4;14640:37;;;14369:901;;14521:14;;;;14692:69;14521:14;14605:22;14692:69;;;14684:77;;14550:223;14850:4;14843:5;14839:16;14833:23;14862:63;14919:4;14914:3;14910:14;14896:12;14862:63;;;14783:148;15008:4;15001:5;14997:16;14991:23;15020:63;15077:4;15072:3;15068:14;15054:12;15020:63;;;14941:148;15163:4;15156:5;15152:16;15146:23;15175:63;15232:4;15227:3;15223:14;15209:12;15175:63;;;-1:-1;15261:4;14503:767;-1:-1;;;14503:767;15397:266;;15543:95;15634:3;15625:6;15543:95;;;15536:102;15524:139;-1:-1;;;15524:139;15670:245;15804:2;15789:18;;15818:87;15793:9;15878:6;15818:87;;15922:451;16104:2;16089:18;;16118:71;16093:9;16162:6;16118:71;;;16200:80;16276:2;16265:9;16261:18;16252:6;16200:80;;;16291:72;16359:2;16348:9;16344:18;16335:6;16291:72;;16380:201;16492:2;16477:18;;16506:65;16481:9;16544:6;16506:65;;16588:213;16706:2;16691:18;;16720:71;16695:9;16764:6;16720:71;;16808:293;16942:2;16956:47;;;16927:18;;17017:74;16927:18;17077:6;17017:74;;17416:407;17607:2;17621:47;;;17592:18;;17682:131;17592:18;17682:131;;17830:407;18021:2;18035:47;;;18006:18;;18096:131;18006:18;18096:131;;18244:407;18435:2;18449:47;;;18420:18;;18510:131;18420:18;18510:131;;18658:407;18849:2;18863:47;;;18834:18;;18924:131;18834:18;18924:131;;19072:407;19263:2;19277:47;;;19248:18;;19338:131;19248:18;19338:131;;19486:492;19692:2;19706:47;;;19677:18;;19767:118;19677:18;19871:6;19767:118;;;19759:126;;19896:72;19964:2;19953:9;19949:18;19940:6;19896:72;;19985:256;20047:2;20041:9;20073:17;;;20148:18;20133:34;;20169:22;;;20130:62;20127:2;;;20205:1;20202;20195:12;20127:2;20221;20214:22;20025:216;;-1:-1;20025:216;20248:287;;20436:18;20428:6;20425:30;20422:2;;;20468:1;20465;20458:12;20422:2;-1:-1;20497:4;20485:17;;;20515:15;;20359:176;20542:255;;20682:18;20674:6;20671:30;20668:2;;;20714:1;20711;20704:12;20668:2;-1:-1;20787:4;20758;20735:17;;;;-1:-1;;20731:33;20777:15;;20605:192;21070:88;21141:12;;21125:33;21265:153;21358:19;;;21407:4;21398:14;;21351:67;21599:145;21735:3;21713:31;-1:-1;21713:31;21752:91;;21814:24;21832:5;21814:24;;21956:85;22022:13;22015:21;;21998:43;22048:72;22110:5;22093:27;22127:110;;22208:24;22226:5;22208:24;;22244:121;-1:-1;;;;;22306:54;;22289:76;22451:129;;22538:37;22569:5;22538:37;;22831:145;22912:6;22907:3;22902;22889:30;-1:-1;22968:1;22950:16;;22943:27;22882:94;22985:268;23050:1;23057:101;23071:6;23068:1;23065:13;23057:101;;;23138:11;;;23132:18;23119:11;;;23112:39;23093:2;23086:10;23057:101;;;23173:6;23170:1;23167:13;23164:2;;;23238:1;23229:6;23224:3;23220:16;23213:27;23164:2;23034:219;;;;;23261:97;23349:2;23329:14;-1:-1;;23325:28;;23309:49;23366:117;23435:24;23453:5;23435:24;;;23428:5;23425:35;23415:2;;23474:1;23471;23464:12;23630:111;23696:21;23711:5;23696:21;;23748:117;23817:24;23835:5;23817:24;;23872:155;23960:43;23997:5;23960:43;",
  "source": "pragma solidity >=0.5.0 <0.6.0;\npragma experimental ABIEncoderV2;\n\nimport \"./UprtclRoot.sol\";\nimport \"./HasSuperUsers.sol\";\nimport \"./SafeMath.sol\";\n\ncontract UprtclDetails is HasSuperUsers {\n    using SafeMath for uint256;\n\n    struct InitPerspective {\n        UprtclRoot.NewPerspective perspective;\n        string context;\n    }\n\n    event PerspectiveDetailsSet (\n        bytes32 indexed perspectiveIdHash,\n        bytes32 indexed contextHash,\n        string context\n    );\n\n    UprtclRoot uprtclRoot;\n\n    function setUprtclRoot(UprtclRoot _uprtclRoot) public onlyOwner {\n        uprtclRoot = _uprtclRoot;\n    }\n\n    function getContextHash(string memory context) public pure returns (bytes32 contextHash) {\n        return keccak256(abi.encodePacked(context));\n    }\n\n    /** Adds a new perspective to the mapping and sets the owner. The head pointer and the context. */\n    function setPerspectiveDetailsInternal(\n        bytes32 perspectiveIdHash,\n        string memory context,\n        address sender\n    ) private {\n        require(uprtclRoot.getPerspectiveOwner(perspectiveIdHash) == sender, \"details can only by set by perspective owner\");\n\n        emit PerspectiveDetailsSet(\n            perspectiveIdHash,\n            getContextHash(context),\n            context\n        );\n    }\n\n    function setPerspectiveDetails(\n        bytes32 perspectiveIdHash,\n        string memory context\n    ) public {\n        setPerspectiveDetailsInternal(perspectiveIdHash, context, msg.sender);\n    }\n\n    function setPerspectiveDetailsSuperUser(\n        bytes32 perspectiveIdHash,\n        string memory context,\n        address msgSender\n    ) public onlySuperUser {\n        setPerspectiveDetailsInternal(perspectiveIdHash, context, msgSender);\n    }\n\n    function initPerspectiveInternal(InitPerspective memory perspectiveData, address account) private {\n        uprtclRoot.createPerspective(perspectiveData.perspective, account);\n\n        setPerspectiveDetailsInternal(\n            uprtclRoot.getPerspectiveIdHash(perspectiveData.perspective.perspectiveId),\n            perspectiveData.context,\n            perspectiveData.perspective.owner);\n    }\n\n    function initPerspective(\n        InitPerspective memory perspectiveData,\n        address account) public {\n\n        /** collect fee here */\n        uint256 fee = uprtclRoot.getAddFee();\n        if (fee > 0) {\n            uprtclRoot.consume(account, msg.sender, fee);\n        }\n\n        initPerspectiveInternal(perspectiveData, account);\n    }\n\n    function initPerspectiveBatch(InitPerspective[] memory perspectivesData, address account)\n        public\n    {\n        uint256 nPerspectives = perspectivesData.length;\n        uint256 fee = uprtclRoot.getUpdateFee().mul(nPerspectives);\n\n        if (fee > 0) {\n            uprtclRoot.consume(account, msg.sender, fee);\n        }\n\n        for (uint256 ix = 0; ix < nPerspectives; ix++) {\n            initPerspectiveInternal(perspectivesData[ix], account);\n        }\n    }\n\n}\n",
  "sourcePath": "/home/pepo/pr/uprtcl/eth-uprtcl/contracts/UprtclDetails.sol",
  "ast": {
    "absolutePath": "/home/pepo/pr/uprtcl/eth-uprtcl/contracts/UprtclDetails.sol",
    "exportedSymbols": {
      "UprtclDetails": [
        2045
      ]
    },
    "id": 2046,
    "nodeType": "SourceUnit",
    "nodes": [
      {
        "id": 1813,
        "literals": [
          "solidity",
          ">=",
          "0.5",
          ".0",
          "<",
          "0.6",
          ".0"
        ],
        "nodeType": "PragmaDirective",
        "src": "0:31:10"
      },
      {
        "id": 1814,
        "literals": [
          "experimental",
          "ABIEncoderV2"
        ],
        "nodeType": "PragmaDirective",
        "src": "32:33:10"
      },
      {
        "absolutePath": "/home/pepo/pr/uprtcl/eth-uprtcl/contracts/UprtclRoot.sol",
        "file": "./UprtclRoot.sol",
        "id": 1815,
        "nodeType": "ImportDirective",
        "scope": 2046,
        "sourceUnit": 3613,
        "src": "67:26:10",
        "symbolAliases": [],
        "unitAlias": ""
      },
      {
        "absolutePath": "/home/pepo/pr/uprtcl/eth-uprtcl/contracts/HasSuperUsers.sol",
        "file": "./HasSuperUsers.sol",
        "id": 1816,
        "nodeType": "ImportDirective",
        "scope": 2046,
        "sourceUnit": 77,
        "src": "94:29:10",
        "symbolAliases": [],
        "unitAlias": ""
      },
      {
        "absolutePath": "/home/pepo/pr/uprtcl/eth-uprtcl/contracts/SafeMath.sol",
        "file": "./SafeMath.sol",
        "id": 1817,
        "nodeType": "ImportDirective",
        "scope": 2046,
        "sourceUnit": 504,
        "src": "124:24:10",
        "symbolAliases": [],
        "unitAlias": ""
      },
      {
        "baseContracts": [
          {
            "arguments": null,
            "baseName": {
              "contractScope": null,
              "id": 1818,
              "name": "HasSuperUsers",
              "nodeType": "UserDefinedTypeName",
              "referencedDeclaration": 76,
              "src": "176:13:10",
              "typeDescriptions": {
                "typeIdentifier": "t_contract$_HasSuperUsers_$76",
                "typeString": "contract HasSuperUsers"
              }
            },
            "id": 1819,
            "nodeType": "InheritanceSpecifier",
            "src": "176:13:10"
          }
        ],
        "contractDependencies": [
          26,
          76,
          316
        ],
        "contractKind": "contract",
        "documentation": null,
        "fullyImplemented": true,
        "id": 2045,
        "linearizedBaseContracts": [
          2045,
          76,
          316,
          26
        ],
        "name": "UprtclDetails",
        "nodeType": "ContractDefinition",
        "nodes": [
          {
            "id": 1822,
            "libraryName": {
              "contractScope": null,
              "id": 1820,
              "name": "SafeMath",
              "nodeType": "UserDefinedTypeName",
              "referencedDeclaration": 503,
              "src": "202:8:10",
              "typeDescriptions": {
                "typeIdentifier": "t_contract$_SafeMath_$503",
                "typeString": "library SafeMath"
              }
            },
            "nodeType": "UsingForDirective",
            "src": "196:27:10",
            "typeName": {
              "id": 1821,
              "name": "uint256",
              "nodeType": "ElementaryTypeName",
              "src": "215:7:10",
              "typeDescriptions": {
                "typeIdentifier": "t_uint256",
                "typeString": "uint256"
              }
            }
          },
          {
            "canonicalName": "UprtclDetails.InitPerspective",
            "id": 1827,
            "members": [
              {
                "constant": false,
                "id": 1824,
                "name": "perspective",
                "nodeType": "VariableDeclaration",
                "scope": 1827,
                "src": "262:37:10",
                "stateVariable": false,
                "storageLocation": "default",
                "typeDescriptions": {
                  "typeIdentifier": "t_struct$_NewPerspective_$3084_storage_ptr",
                  "typeString": "struct UprtclRoot.NewPerspective"
                },
                "typeName": {
                  "contractScope": null,
                  "id": 1823,
                  "name": "UprtclRoot.NewPerspective",
                  "nodeType": "UserDefinedTypeName",
                  "referencedDeclaration": 3084,
                  "src": "262:25:10",
                  "typeDescriptions": {
                    "typeIdentifier": "t_struct$_NewPerspective_$3084_storage_ptr",
                    "typeString": "struct UprtclRoot.NewPerspective"
                  }
                },
                "value": null,
                "visibility": "internal"
              },
              {
                "constant": false,
                "id": 1826,
                "name": "context",
                "nodeType": "VariableDeclaration",
                "scope": 1827,
                "src": "309:14:10",
                "stateVariable": false,
                "storageLocation": "default",
                "typeDescriptions": {
                  "typeIdentifier": "t_string_storage_ptr",
                  "typeString": "string"
                },
                "typeName": {
                  "id": 1825,
                  "name": "string",
                  "nodeType": "ElementaryTypeName",
                  "src": "309:6:10",
                  "typeDescriptions": {
                    "typeIdentifier": "t_string_storage_ptr",
                    "typeString": "string"
                  }
                },
                "value": null,
                "visibility": "internal"
              }
            ],
            "name": "InitPerspective",
            "nodeType": "StructDefinition",
            "scope": 2045,
            "src": "229:101:10",
            "visibility": "public"
          },
          {
            "anonymous": false,
            "documentation": null,
            "id": 1835,
            "name": "PerspectiveDetailsSet",
            "nodeType": "EventDefinition",
            "parameters": {
              "id": 1834,
              "nodeType": "ParameterList",
              "parameters": [
                {
                  "constant": false,
                  "id": 1829,
                  "indexed": true,
                  "name": "perspectiveIdHash",
                  "nodeType": "VariableDeclaration",
                  "scope": 1835,
                  "src": "374:33:10",
                  "stateVariable": false,
                  "storageLocation": "default",
                  "typeDescriptions": {
                    "typeIdentifier": "t_bytes32",
                    "typeString": "bytes32"
                  },
                  "typeName": {
                    "id": 1828,
                    "name": "bytes32",
                    "nodeType": "ElementaryTypeName",
                    "src": "374:7:10",
                    "typeDescriptions": {
                      "typeIdentifier": "t_bytes32",
                      "typeString": "bytes32"
                    }
                  },
                  "value": null,
                  "visibility": "internal"
                },
                {
                  "constant": false,
                  "id": 1831,
                  "indexed": true,
                  "name": "contextHash",
                  "nodeType": "VariableDeclaration",
                  "scope": 1835,
                  "src": "417:27:10",
                  "stateVariable": false,
                  "storageLocation": "default",
                  "typeDescriptions": {
                    "typeIdentifier": "t_bytes32",
                    "typeString": "bytes32"
                  },
                  "typeName": {
                    "id": 1830,
                    "name": "bytes32",
                    "nodeType": "ElementaryTypeName",
                    "src": "417:7:10",
                    "typeDescriptions": {
                      "typeIdentifier": "t_bytes32",
                      "typeString": "bytes32"
                    }
                  },
                  "value": null,
                  "visibility": "internal"
                },
                {
                  "constant": false,
                  "id": 1833,
                  "indexed": false,
                  "name": "context",
                  "nodeType": "VariableDeclaration",
                  "scope": 1835,
                  "src": "454:14:10",
                  "stateVariable": false,
                  "storageLocation": "default",
                  "typeDescriptions": {
                    "typeIdentifier": "t_string_memory_ptr",
                    "typeString": "string"
                  },
                  "typeName": {
                    "id": 1832,
                    "name": "string",
                    "nodeType": "ElementaryTypeName",
                    "src": "454:6:10",
                    "typeDescriptions": {
                      "typeIdentifier": "t_string_storage_ptr",
                      "typeString": "string"
                    }
                  },
                  "value": null,
                  "visibility": "internal"
                }
              ],
              "src": "364:110:10"
            },
            "src": "336:139:10"
          },
          {
            "constant": false,
            "id": 1837,
            "name": "uprtclRoot",
            "nodeType": "VariableDeclaration",
            "scope": 2045,
            "src": "481:21:10",
            "stateVariable": true,
            "storageLocation": "default",
            "typeDescriptions": {
              "typeIdentifier": "t_contract$_UprtclRoot_$3612",
              "typeString": "contract UprtclRoot"
            },
            "typeName": {
              "contractScope": null,
              "id": 1836,
              "name": "UprtclRoot",
              "nodeType": "UserDefinedTypeName",
              "referencedDeclaration": 3612,
              "src": "481:10:10",
              "typeDescriptions": {
                "typeIdentifier": "t_contract$_UprtclRoot_$3612",
                "typeString": "contract UprtclRoot"
              }
            },
            "value": null,
            "visibility": "internal"
          },
          {
            "body": {
              "id": 1848,
              "nodeType": "Block",
              "src": "573:41:10",
              "statements": [
                {
                  "expression": {
                    "argumentTypes": null,
                    "id": 1846,
                    "isConstant": false,
                    "isLValue": false,
                    "isPure": false,
                    "lValueRequested": false,
                    "leftHandSide": {
                      "argumentTypes": null,
                      "id": 1844,
                      "name": "uprtclRoot",
                      "nodeType": "Identifier",
                      "overloadedDeclarations": [],
                      "referencedDeclaration": 1837,
                      "src": "583:10:10",
                      "typeDescriptions": {
                        "typeIdentifier": "t_contract$_UprtclRoot_$3612",
                        "typeString": "contract UprtclRoot"
                      }
                    },
                    "nodeType": "Assignment",
                    "operator": "=",
                    "rightHandSide": {
                      "argumentTypes": null,
                      "id": 1845,
                      "name": "_uprtclRoot",
                      "nodeType": "Identifier",
                      "overloadedDeclarations": [],
                      "referencedDeclaration": 1839,
                      "src": "596:11:10",
                      "typeDescriptions": {
                        "typeIdentifier": "t_contract$_UprtclRoot_$3612",
                        "typeString": "contract UprtclRoot"
                      }
                    },
                    "src": "583:24:10",
                    "typeDescriptions": {
                      "typeIdentifier": "t_contract$_UprtclRoot_$3612",
                      "typeString": "contract UprtclRoot"
                    }
                  },
                  "id": 1847,
                  "nodeType": "ExpressionStatement",
                  "src": "583:24:10"
                }
              ]
            },
            "documentation": null,
            "id": 1849,
            "implemented": true,
            "kind": "function",
            "modifiers": [
              {
                "arguments": null,
                "id": 1842,
                "modifierName": {
                  "argumentTypes": null,
                  "id": 1841,
                  "name": "onlyOwner",
                  "nodeType": "Identifier",
                  "overloadedDeclarations": [],
                  "referencedDeclaration": 249,
                  "src": "563:9:10",
                  "typeDescriptions": {
                    "typeIdentifier": "t_modifier$__$",
                    "typeString": "modifier ()"
                  }
                },
                "nodeType": "ModifierInvocation",
                "src": "563:9:10"
              }
            ],
            "name": "setUprtclRoot",
            "nodeType": "FunctionDefinition",
            "parameters": {
              "id": 1840,
              "nodeType": "ParameterList",
              "parameters": [
                {
                  "constant": false,
                  "id": 1839,
                  "name": "_uprtclRoot",
                  "nodeType": "VariableDeclaration",
                  "scope": 1849,
                  "src": "532:22:10",
                  "stateVariable": false,
                  "storageLocation": "default",
                  "typeDescriptions": {
                    "typeIdentifier": "t_contract$_UprtclRoot_$3612",
                    "typeString": "contract UprtclRoot"
                  },
                  "typeName": {
                    "contractScope": null,
                    "id": 1838,
                    "name": "UprtclRoot",
                    "nodeType": "UserDefinedTypeName",
                    "referencedDeclaration": 3612,
                    "src": "532:10:10",
                    "typeDescriptions": {
                      "typeIdentifier": "t_contract$_UprtclRoot_$3612",
                      "typeString": "contract UprtclRoot"
                    }
                  },
                  "value": null,
                  "visibility": "internal"
                }
              ],
              "src": "531:24:10"
            },
            "returnParameters": {
              "id": 1843,
              "nodeType": "ParameterList",
              "parameters": [],
              "src": "573:0:10"
            },
            "scope": 2045,
            "src": "509:105:10",
            "stateMutability": "nonpayable",
            "superFunction": null,
            "visibility": "public"
          },
          {
            "body": {
              "id": 1863,
              "nodeType": "Block",
              "src": "709:60:10",
              "statements": [
                {
                  "expression": {
                    "argumentTypes": null,
                    "arguments": [
                      {
                        "argumentTypes": null,
                        "arguments": [
                          {
                            "argumentTypes": null,
                            "id": 1859,
                            "name": "context",
                            "nodeType": "Identifier",
                            "overloadedDeclarations": [],
                            "referencedDeclaration": 1851,
                            "src": "753:7:10",
                            "typeDescriptions": {
                              "typeIdentifier": "t_string_memory_ptr",
                              "typeString": "string memory"
                            }
                          }
                        ],
                        "expression": {
                          "argumentTypes": [
                            {
                              "typeIdentifier": "t_string_memory_ptr",
                              "typeString": "string memory"
                            }
                          ],
                          "expression": {
                            "argumentTypes": null,
                            "id": 1857,
                            "name": "abi",
                            "nodeType": "Identifier",
                            "overloadedDeclarations": [],
                            "referencedDeclaration": 4047,
                            "src": "736:3:10",
                            "typeDescriptions": {
                              "typeIdentifier": "t_magic_abi",
                              "typeString": "abi"
                            }
                          },
                          "id": 1858,
                          "isConstant": false,
                          "isLValue": false,
                          "isPure": true,
                          "lValueRequested": false,
                          "memberName": "encodePacked",
                          "nodeType": "MemberAccess",
                          "referencedDeclaration": null,
                          "src": "736:16:10",
                          "typeDescriptions": {
                            "typeIdentifier": "t_function_abiencodepacked_pure$__$returns$_t_bytes_memory_ptr_$",
                            "typeString": "function () pure returns (bytes memory)"
                          }
                        },
                        "id": 1860,
                        "isConstant": false,
                        "isLValue": false,
                        "isPure": false,
                        "kind": "functionCall",
                        "lValueRequested": false,
                        "names": [],
                        "nodeType": "FunctionCall",
                        "src": "736:25:10",
                        "typeDescriptions": {
                          "typeIdentifier": "t_bytes_memory_ptr",
                          "typeString": "bytes memory"
                        }
                      }
                    ],
                    "expression": {
                      "argumentTypes": [
                        {
                          "typeIdentifier": "t_bytes_memory_ptr",
                          "typeString": "bytes memory"
                        }
                      ],
                      "id": 1856,
                      "name": "keccak256",
                      "nodeType": "Identifier",
                      "overloadedDeclarations": [],
                      "referencedDeclaration": 4054,
                      "src": "726:9:10",
                      "typeDescriptions": {
                        "typeIdentifier": "t_function_keccak256_pure$_t_bytes_memory_ptr_$returns$_t_bytes32_$",
                        "typeString": "function (bytes memory) pure returns (bytes32)"
                      }
                    },
                    "id": 1861,
                    "isConstant": false,
                    "isLValue": false,
                    "isPure": false,
                    "kind": "functionCall",
                    "lValueRequested": false,
                    "names": [],
                    "nodeType": "FunctionCall",
                    "src": "726:36:10",
                    "typeDescriptions": {
                      "typeIdentifier": "t_bytes32",
                      "typeString": "bytes32"
                    }
                  },
                  "functionReturnParameters": 1855,
                  "id": 1862,
                  "nodeType": "Return",
                  "src": "719:43:10"
                }
              ]
            },
            "documentation": null,
            "id": 1864,
            "implemented": true,
            "kind": "function",
            "modifiers": [],
            "name": "getContextHash",
            "nodeType": "FunctionDefinition",
            "parameters": {
              "id": 1852,
              "nodeType": "ParameterList",
              "parameters": [
                {
                  "constant": false,
                  "id": 1851,
                  "name": "context",
                  "nodeType": "VariableDeclaration",
                  "scope": 1864,
                  "src": "644:21:10",
                  "stateVariable": false,
                  "storageLocation": "memory",
                  "typeDescriptions": {
                    "typeIdentifier": "t_string_memory_ptr",
                    "typeString": "string"
                  },
                  "typeName": {
                    "id": 1850,
                    "name": "string",
                    "nodeType": "ElementaryTypeName",
                    "src": "644:6:10",
                    "typeDescriptions": {
                      "typeIdentifier": "t_string_storage_ptr",
                      "typeString": "string"
                    }
                  },
                  "value": null,
                  "visibility": "internal"
                }
              ],
              "src": "643:23:10"
            },
            "returnParameters": {
              "id": 1855,
              "nodeType": "ParameterList",
              "parameters": [
                {
                  "constant": false,
                  "id": 1854,
                  "name": "contextHash",
                  "nodeType": "VariableDeclaration",
                  "scope": 1864,
                  "src": "688:19:10",
                  "stateVariable": false,
                  "storageLocation": "default",
                  "typeDescriptions": {
                    "typeIdentifier": "t_bytes32",
                    "typeString": "bytes32"
                  },
                  "typeName": {
                    "id": 1853,
                    "name": "bytes32",
                    "nodeType": "ElementaryTypeName",
                    "src": "688:7:10",
                    "typeDescriptions": {
                      "typeIdentifier": "t_bytes32",
                      "typeString": "bytes32"
                    }
                  },
                  "value": null,
                  "visibility": "internal"
                }
              ],
              "src": "687:21:10"
            },
            "scope": 2045,
            "src": "620:149:10",
            "stateMutability": "pure",
            "superFunction": null,
            "visibility": "public"
          },
          {
            "body": {
              "id": 1891,
              "nodeType": "Block",
              "src": "1021:269:10",
              "statements": [
                {
                  "expression": {
                    "argumentTypes": null,
                    "arguments": [
                      {
                        "argumentTypes": null,
                        "commonType": {
                          "typeIdentifier": "t_address",
                          "typeString": "address"
                        },
                        "id": 1879,
                        "isConstant": false,
                        "isLValue": false,
                        "isPure": false,
                        "lValueRequested": false,
                        "leftExpression": {
                          "argumentTypes": null,
                          "arguments": [
                            {
                              "argumentTypes": null,
                              "id": 1876,
                              "name": "perspectiveIdHash",
                              "nodeType": "Identifier",
                              "overloadedDeclarations": [],
                              "referencedDeclaration": 1866,
                              "src": "1070:17:10",
                              "typeDescriptions": {
                                "typeIdentifier": "t_bytes32",
                                "typeString": "bytes32"
                              }
                            }
                          ],
                          "expression": {
                            "argumentTypes": [
                              {
                                "typeIdentifier": "t_bytes32",
                                "typeString": "bytes32"
                              }
                            ],
                            "expression": {
                              "argumentTypes": null,
                              "id": 1874,
                              "name": "uprtclRoot",
                              "nodeType": "Identifier",
                              "overloadedDeclarations": [],
                              "referencedDeclaration": 1837,
                              "src": "1039:10:10",
                              "typeDescriptions": {
                                "typeIdentifier": "t_contract$_UprtclRoot_$3612",
                                "typeString": "contract UprtclRoot"
                              }
                            },
                            "id": 1875,
                            "isConstant": false,
                            "isLValue": false,
                            "isPure": false,
                            "lValueRequested": false,
                            "memberName": "getPerspectiveOwner",
                            "nodeType": "MemberAccess",
                            "referencedDeclaration": 3611,
                            "src": "1039:30:10",
                            "typeDescriptions": {
                              "typeIdentifier": "t_function_external_view$_t_bytes32_$returns$_t_address_$",
                              "typeString": "function (bytes32) view external returns (address)"
                            }
                          },
                          "id": 1877,
                          "isConstant": false,
                          "isLValue": false,
                          "isPure": false,
                          "kind": "functionCall",
                          "lValueRequested": false,
                          "names": [],
                          "nodeType": "FunctionCall",
                          "src": "1039:49:10",
                          "typeDescriptions": {
                            "typeIdentifier": "t_address",
                            "typeString": "address"
                          }
                        },
                        "nodeType": "BinaryOperation",
                        "operator": "==",
                        "rightExpression": {
                          "argumentTypes": null,
                          "id": 1878,
                          "name": "sender",
                          "nodeType": "Identifier",
                          "overloadedDeclarations": [],
                          "referencedDeclaration": 1870,
                          "src": "1092:6:10",
                          "typeDescriptions": {
                            "typeIdentifier": "t_address",
                            "typeString": "address"
                          }
                        },
                        "src": "1039:59:10",
                        "typeDescriptions": {
                          "typeIdentifier": "t_bool",
                          "typeString": "bool"
                        }
                      },
                      {
                        "argumentTypes": null,
                        "hexValue": "64657461696c732063616e206f6e6c7920627920736574206279207065727370656374697665206f776e6572",
                        "id": 1880,
                        "isConstant": false,
                        "isLValue": false,
                        "isPure": true,
                        "kind": "string",
                        "lValueRequested": false,
                        "nodeType": "Literal",
                        "src": "1100:46:10",
                        "subdenomination": null,
                        "typeDescriptions": {
                          "typeIdentifier": "t_stringliteral_1c44df5a0ab131345bb049dc624f9c7d81c8a38044f07e1a1ce0ce7895ed4435",
                          "typeString": "literal_string \"details can only by set by perspective owner\""
                        },
                        "value": "details can only by set by perspective owner"
                      }
                    ],
                    "expression": {
                      "argumentTypes": [
                        {
                          "typeIdentifier": "t_bool",
                          "typeString": "bool"
                        },
                        {
                          "typeIdentifier": "t_stringliteral_1c44df5a0ab131345bb049dc624f9c7d81c8a38044f07e1a1ce0ce7895ed4435",
                          "typeString": "literal_string \"details can only by set by perspective owner\""
                        }
                      ],
                      "id": 1873,
                      "name": "require",
                      "nodeType": "Identifier",
                      "overloadedDeclarations": [
                        4063,
                        4064
                      ],
                      "referencedDeclaration": 4064,
                      "src": "1031:7:10",
                      "typeDescriptions": {
                        "typeIdentifier": "t_function_require_pure$_t_bool_$_t_string_memory_ptr_$returns$__$",
                        "typeString": "function (bool,string memory) pure"
                      }
                    },
                    "id": 1881,
                    "isConstant": false,
                    "isLValue": false,
                    "isPure": false,
                    "kind": "functionCall",
                    "lValueRequested": false,
                    "names": [],
                    "nodeType": "FunctionCall",
                    "src": "1031:116:10",
                    "typeDescriptions": {
                      "typeIdentifier": "t_tuple$__$",
                      "typeString": "tuple()"
                    }
                  },
                  "id": 1882,
                  "nodeType": "ExpressionStatement",
                  "src": "1031:116:10"
                },
                {
                  "eventCall": {
                    "argumentTypes": null,
                    "arguments": [
                      {
                        "argumentTypes": null,
                        "id": 1884,
                        "name": "perspectiveIdHash",
                        "nodeType": "Identifier",
                        "overloadedDeclarations": [],
                        "referencedDeclaration": 1866,
                        "src": "1198:17:10",
                        "typeDescriptions": {
                          "typeIdentifier": "t_bytes32",
                          "typeString": "bytes32"
                        }
                      },
                      {
                        "argumentTypes": null,
                        "arguments": [
                          {
                            "argumentTypes": null,
                            "id": 1886,
                            "name": "context",
                            "nodeType": "Identifier",
                            "overloadedDeclarations": [],
                            "referencedDeclaration": 1868,
                            "src": "1244:7:10",
                            "typeDescriptions": {
                              "typeIdentifier": "t_string_memory_ptr",
                              "typeString": "string memory"
                            }
                          }
                        ],
                        "expression": {
                          "argumentTypes": [
                            {
                              "typeIdentifier": "t_string_memory_ptr",
                              "typeString": "string memory"
                            }
                          ],
                          "id": 1885,
                          "name": "getContextHash",
                          "nodeType": "Identifier",
                          "overloadedDeclarations": [],
                          "referencedDeclaration": 1864,
                          "src": "1229:14:10",
                          "typeDescriptions": {
                            "typeIdentifier": "t_function_internal_pure$_t_string_memory_ptr_$returns$_t_bytes32_$",
                            "typeString": "function (string memory) pure returns (bytes32)"
                          }
                        },
                        "id": 1887,
                        "isConstant": false,
                        "isLValue": false,
                        "isPure": false,
                        "kind": "functionCall",
                        "lValueRequested": false,
                        "names": [],
                        "nodeType": "FunctionCall",
                        "src": "1229:23:10",
                        "typeDescriptions": {
                          "typeIdentifier": "t_bytes32",
                          "typeString": "bytes32"
                        }
                      },
                      {
                        "argumentTypes": null,
                        "id": 1888,
                        "name": "context",
                        "nodeType": "Identifier",
                        "overloadedDeclarations": [],
                        "referencedDeclaration": 1868,
                        "src": "1266:7:10",
                        "typeDescriptions": {
                          "typeIdentifier": "t_string_memory_ptr",
                          "typeString": "string memory"
                        }
                      }
                    ],
                    "expression": {
                      "argumentTypes": [
                        {
                          "typeIdentifier": "t_bytes32",
                          "typeString": "bytes32"
                        },
                        {
                          "typeIdentifier": "t_bytes32",
                          "typeString": "bytes32"
                        },
                        {
                          "typeIdentifier": "t_string_memory_ptr",
                          "typeString": "string memory"
                        }
                      ],
                      "id": 1883,
                      "name": "PerspectiveDetailsSet",
                      "nodeType": "Identifier",
                      "overloadedDeclarations": [],
                      "referencedDeclaration": 1835,
                      "src": "1163:21:10",
                      "typeDescriptions": {
                        "typeIdentifier": "t_function_event_nonpayable$_t_bytes32_$_t_bytes32_$_t_string_memory_ptr_$returns$__$",
                        "typeString": "function (bytes32,bytes32,string memory)"
                      }
                    },
                    "id": 1889,
                    "isConstant": false,
                    "isLValue": false,
                    "isPure": false,
                    "kind": "functionCall",
                    "lValueRequested": false,
                    "names": [],
                    "nodeType": "FunctionCall",
                    "src": "1163:120:10",
                    "typeDescriptions": {
                      "typeIdentifier": "t_tuple$__$",
                      "typeString": "tuple()"
                    }
                  },
                  "id": 1890,
                  "nodeType": "EmitStatement",
                  "src": "1158:125:10"
                }
              ]
            },
            "documentation": "Adds a new perspective to the mapping and sets the owner. The head pointer and the context. ",
            "id": 1892,
            "implemented": true,
            "kind": "function",
            "modifiers": [],
            "name": "setPerspectiveDetailsInternal",
            "nodeType": "FunctionDefinition",
            "parameters": {
              "id": 1871,
              "nodeType": "ParameterList",
              "parameters": [
                {
                  "constant": false,
                  "id": 1866,
                  "name": "perspectiveIdHash",
                  "nodeType": "VariableDeclaration",
                  "scope": 1892,
                  "src": "926:25:10",
                  "stateVariable": false,
                  "storageLocation": "default",
                  "typeDescriptions": {
                    "typeIdentifier": "t_bytes32",
                    "typeString": "bytes32"
                  },
                  "typeName": {
                    "id": 1865,
                    "name": "bytes32",
                    "nodeType": "ElementaryTypeName",
                    "src": "926:7:10",
                    "typeDescriptions": {
                      "typeIdentifier": "t_bytes32",
                      "typeString": "bytes32"
                    }
                  },
                  "value": null,
                  "visibility": "internal"
                },
                {
                  "constant": false,
                  "id": 1868,
                  "name": "context",
                  "nodeType": "VariableDeclaration",
                  "scope": 1892,
                  "src": "961:21:10",
                  "stateVariable": false,
                  "storageLocation": "memory",
                  "typeDescriptions": {
                    "typeIdentifier": "t_string_memory_ptr",
                    "typeString": "string"
                  },
                  "typeName": {
                    "id": 1867,
                    "name": "string",
                    "nodeType": "ElementaryTypeName",
                    "src": "961:6:10",
                    "typeDescriptions": {
                      "typeIdentifier": "t_string_storage_ptr",
                      "typeString": "string"
                    }
                  },
                  "value": null,
                  "visibility": "internal"
                },
                {
                  "constant": false,
                  "id": 1870,
                  "name": "sender",
                  "nodeType": "VariableDeclaration",
                  "scope": 1892,
                  "src": "992:14:10",
                  "stateVariable": false,
                  "storageLocation": "default",
                  "typeDescriptions": {
                    "typeIdentifier": "t_address",
                    "typeString": "address"
                  },
                  "typeName": {
                    "id": 1869,
                    "name": "address",
                    "nodeType": "ElementaryTypeName",
                    "src": "992:7:10",
                    "stateMutability": "nonpayable",
                    "typeDescriptions": {
                      "typeIdentifier": "t_address",
                      "typeString": "address"
                    }
                  },
                  "value": null,
                  "visibility": "internal"
                }
              ],
              "src": "916:96:10"
            },
            "returnParameters": {
              "id": 1872,
              "nodeType": "ParameterList",
              "parameters": [],
              "src": "1021:0:10"
            },
            "scope": 2045,
            "src": "878:412:10",
            "stateMutability": "nonpayable",
            "superFunction": null,
            "visibility": "private"
          },
          {
            "body": {
              "id": 1906,
              "nodeType": "Block",
              "src": "1406:86:10",
              "statements": [
                {
                  "expression": {
                    "argumentTypes": null,
                    "arguments": [
                      {
                        "argumentTypes": null,
                        "id": 1900,
                        "name": "perspectiveIdHash",
                        "nodeType": "Identifier",
                        "overloadedDeclarations": [],
                        "referencedDeclaration": 1894,
                        "src": "1446:17:10",
                        "typeDescriptions": {
                          "typeIdentifier": "t_bytes32",
                          "typeString": "bytes32"
                        }
                      },
                      {
                        "argumentTypes": null,
                        "id": 1901,
                        "name": "context",
                        "nodeType": "Identifier",
                        "overloadedDeclarations": [],
                        "referencedDeclaration": 1896,
                        "src": "1465:7:10",
                        "typeDescriptions": {
                          "typeIdentifier": "t_string_memory_ptr",
                          "typeString": "string memory"
                        }
                      },
                      {
                        "argumentTypes": null,
                        "expression": {
                          "argumentTypes": null,
                          "id": 1902,
                          "name": "msg",
                          "nodeType": "Identifier",
                          "overloadedDeclarations": [],
                          "referencedDeclaration": 4060,
                          "src": "1474:3:10",
                          "typeDescriptions": {
                            "typeIdentifier": "t_magic_message",
                            "typeString": "msg"
                          }
                        },
                        "id": 1903,
                        "isConstant": false,
                        "isLValue": false,
                        "isPure": false,
                        "lValueRequested": false,
                        "memberName": "sender",
                        "nodeType": "MemberAccess",
                        "referencedDeclaration": null,
                        "src": "1474:10:10",
                        "typeDescriptions": {
                          "typeIdentifier": "t_address_payable",
                          "typeString": "address payable"
                        }
                      }
                    ],
                    "expression": {
                      "argumentTypes": [
                        {
                          "typeIdentifier": "t_bytes32",
                          "typeString": "bytes32"
                        },
                        {
                          "typeIdentifier": "t_string_memory_ptr",
                          "typeString": "string memory"
                        },
                        {
                          "typeIdentifier": "t_address_payable",
                          "typeString": "address payable"
                        }
                      ],
                      "id": 1899,
                      "name": "setPerspectiveDetailsInternal",
                      "nodeType": "Identifier",
                      "overloadedDeclarations": [],
                      "referencedDeclaration": 1892,
                      "src": "1416:29:10",
                      "typeDescriptions": {
                        "typeIdentifier": "t_function_internal_nonpayable$_t_bytes32_$_t_string_memory_ptr_$_t_address_$returns$__$",
                        "typeString": "function (bytes32,string memory,address)"
                      }
                    },
                    "id": 1904,
                    "isConstant": false,
                    "isLValue": false,
                    "isPure": false,
                    "kind": "functionCall",
                    "lValueRequested": false,
                    "names": [],
                    "nodeType": "FunctionCall",
                    "src": "1416:69:10",
                    "typeDescriptions": {
                      "typeIdentifier": "t_tuple$__$",
                      "typeString": "tuple()"
                    }
                  },
                  "id": 1905,
                  "nodeType": "ExpressionStatement",
                  "src": "1416:69:10"
                }
              ]
            },
            "documentation": null,
            "id": 1907,
            "implemented": true,
            "kind": "function",
            "modifiers": [],
            "name": "setPerspectiveDetails",
            "nodeType": "FunctionDefinition",
            "parameters": {
              "id": 1897,
              "nodeType": "ParameterList",
              "parameters": [
                {
                  "constant": false,
                  "id": 1894,
                  "name": "perspectiveIdHash",
                  "nodeType": "VariableDeclaration",
                  "scope": 1907,
                  "src": "1336:25:10",
                  "stateVariable": false,
                  "storageLocation": "default",
                  "typeDescriptions": {
                    "typeIdentifier": "t_bytes32",
                    "typeString": "bytes32"
                  },
                  "typeName": {
                    "id": 1893,
                    "name": "bytes32",
                    "nodeType": "ElementaryTypeName",
                    "src": "1336:7:10",
                    "typeDescriptions": {
                      "typeIdentifier": "t_bytes32",
                      "typeString": "bytes32"
                    }
                  },
                  "value": null,
                  "visibility": "internal"
                },
                {
                  "constant": false,
                  "id": 1896,
                  "name": "context",
                  "nodeType": "VariableDeclaration",
                  "scope": 1907,
                  "src": "1371:21:10",
                  "stateVariable": false,
                  "storageLocation": "memory",
                  "typeDescriptions": {
                    "typeIdentifier": "t_string_memory_ptr",
                    "typeString": "string"
                  },
                  "typeName": {
                    "id": 1895,
                    "name": "string",
                    "nodeType": "ElementaryTypeName",
                    "src": "1371:6:10",
                    "typeDescriptions": {
                      "typeIdentifier": "t_string_storage_ptr",
                      "typeString": "string"
                    }
                  },
                  "value": null,
                  "visibility": "internal"
                }
              ],
              "src": "1326:72:10"
            },
            "returnParameters": {
              "id": 1898,
              "nodeType": "ParameterList",
              "parameters": [],
              "src": "1406:0:10"
            },
            "scope": 2045,
            "src": "1296:196:10",
            "stateMutability": "nonpayable",
            "superFunction": null,
            "visibility": "public"
          },
          {
            "body": {
              "id": 1924,
              "nodeType": "Block",
              "src": "1658:85:10",
              "statements": [
                {
                  "expression": {
                    "argumentTypes": null,
                    "arguments": [
                      {
                        "argumentTypes": null,
                        "id": 1919,
                        "name": "perspectiveIdHash",
                        "nodeType": "Identifier",
                        "overloadedDeclarations": [],
                        "referencedDeclaration": 1909,
                        "src": "1698:17:10",
                        "typeDescriptions": {
                          "typeIdentifier": "t_bytes32",
                          "typeString": "bytes32"
                        }
                      },
                      {
                        "argumentTypes": null,
                        "id": 1920,
                        "name": "context",
                        "nodeType": "Identifier",
                        "overloadedDeclarations": [],
                        "referencedDeclaration": 1911,
                        "src": "1717:7:10",
                        "typeDescriptions": {
                          "typeIdentifier": "t_string_memory_ptr",
                          "typeString": "string memory"
                        }
                      },
                      {
                        "argumentTypes": null,
                        "id": 1921,
                        "name": "msgSender",
                        "nodeType": "Identifier",
                        "overloadedDeclarations": [],
                        "referencedDeclaration": 1913,
                        "src": "1726:9:10",
                        "typeDescriptions": {
                          "typeIdentifier": "t_address",
                          "typeString": "address"
                        }
                      }
                    ],
                    "expression": {
                      "argumentTypes": [
                        {
                          "typeIdentifier": "t_bytes32",
                          "typeString": "bytes32"
                        },
                        {
                          "typeIdentifier": "t_string_memory_ptr",
                          "typeString": "string memory"
                        },
                        {
                          "typeIdentifier": "t_address",
                          "typeString": "address"
                        }
                      ],
                      "id": 1918,
                      "name": "setPerspectiveDetailsInternal",
                      "nodeType": "Identifier",
                      "overloadedDeclarations": [],
                      "referencedDeclaration": 1892,
                      "src": "1668:29:10",
                      "typeDescriptions": {
                        "typeIdentifier": "t_function_internal_nonpayable$_t_bytes32_$_t_string_memory_ptr_$_t_address_$returns$__$",
                        "typeString": "function (bytes32,string memory,address)"
                      }
                    },
                    "id": 1922,
                    "isConstant": false,
                    "isLValue": false,
                    "isPure": false,
                    "kind": "functionCall",
                    "lValueRequested": false,
                    "names": [],
                    "nodeType": "FunctionCall",
                    "src": "1668:68:10",
                    "typeDescriptions": {
                      "typeIdentifier": "t_tuple$__$",
                      "typeString": "tuple()"
                    }
                  },
                  "id": 1923,
                  "nodeType": "ExpressionStatement",
                  "src": "1668:68:10"
                }
              ]
            },
            "documentation": null,
            "id": 1925,
            "implemented": true,
            "kind": "function",
            "modifiers": [
              {
                "arguments": null,
                "id": 1916,
                "modifierName": {
                  "argumentTypes": null,
                  "id": 1915,
                  "name": "onlySuperUser",
                  "nodeType": "Identifier",
                  "overloadedDeclarations": [],
                  "referencedDeclaration": 47,
                  "src": "1644:13:10",
                  "typeDescriptions": {
                    "typeIdentifier": "t_modifier$__$",
                    "typeString": "modifier ()"
                  }
                },
                "nodeType": "ModifierInvocation",
                "src": "1644:13:10"
              }
            ],
            "name": "setPerspectiveDetailsSuperUser",
            "nodeType": "FunctionDefinition",
            "parameters": {
              "id": 1914,
              "nodeType": "ParameterList",
              "parameters": [
                {
                  "constant": false,
                  "id": 1909,
                  "name": "perspectiveIdHash",
                  "nodeType": "VariableDeclaration",
                  "scope": 1925,
                  "src": "1547:25:10",
                  "stateVariable": false,
                  "storageLocation": "default",
                  "typeDescriptions": {
                    "typeIdentifier": "t_bytes32",
                    "typeString": "bytes32"
                  },
                  "typeName": {
                    "id": 1908,
                    "name": "bytes32",
                    "nodeType": "ElementaryTypeName",
                    "src": "1547:7:10",
                    "typeDescriptions": {
                      "typeIdentifier": "t_bytes32",
                      "typeString": "bytes32"
                    }
                  },
                  "value": null,
                  "visibility": "internal"
                },
                {
                  "constant": false,
                  "id": 1911,
                  "name": "context",
                  "nodeType": "VariableDeclaration",
                  "scope": 1925,
                  "src": "1582:21:10",
                  "stateVariable": false,
                  "storageLocation": "memory",
                  "typeDescriptions": {
                    "typeIdentifier": "t_string_memory_ptr",
                    "typeString": "string"
                  },
                  "typeName": {
                    "id": 1910,
                    "name": "string",
                    "nodeType": "ElementaryTypeName",
                    "src": "1582:6:10",
                    "typeDescriptions": {
                      "typeIdentifier": "t_string_storage_ptr",
                      "typeString": "string"
                    }
                  },
                  "value": null,
                  "visibility": "internal"
                },
                {
                  "constant": false,
                  "id": 1913,
                  "name": "msgSender",
                  "nodeType": "VariableDeclaration",
                  "scope": 1925,
                  "src": "1613:17:10",
                  "stateVariable": false,
                  "storageLocation": "default",
                  "typeDescriptions": {
                    "typeIdentifier": "t_address",
                    "typeString": "address"
                  },
                  "typeName": {
                    "id": 1912,
                    "name": "address",
                    "nodeType": "ElementaryTypeName",
                    "src": "1613:7:10",
                    "stateMutability": "nonpayable",
                    "typeDescriptions": {
                      "typeIdentifier": "t_address",
                      "typeString": "address"
                    }
                  },
                  "value": null,
                  "visibility": "internal"
                }
              ],
              "src": "1537:99:10"
            },
            "returnParameters": {
              "id": 1917,
              "nodeType": "ParameterList",
              "parameters": [],
              "src": "1658:0:10"
            },
            "scope": 2045,
            "src": "1498:245:10",
            "stateMutability": "nonpayable",
            "superFunction": null,
            "visibility": "public"
          },
          {
            "body": {
              "id": 1954,
              "nodeType": "Block",
              "src": "1847:296:10",
              "statements": [
                {
                  "expression": {
                    "argumentTypes": null,
                    "arguments": [
                      {
                        "argumentTypes": null,
                        "expression": {
                          "argumentTypes": null,
                          "id": 1935,
                          "name": "perspectiveData",
                          "nodeType": "Identifier",
                          "overloadedDeclarations": [],
                          "referencedDeclaration": 1927,
                          "src": "1886:15:10",
                          "typeDescriptions": {
                            "typeIdentifier": "t_struct$_InitPerspective_$1827_memory_ptr",
                            "typeString": "struct UprtclDetails.InitPerspective memory"
                          }
                        },
                        "id": 1936,
                        "isConstant": false,
                        "isLValue": true,
                        "isPure": false,
                        "lValueRequested": false,
                        "memberName": "perspective",
                        "nodeType": "MemberAccess",
                        "referencedDeclaration": 1824,
                        "src": "1886:27:10",
                        "typeDescriptions": {
                          "typeIdentifier": "t_struct$_NewPerspective_$3084_memory",
                          "typeString": "struct UprtclRoot.NewPerspective memory"
                        }
                      },
                      {
                        "argumentTypes": null,
                        "id": 1937,
                        "name": "account",
                        "nodeType": "Identifier",
                        "overloadedDeclarations": [],
                        "referencedDeclaration": 1929,
                        "src": "1915:7:10",
                        "typeDescriptions": {
                          "typeIdentifier": "t_address",
                          "typeString": "address"
                        }
                      }
                    ],
                    "expression": {
                      "argumentTypes": [
                        {
                          "typeIdentifier": "t_struct$_NewPerspective_$3084_memory",
                          "typeString": "struct UprtclRoot.NewPerspective memory"
                        },
                        {
                          "typeIdentifier": "t_address",
                          "typeString": "address"
                        }
                      ],
                      "expression": {
                        "argumentTypes": null,
                        "id": 1932,
                        "name": "uprtclRoot",
                        "nodeType": "Identifier",
                        "overloadedDeclarations": [],
                        "referencedDeclaration": 1837,
                        "src": "1857:10:10",
                        "typeDescriptions": {
                          "typeIdentifier": "t_contract$_UprtclRoot_$3612",
                          "typeString": "contract UprtclRoot"
                        }
                      },
                      "id": 1934,
                      "isConstant": false,
                      "isLValue": false,
                      "isPure": false,
                      "lValueRequested": false,
                      "memberName": "createPerspective",
                      "nodeType": "MemberAccess",
                      "referencedDeclaration": 3373,
                      "src": "1857:28:10",
                      "typeDescriptions": {
                        "typeIdentifier": "t_function_external_nonpayable$_t_struct$_NewPerspective_$3084_memory_ptr_$_t_address_$returns$__$",
                        "typeString": "function (struct UprtclRoot.NewPerspective memory,address) external"
                      }
                    },
                    "id": 1938,
                    "isConstant": false,
                    "isLValue": false,
                    "isPure": false,
                    "kind": "functionCall",
                    "lValueRequested": false,
                    "names": [],
                    "nodeType": "FunctionCall",
                    "src": "1857:66:10",
                    "typeDescriptions": {
                      "typeIdentifier": "t_tuple$__$",
                      "typeString": "tuple()"
                    }
                  },
                  "id": 1939,
                  "nodeType": "ExpressionStatement",
                  "src": "1857:66:10"
                },
                {
                  "expression": {
                    "argumentTypes": null,
                    "arguments": [
                      {
                        "argumentTypes": null,
                        "arguments": [
                          {
                            "argumentTypes": null,
                            "expression": {
                              "argumentTypes": null,
                              "expression": {
                                "argumentTypes": null,
                                "id": 1943,
                                "name": "perspectiveData",
                                "nodeType": "Identifier",
                                "overloadedDeclarations": [],
                                "referencedDeclaration": 1927,
                                "src": "2009:15:10",
                                "typeDescriptions": {
                                  "typeIdentifier": "t_struct$_InitPerspective_$1827_memory_ptr",
                                  "typeString": "struct UprtclDetails.InitPerspective memory"
                                }
                              },
                              "id": 1944,
                              "isConstant": false,
                              "isLValue": true,
                              "isPure": false,
                              "lValueRequested": false,
                              "memberName": "perspective",
                              "nodeType": "MemberAccess",
                              "referencedDeclaration": 1824,
                              "src": "2009:27:10",
                              "typeDescriptions": {
                                "typeIdentifier": "t_struct$_NewPerspective_$3084_memory",
                                "typeString": "struct UprtclRoot.NewPerspective memory"
                              }
                            },
                            "id": 1945,
                            "isConstant": false,
                            "isLValue": true,
                            "isPure": false,
                            "lValueRequested": false,
                            "memberName": "perspectiveId",
                            "nodeType": "MemberAccess",
                            "referencedDeclaration": 3077,
                            "src": "2009:41:10",
                            "typeDescriptions": {
                              "typeIdentifier": "t_string_memory",
                              "typeString": "string memory"
                            }
                          }
                        ],
                        "expression": {
                          "argumentTypes": [
                            {
                              "typeIdentifier": "t_string_memory",
                              "typeString": "string memory"
                            }
                          ],
                          "expression": {
                            "argumentTypes": null,
                            "id": 1941,
                            "name": "uprtclRoot",
                            "nodeType": "Identifier",
                            "overloadedDeclarations": [],
                            "referencedDeclaration": 1837,
                            "src": "1977:10:10",
                            "typeDescriptions": {
                              "typeIdentifier": "t_contract$_UprtclRoot_$3612",
                              "typeString": "contract UprtclRoot"
                            }
                          },
                          "id": 1942,
                          "isConstant": false,
                          "isLValue": false,
                          "isPure": false,
                          "lValueRequested": false,
                          "memberName": "getPerspectiveIdHash",
                          "nodeType": "MemberAccess",
                          "referencedDeclaration": 3269,
                          "src": "1977:31:10",
                          "typeDescriptions": {
                            "typeIdentifier": "t_function_external_pure$_t_string_memory_ptr_$returns$_t_bytes32_$",
                            "typeString": "function (string memory) pure external returns (bytes32)"
                          }
                        },
                        "id": 1946,
                        "isConstant": false,
                        "isLValue": false,
                        "isPure": false,
                        "kind": "functionCall",
                        "lValueRequested": false,
                        "names": [],
                        "nodeType": "FunctionCall",
                        "src": "1977:74:10",
                        "typeDescriptions": {
                          "typeIdentifier": "t_bytes32",
                          "typeString": "bytes32"
                        }
                      },
                      {
                        "argumentTypes": null,
                        "expression": {
                          "argumentTypes": null,
                          "id": 1947,
                          "name": "perspectiveData",
                          "nodeType": "Identifier",
                          "overloadedDeclarations": [],
                          "referencedDeclaration": 1927,
                          "src": "2065:15:10",
                          "typeDescriptions": {
                            "typeIdentifier": "t_struct$_InitPerspective_$1827_memory_ptr",
                            "typeString": "struct UprtclDetails.InitPerspective memory"
                          }
                        },
                        "id": 1948,
                        "isConstant": false,
                        "isLValue": true,
                        "isPure": false,
                        "lValueRequested": false,
                        "memberName": "context",
                        "nodeType": "MemberAccess",
                        "referencedDeclaration": 1826,
                        "src": "2065:23:10",
                        "typeDescriptions": {
                          "typeIdentifier": "t_string_memory",
                          "typeString": "string memory"
                        }
                      },
                      {
                        "argumentTypes": null,
                        "expression": {
                          "argumentTypes": null,
                          "expression": {
                            "argumentTypes": null,
                            "id": 1949,
                            "name": "perspectiveData",
                            "nodeType": "Identifier",
                            "overloadedDeclarations": [],
                            "referencedDeclaration": 1927,
                            "src": "2102:15:10",
                            "typeDescriptions": {
                              "typeIdentifier": "t_struct$_InitPerspective_$1827_memory_ptr",
                              "typeString": "struct UprtclDetails.InitPerspective memory"
                            }
                          },
                          "id": 1950,
                          "isConstant": false,
                          "isLValue": true,
                          "isPure": false,
                          "lValueRequested": false,
                          "memberName": "perspective",
                          "nodeType": "MemberAccess",
                          "referencedDeclaration": 1824,
                          "src": "2102:27:10",
                          "typeDescriptions": {
                            "typeIdentifier": "t_struct$_NewPerspective_$3084_memory",
                            "typeString": "struct UprtclRoot.NewPerspective memory"
                          }
                        },
                        "id": 1951,
                        "isConstant": false,
                        "isLValue": true,
                        "isPure": false,
                        "lValueRequested": false,
                        "memberName": "owner",
                        "nodeType": "MemberAccess",
                        "referencedDeclaration": 3083,
                        "src": "2102:33:10",
                        "typeDescriptions": {
                          "typeIdentifier": "t_address",
                          "typeString": "address"
                        }
                      }
                    ],
                    "expression": {
                      "argumentTypes": [
                        {
                          "typeIdentifier": "t_bytes32",
                          "typeString": "bytes32"
                        },
                        {
                          "typeIdentifier": "t_string_memory",
                          "typeString": "string memory"
                        },
                        {
                          "typeIdentifier": "t_address",
                          "typeString": "address"
                        }
                      ],
                      "id": 1940,
                      "name": "setPerspectiveDetailsInternal",
                      "nodeType": "Identifier",
                      "overloadedDeclarations": [],
                      "referencedDeclaration": 1892,
                      "src": "1934:29:10",
                      "typeDescriptions": {
                        "typeIdentifier": "t_function_internal_nonpayable$_t_bytes32_$_t_string_memory_ptr_$_t_address_$returns$__$",
                        "typeString": "function (bytes32,string memory,address)"
                      }
                    },
                    "id": 1952,
                    "isConstant": false,
                    "isLValue": false,
                    "isPure": false,
                    "kind": "functionCall",
                    "lValueRequested": false,
                    "names": [],
                    "nodeType": "FunctionCall",
                    "src": "1934:202:10",
                    "typeDescriptions": {
                      "typeIdentifier": "t_tuple$__$",
                      "typeString": "tuple()"
                    }
                  },
                  "id": 1953,
                  "nodeType": "ExpressionStatement",
                  "src": "1934:202:10"
                }
              ]
            },
            "documentation": null,
            "id": 1955,
            "implemented": true,
            "kind": "function",
            "modifiers": [],
            "name": "initPerspectiveInternal",
            "nodeType": "FunctionDefinition",
            "parameters": {
              "id": 1930,
              "nodeType": "ParameterList",
              "parameters": [
                {
                  "constant": false,
                  "id": 1927,
                  "name": "perspectiveData",
                  "nodeType": "VariableDeclaration",
                  "scope": 1955,
                  "src": "1782:38:10",
                  "stateVariable": false,
                  "storageLocation": "memory",
                  "typeDescriptions": {
                    "typeIdentifier": "t_struct$_InitPerspective_$1827_memory_ptr",
                    "typeString": "struct UprtclDetails.InitPerspective"
                  },
                  "typeName": {
                    "contractScope": null,
                    "id": 1926,
                    "name": "InitPerspective",
                    "nodeType": "UserDefinedTypeName",
                    "referencedDeclaration": 1827,
                    "src": "1782:15:10",
                    "typeDescriptions": {
                      "typeIdentifier": "t_struct$_InitPerspective_$1827_storage_ptr",
                      "typeString": "struct UprtclDetails.InitPerspective"
                    }
                  },
                  "value": null,
                  "visibility": "internal"
                },
                {
                  "constant": false,
                  "id": 1929,
                  "name": "account",
                  "nodeType": "VariableDeclaration",
                  "scope": 1955,
                  "src": "1822:15:10",
                  "stateVariable": false,
                  "storageLocation": "default",
                  "typeDescriptions": {
                    "typeIdentifier": "t_address",
                    "typeString": "address"
                  },
                  "typeName": {
                    "id": 1928,
                    "name": "address",
                    "nodeType": "ElementaryTypeName",
                    "src": "1822:7:10",
                    "stateMutability": "nonpayable",
                    "typeDescriptions": {
                      "typeIdentifier": "t_address",
                      "typeString": "address"
                    }
                  },
                  "value": null,
                  "visibility": "internal"
                }
              ],
              "src": "1781:57:10"
            },
            "returnParameters": {
              "id": 1931,
              "nodeType": "ParameterList",
              "parameters": [],
              "src": "1847:0:10"
            },
            "scope": 2045,
            "src": "1749:394:10",
            "stateMutability": "nonpayable",
            "superFunction": null,
            "visibility": "private"
          },
          {
            "body": {
              "id": 1987,
              "nodeType": "Block",
              "src": "2255:237:10",
              "statements": [
                {
                  "assignments": [
                    1963
                  ],
                  "declarations": [
                    {
                      "constant": false,
                      "id": 1963,
                      "name": "fee",
                      "nodeType": "VariableDeclaration",
                      "scope": 1987,
                      "src": "2298:11:10",
                      "stateVariable": false,
                      "storageLocation": "default",
                      "typeDescriptions": {
                        "typeIdentifier": "t_uint256",
                        "typeString": "uint256"
                      },
                      "typeName": {
                        "id": 1962,
                        "name": "uint256",
                        "nodeType": "ElementaryTypeName",
                        "src": "2298:7:10",
                        "typeDescriptions": {
                          "typeIdentifier": "t_uint256",
                          "typeString": "uint256"
                        }
                      },
                      "value": null,
                      "visibility": "internal"
                    }
                  ],
                  "id": 1967,
                  "initialValue": {
                    "argumentTypes": null,
                    "arguments": [],
                    "expression": {
                      "argumentTypes": [],
                      "expression": {
                        "argumentTypes": null,
                        "id": 1964,
                        "name": "uprtclRoot",
                        "nodeType": "Identifier",
                        "overloadedDeclarations": [],
                        "referencedDeclaration": 1837,
                        "src": "2312:10:10",
                        "typeDescriptions": {
                          "typeIdentifier": "t_contract$_UprtclRoot_$3612",
                          "typeString": "contract UprtclRoot"
                        }
                      },
                      "id": 1965,
                      "isConstant": false,
                      "isLValue": false,
                      "isPure": false,
                      "lValueRequested": false,
                      "memberName": "getAddFee",
                      "nodeType": "MemberAccess",
                      "referencedDeclaration": 3184,
                      "src": "2312:20:10",
                      "typeDescriptions": {
                        "typeIdentifier": "t_function_external_view$__$returns$_t_uint256_$",
                        "typeString": "function () view external returns (uint256)"
                      }
                    },
                    "id": 1966,
                    "isConstant": false,
                    "isLValue": false,
                    "isPure": false,
                    "kind": "functionCall",
                    "lValueRequested": false,
                    "names": [],
                    "nodeType": "FunctionCall",
                    "src": "2312:22:10",
                    "typeDescriptions": {
                      "typeIdentifier": "t_uint256",
                      "typeString": "uint256"
                    }
                  },
                  "nodeType": "VariableDeclarationStatement",
                  "src": "2298:36:10"
                },
                {
                  "condition": {
                    "argumentTypes": null,
                    "commonType": {
                      "typeIdentifier": "t_uint256",
                      "typeString": "uint256"
                    },
                    "id": 1970,
                    "isConstant": false,
                    "isLValue": false,
                    "isPure": false,
                    "lValueRequested": false,
                    "leftExpression": {
                      "argumentTypes": null,
                      "id": 1968,
                      "name": "fee",
                      "nodeType": "Identifier",
                      "overloadedDeclarations": [],
                      "referencedDeclaration": 1963,
                      "src": "2348:3:10",
                      "typeDescriptions": {
                        "typeIdentifier": "t_uint256",
                        "typeString": "uint256"
                      }
                    },
                    "nodeType": "BinaryOperation",
                    "operator": ">",
                    "rightExpression": {
                      "argumentTypes": null,
                      "hexValue": "30",
                      "id": 1969,
                      "isConstant": false,
                      "isLValue": false,
                      "isPure": true,
                      "kind": "number",
                      "lValueRequested": false,
                      "nodeType": "Literal",
                      "src": "2354:1:10",
                      "subdenomination": null,
                      "typeDescriptions": {
                        "typeIdentifier": "t_rational_0_by_1",
                        "typeString": "int_const 0"
                      },
                      "value": "0"
                    },
                    "src": "2348:7:10",
                    "typeDescriptions": {
                      "typeIdentifier": "t_bool",
                      "typeString": "bool"
                    }
                  },
                  "falseBody": null,
                  "id": 1981,
                  "nodeType": "IfStatement",
                  "src": "2344:82:10",
                  "trueBody": {
                    "id": 1980,
                    "nodeType": "Block",
                    "src": "2357:69:10",
                    "statements": [
                      {
                        "expression": {
                          "argumentTypes": null,
                          "arguments": [
                            {
                              "argumentTypes": null,
                              "id": 1974,
                              "name": "account",
                              "nodeType": "Identifier",
                              "overloadedDeclarations": [],
                              "referencedDeclaration": 1959,
                              "src": "2390:7:10",
                              "typeDescriptions": {
                                "typeIdentifier": "t_address",
                                "typeString": "address"
                              }
                            },
                            {
                              "argumentTypes": null,
                              "expression": {
                                "argumentTypes": null,
                                "id": 1975,
                                "name": "msg",
                                "nodeType": "Identifier",
                                "overloadedDeclarations": [],
                                "referencedDeclaration": 4060,
                                "src": "2399:3:10",
                                "typeDescriptions": {
                                  "typeIdentifier": "t_magic_message",
                                  "typeString": "msg"
                                }
                              },
                              "id": 1976,
                              "isConstant": false,
                              "isLValue": false,
                              "isPure": false,
                              "lValueRequested": false,
                              "memberName": "sender",
                              "nodeType": "MemberAccess",
                              "referencedDeclaration": null,
                              "src": "2399:10:10",
                              "typeDescriptions": {
                                "typeIdentifier": "t_address_payable",
                                "typeString": "address payable"
                              }
                            },
                            {
                              "argumentTypes": null,
                              "id": 1977,
                              "name": "fee",
                              "nodeType": "Identifier",
                              "overloadedDeclarations": [],
                              "referencedDeclaration": 1963,
                              "src": "2411:3:10",
                              "typeDescriptions": {
                                "typeIdentifier": "t_uint256",
                                "typeString": "uint256"
                              }
                            }
                          ],
                          "expression": {
                            "argumentTypes": [
                              {
                                "typeIdentifier": "t_address",
                                "typeString": "address"
                              },
                              {
                                "typeIdentifier": "t_address_payable",
                                "typeString": "address payable"
                              },
                              {
                                "typeIdentifier": "t_uint256",
                                "typeString": "uint256"
                              }
                            ],
                            "expression": {
                              "argumentTypes": null,
                              "id": 1971,
                              "name": "uprtclRoot",
                              "nodeType": "Identifier",
                              "overloadedDeclarations": [],
                              "referencedDeclaration": 1837,
                              "src": "2371:10:10",
                              "typeDescriptions": {
                                "typeIdentifier": "t_contract$_UprtclRoot_$3612",
                                "typeString": "contract UprtclRoot"
                              }
                            },
                            "id": 1973,
                            "isConstant": false,
                            "isLValue": false,
                            "isPure": false,
                            "lValueRequested": false,
                            "memberName": "consume",
                            "nodeType": "MemberAccess",
                            "referencedDeclaration": 3214,
                            "src": "2371:18:10",
                            "typeDescriptions": {
                              "typeIdentifier": "t_function_external_nonpayable$_t_address_$_t_address_$_t_uint256_$returns$__$",
                              "typeString": "function (address,address,uint256) external"
                            }
                          },
                          "id": 1978,
                          "isConstant": false,
                          "isLValue": false,
                          "isPure": false,
                          "kind": "functionCall",
                          "lValueRequested": false,
                          "names": [],
                          "nodeType": "FunctionCall",
                          "src": "2371:44:10",
                          "typeDescriptions": {
                            "typeIdentifier": "t_tuple$__$",
                            "typeString": "tuple()"
                          }
                        },
                        "id": 1979,
                        "nodeType": "ExpressionStatement",
                        "src": "2371:44:10"
                      }
                    ]
                  }
                },
                {
                  "expression": {
                    "argumentTypes": null,
                    "arguments": [
                      {
                        "argumentTypes": null,
                        "id": 1983,
                        "name": "perspectiveData",
                        "nodeType": "Identifier",
                        "overloadedDeclarations": [],
                        "referencedDeclaration": 1957,
                        "src": "2460:15:10",
                        "typeDescriptions": {
                          "typeIdentifier": "t_struct$_InitPerspective_$1827_memory_ptr",
                          "typeString": "struct UprtclDetails.InitPerspective memory"
                        }
                      },
                      {
                        "argumentTypes": null,
                        "id": 1984,
                        "name": "account",
                        "nodeType": "Identifier",
                        "overloadedDeclarations": [],
                        "referencedDeclaration": 1959,
                        "src": "2477:7:10",
                        "typeDescriptions": {
                          "typeIdentifier": "t_address",
                          "typeString": "address"
                        }
                      }
                    ],
                    "expression": {
                      "argumentTypes": [
                        {
                          "typeIdentifier": "t_struct$_InitPerspective_$1827_memory_ptr",
                          "typeString": "struct UprtclDetails.InitPerspective memory"
                        },
                        {
                          "typeIdentifier": "t_address",
                          "typeString": "address"
                        }
                      ],
                      "id": 1982,
                      "name": "initPerspectiveInternal",
                      "nodeType": "Identifier",
                      "overloadedDeclarations": [],
                      "referencedDeclaration": 1955,
                      "src": "2436:23:10",
                      "typeDescriptions": {
                        "typeIdentifier": "t_function_internal_nonpayable$_t_struct$_InitPerspective_$1827_memory_ptr_$_t_address_$returns$__$",
                        "typeString": "function (struct UprtclDetails.InitPerspective memory,address)"
                      }
                    },
                    "id": 1985,
                    "isConstant": false,
                    "isLValue": false,
                    "isPure": false,
                    "kind": "functionCall",
                    "lValueRequested": false,
                    "names": [],
                    "nodeType": "FunctionCall",
                    "src": "2436:49:10",
                    "typeDescriptions": {
                      "typeIdentifier": "t_tuple$__$",
                      "typeString": "tuple()"
                    }
                  },
                  "id": 1986,
                  "nodeType": "ExpressionStatement",
                  "src": "2436:49:10"
                }
              ]
            },
            "documentation": null,
            "id": 1988,
            "implemented": true,
            "kind": "function",
            "modifiers": [],
            "name": "initPerspective",
            "nodeType": "FunctionDefinition",
            "parameters": {
              "id": 1960,
              "nodeType": "ParameterList",
              "parameters": [
                {
                  "constant": false,
                  "id": 1957,
                  "name": "perspectiveData",
                  "nodeType": "VariableDeclaration",
                  "scope": 1988,
                  "src": "2183:38:10",
                  "stateVariable": false,
                  "storageLocation": "memory",
                  "typeDescriptions": {
                    "typeIdentifier": "t_struct$_InitPerspective_$1827_memory_ptr",
                    "typeString": "struct UprtclDetails.InitPerspective"
                  },
                  "typeName": {
                    "contractScope": null,
                    "id": 1956,
                    "name": "InitPerspective",
                    "nodeType": "UserDefinedTypeName",
                    "referencedDeclaration": 1827,
                    "src": "2183:15:10",
                    "typeDescriptions": {
                      "typeIdentifier": "t_struct$_InitPerspective_$1827_storage_ptr",
                      "typeString": "struct UprtclDetails.InitPerspective"
                    }
                  },
                  "value": null,
                  "visibility": "internal"
                },
                {
                  "constant": false,
                  "id": 1959,
                  "name": "account",
                  "nodeType": "VariableDeclaration",
                  "scope": 1988,
                  "src": "2231:15:10",
                  "stateVariable": false,
                  "storageLocation": "default",
                  "typeDescriptions": {
                    "typeIdentifier": "t_address",
                    "typeString": "address"
                  },
                  "typeName": {
                    "id": 1958,
                    "name": "address",
                    "nodeType": "ElementaryTypeName",
                    "src": "2231:7:10",
                    "stateMutability": "nonpayable",
                    "typeDescriptions": {
                      "typeIdentifier": "t_address",
                      "typeString": "address"
                    }
                  },
                  "value": null,
                  "visibility": "internal"
                }
              ],
              "src": "2173:74:10"
            },
            "returnParameters": {
              "id": 1961,
              "nodeType": "ParameterList",
              "parameters": [],
              "src": "2255:0:10"
            },
            "scope": 2045,
            "src": "2149:343:10",
            "stateMutability": "nonpayable",
            "superFunction": null,
            "visibility": "public"
          },
          {
            "body": {
              "id": 2043,
              "nodeType": "Block",
              "src": "2607:360:10",
              "statements": [
                {
                  "assignments": [
                    1997
                  ],
                  "declarations": [
                    {
                      "constant": false,
                      "id": 1997,
                      "name": "nPerspectives",
                      "nodeType": "VariableDeclaration",
                      "scope": 2043,
                      "src": "2617:21:10",
                      "stateVariable": false,
                      "storageLocation": "default",
                      "typeDescriptions": {
                        "typeIdentifier": "t_uint256",
                        "typeString": "uint256"
                      },
                      "typeName": {
                        "id": 1996,
                        "name": "uint256",
                        "nodeType": "ElementaryTypeName",
                        "src": "2617:7:10",
                        "typeDescriptions": {
                          "typeIdentifier": "t_uint256",
                          "typeString": "uint256"
                        }
                      },
                      "value": null,
                      "visibility": "internal"
                    }
                  ],
                  "id": 2000,
                  "initialValue": {
                    "argumentTypes": null,
                    "expression": {
                      "argumentTypes": null,
                      "id": 1998,
                      "name": "perspectivesData",
                      "nodeType": "Identifier",
                      "overloadedDeclarations": [],
                      "referencedDeclaration": 1991,
                      "src": "2641:16:10",
                      "typeDescriptions": {
                        "typeIdentifier": "t_array$_t_struct$_InitPerspective_$1827_memory_$dyn_memory_ptr",
                        "typeString": "struct UprtclDetails.InitPerspective memory[] memory"
                      }
                    },
                    "id": 1999,
                    "isConstant": false,
                    "isLValue": false,
                    "isPure": false,
                    "lValueRequested": false,
                    "memberName": "length",
                    "nodeType": "MemberAccess",
                    "referencedDeclaration": null,
                    "src": "2641:23:10",
                    "typeDescriptions": {
                      "typeIdentifier": "t_uint256",
                      "typeString": "uint256"
                    }
                  },
                  "nodeType": "VariableDeclarationStatement",
                  "src": "2617:47:10"
                },
                {
                  "assignments": [
                    2002
                  ],
                  "declarations": [
                    {
                      "constant": false,
                      "id": 2002,
                      "name": "fee",
                      "nodeType": "VariableDeclaration",
                      "scope": 2043,
                      "src": "2674:11:10",
                      "stateVariable": false,
                      "storageLocation": "default",
                      "typeDescriptions": {
                        "typeIdentifier": "t_uint256",
                        "typeString": "uint256"
                      },
                      "typeName": {
                        "id": 2001,
                        "name": "uint256",
                        "nodeType": "ElementaryTypeName",
                        "src": "2674:7:10",
                        "typeDescriptions": {
                          "typeIdentifier": "t_uint256",
                          "typeString": "uint256"
                        }
                      },
                      "value": null,
                      "visibility": "internal"
                    }
                  ],
                  "id": 2009,
                  "initialValue": {
                    "argumentTypes": null,
                    "arguments": [
                      {
                        "argumentTypes": null,
                        "id": 2007,
                        "name": "nPerspectives",
                        "nodeType": "Identifier",
                        "overloadedDeclarations": [],
                        "referencedDeclaration": 1997,
                        "src": "2718:13:10",
                        "typeDescriptions": {
                          "typeIdentifier": "t_uint256",
                          "typeString": "uint256"
                        }
                      }
                    ],
                    "expression": {
                      "argumentTypes": [
                        {
                          "typeIdentifier": "t_uint256",
                          "typeString": "uint256"
                        }
                      ],
                      "expression": {
                        "argumentTypes": null,
                        "arguments": [],
                        "expression": {
                          "argumentTypes": [],
                          "expression": {
                            "argumentTypes": null,
                            "id": 2003,
                            "name": "uprtclRoot",
                            "nodeType": "Identifier",
                            "overloadedDeclarations": [],
                            "referencedDeclaration": 1837,
                            "src": "2688:10:10",
                            "typeDescriptions": {
                              "typeIdentifier": "t_contract$_UprtclRoot_$3612",
                              "typeString": "contract UprtclRoot"
                            }
                          },
                          "id": 2004,
                          "isConstant": false,
                          "isLValue": false,
                          "isPure": false,
                          "lValueRequested": false,
                          "memberName": "getUpdateFee",
                          "nodeType": "MemberAccess",
                          "referencedDeclaration": 3194,
                          "src": "2688:23:10",
                          "typeDescriptions": {
                            "typeIdentifier": "t_function_external_view$__$returns$_t_uint256_$",
                            "typeString": "function () view external returns (uint256)"
                          }
                        },
                        "id": 2005,
                        "isConstant": false,
                        "isLValue": false,
                        "isPure": false,
                        "kind": "functionCall",
                        "lValueRequested": false,
                        "names": [],
                        "nodeType": "FunctionCall",
                        "src": "2688:25:10",
                        "typeDescriptions": {
                          "typeIdentifier": "t_uint256",
                          "typeString": "uint256"
                        }
                      },
                      "id": 2006,
                      "isConstant": false,
                      "isLValue": false,
                      "isPure": false,
                      "lValueRequested": false,
                      "memberName": "mul",
                      "nodeType": "MemberAccess",
                      "referencedDeclaration": 420,
                      "src": "2688:29:10",
                      "typeDescriptions": {
                        "typeIdentifier": "t_function_internal_pure$_t_uint256_$_t_uint256_$returns$_t_uint256_$bound_to$_t_uint256_$",
                        "typeString": "function (uint256,uint256) pure returns (uint256)"
                      }
                    },
                    "id": 2008,
                    "isConstant": false,
                    "isLValue": false,
                    "isPure": false,
                    "kind": "functionCall",
                    "lValueRequested": false,
                    "names": [],
                    "nodeType": "FunctionCall",
                    "src": "2688:44:10",
                    "typeDescriptions": {
                      "typeIdentifier": "t_uint256",
                      "typeString": "uint256"
                    }
                  },
                  "nodeType": "VariableDeclarationStatement",
                  "src": "2674:58:10"
                },
                {
                  "condition": {
                    "argumentTypes": null,
                    "commonType": {
                      "typeIdentifier": "t_uint256",
                      "typeString": "uint256"
                    },
                    "id": 2012,
                    "isConstant": false,
                    "isLValue": false,
                    "isPure": false,
                    "lValueRequested": false,
                    "leftExpression": {
                      "argumentTypes": null,
                      "id": 2010,
                      "name": "fee",
                      "nodeType": "Identifier",
                      "overloadedDeclarations": [],
                      "referencedDeclaration": 2002,
                      "src": "2747:3:10",
                      "typeDescriptions": {
                        "typeIdentifier": "t_uint256",
                        "typeString": "uint256"
                      }
                    },
                    "nodeType": "BinaryOperation",
                    "operator": ">",
                    "rightExpression": {
                      "argumentTypes": null,
                      "hexValue": "30",
                      "id": 2011,
                      "isConstant": false,
                      "isLValue": false,
                      "isPure": true,
                      "kind": "number",
                      "lValueRequested": false,
                      "nodeType": "Literal",
                      "src": "2753:1:10",
                      "subdenomination": null,
                      "typeDescriptions": {
                        "typeIdentifier": "t_rational_0_by_1",
                        "typeString": "int_const 0"
                      },
                      "value": "0"
                    },
                    "src": "2747:7:10",
                    "typeDescriptions": {
                      "typeIdentifier": "t_bool",
                      "typeString": "bool"
                    }
                  },
                  "falseBody": null,
                  "id": 2023,
                  "nodeType": "IfStatement",
                  "src": "2743:82:10",
                  "trueBody": {
                    "id": 2022,
                    "nodeType": "Block",
                    "src": "2756:69:10",
                    "statements": [
                      {
                        "expression": {
                          "argumentTypes": null,
                          "arguments": [
                            {
                              "argumentTypes": null,
                              "id": 2016,
                              "name": "account",
                              "nodeType": "Identifier",
                              "overloadedDeclarations": [],
                              "referencedDeclaration": 1993,
                              "src": "2789:7:10",
                              "typeDescriptions": {
                                "typeIdentifier": "t_address",
                                "typeString": "address"
                              }
                            },
                            {
                              "argumentTypes": null,
                              "expression": {
                                "argumentTypes": null,
                                "id": 2017,
                                "name": "msg",
                                "nodeType": "Identifier",
                                "overloadedDeclarations": [],
                                "referencedDeclaration": 4060,
                                "src": "2798:3:10",
                                "typeDescriptions": {
                                  "typeIdentifier": "t_magic_message",
                                  "typeString": "msg"
                                }
                              },
                              "id": 2018,
                              "isConstant": false,
                              "isLValue": false,
                              "isPure": false,
                              "lValueRequested": false,
                              "memberName": "sender",
                              "nodeType": "MemberAccess",
                              "referencedDeclaration": null,
                              "src": "2798:10:10",
                              "typeDescriptions": {
                                "typeIdentifier": "t_address_payable",
                                "typeString": "address payable"
                              }
                            },
                            {
                              "argumentTypes": null,
                              "id": 2019,
                              "name": "fee",
                              "nodeType": "Identifier",
                              "overloadedDeclarations": [],
                              "referencedDeclaration": 2002,
                              "src": "2810:3:10",
                              "typeDescriptions": {
                                "typeIdentifier": "t_uint256",
                                "typeString": "uint256"
                              }
                            }
                          ],
                          "expression": {
                            "argumentTypes": [
                              {
                                "typeIdentifier": "t_address",
                                "typeString": "address"
                              },
                              {
                                "typeIdentifier": "t_address_payable",
                                "typeString": "address payable"
                              },
                              {
                                "typeIdentifier": "t_uint256",
                                "typeString": "uint256"
                              }
                            ],
                            "expression": {
                              "argumentTypes": null,
                              "id": 2013,
                              "name": "uprtclRoot",
                              "nodeType": "Identifier",
                              "overloadedDeclarations": [],
                              "referencedDeclaration": 1837,
                              "src": "2770:10:10",
                              "typeDescriptions": {
                                "typeIdentifier": "t_contract$_UprtclRoot_$3612",
                                "typeString": "contract UprtclRoot"
                              }
                            },
                            "id": 2015,
                            "isConstant": false,
                            "isLValue": false,
                            "isPure": false,
                            "lValueRequested": false,
                            "memberName": "consume",
                            "nodeType": "MemberAccess",
                            "referencedDeclaration": 3214,
                            "src": "2770:18:10",
                            "typeDescriptions": {
                              "typeIdentifier": "t_function_external_nonpayable$_t_address_$_t_address_$_t_uint256_$returns$__$",
                              "typeString": "function (address,address,uint256) external"
                            }
                          },
                          "id": 2020,
                          "isConstant": false,
                          "isLValue": false,
                          "isPure": false,
                          "kind": "functionCall",
                          "lValueRequested": false,
                          "names": [],
                          "nodeType": "FunctionCall",
                          "src": "2770:44:10",
                          "typeDescriptions": {
                            "typeIdentifier": "t_tuple$__$",
                            "typeString": "tuple()"
                          }
                        },
                        "id": 2021,
                        "nodeType": "ExpressionStatement",
                        "src": "2770:44:10"
                      }
                    ]
                  }
                },
                {
                  "body": {
                    "id": 2041,
                    "nodeType": "Block",
                    "src": "2882:79:10",
                    "statements": [
                      {
                        "expression": {
                          "argumentTypes": null,
                          "arguments": [
                            {
                              "argumentTypes": null,
                              "baseExpression": {
                                "argumentTypes": null,
                                "id": 2035,
                                "name": "perspectivesData",
                                "nodeType": "Identifier",
                                "overloadedDeclarations": [],
                                "referencedDeclaration": 1991,
                                "src": "2920:16:10",
                                "typeDescriptions": {
                                  "typeIdentifier": "t_array$_t_struct$_InitPerspective_$1827_memory_$dyn_memory_ptr",
                                  "typeString": "struct UprtclDetails.InitPerspective memory[] memory"
                                }
                              },
                              "id": 2037,
                              "indexExpression": {
                                "argumentTypes": null,
                                "id": 2036,
                                "name": "ix",
                                "nodeType": "Identifier",
                                "overloadedDeclarations": [],
                                "referencedDeclaration": 2025,
                                "src": "2937:2:10",
                                "typeDescriptions": {
                                  "typeIdentifier": "t_uint256",
                                  "typeString": "uint256"
                                }
                              },
                              "isConstant": false,
                              "isLValue": true,
                              "isPure": false,
                              "lValueRequested": false,
                              "nodeType": "IndexAccess",
                              "src": "2920:20:10",
                              "typeDescriptions": {
                                "typeIdentifier": "t_struct$_InitPerspective_$1827_memory",
                                "typeString": "struct UprtclDetails.InitPerspective memory"
                              }
                            },
                            {
                              "argumentTypes": null,
                              "id": 2038,
                              "name": "account",
                              "nodeType": "Identifier",
                              "overloadedDeclarations": [],
                              "referencedDeclaration": 1993,
                              "src": "2942:7:10",
                              "typeDescriptions": {
                                "typeIdentifier": "t_address",
                                "typeString": "address"
                              }
                            }
                          ],
                          "expression": {
                            "argumentTypes": [
                              {
                                "typeIdentifier": "t_struct$_InitPerspective_$1827_memory",
                                "typeString": "struct UprtclDetails.InitPerspective memory"
                              },
                              {
                                "typeIdentifier": "t_address",
                                "typeString": "address"
                              }
                            ],
                            "id": 2034,
                            "name": "initPerspectiveInternal",
                            "nodeType": "Identifier",
                            "overloadedDeclarations": [],
                            "referencedDeclaration": 1955,
                            "src": "2896:23:10",
                            "typeDescriptions": {
                              "typeIdentifier": "t_function_internal_nonpayable$_t_struct$_InitPerspective_$1827_memory_ptr_$_t_address_$returns$__$",
                              "typeString": "function (struct UprtclDetails.InitPerspective memory,address)"
                            }
                          },
                          "id": 2039,
                          "isConstant": false,
                          "isLValue": false,
                          "isPure": false,
                          "kind": "functionCall",
                          "lValueRequested": false,
                          "names": [],
                          "nodeType": "FunctionCall",
                          "src": "2896:54:10",
                          "typeDescriptions": {
                            "typeIdentifier": "t_tuple$__$",
                            "typeString": "tuple()"
                          }
                        },
                        "id": 2040,
                        "nodeType": "ExpressionStatement",
                        "src": "2896:54:10"
                      }
                    ]
                  },
                  "condition": {
                    "argumentTypes": null,
                    "commonType": {
                      "typeIdentifier": "t_uint256",
                      "typeString": "uint256"
                    },
                    "id": 2030,
                    "isConstant": false,
                    "isLValue": false,
                    "isPure": false,
                    "lValueRequested": false,
                    "leftExpression": {
                      "argumentTypes": null,
                      "id": 2028,
                      "name": "ix",
                      "nodeType": "Identifier",
                      "overloadedDeclarations": [],
                      "referencedDeclaration": 2025,
                      "src": "2856:2:10",
                      "typeDescriptions": {
                        "typeIdentifier": "t_uint256",
                        "typeString": "uint256"
                      }
                    },
                    "nodeType": "BinaryOperation",
                    "operator": "<",
                    "rightExpression": {
                      "argumentTypes": null,
                      "id": 2029,
                      "name": "nPerspectives",
                      "nodeType": "Identifier",
                      "overloadedDeclarations": [],
                      "referencedDeclaration": 1997,
                      "src": "2861:13:10",
                      "typeDescriptions": {
                        "typeIdentifier": "t_uint256",
                        "typeString": "uint256"
                      }
                    },
                    "src": "2856:18:10",
                    "typeDescriptions": {
                      "typeIdentifier": "t_bool",
                      "typeString": "bool"
                    }
                  },
                  "id": 2042,
                  "initializationExpression": {
                    "assignments": [
                      2025
                    ],
                    "declarations": [
                      {
                        "constant": false,
                        "id": 2025,
                        "name": "ix",
                        "nodeType": "VariableDeclaration",
                        "scope": 2042,
                        "src": "2840:10:10",
                        "stateVariable": false,
                        "storageLocation": "default",
                        "typeDescriptions": {
                          "typeIdentifier": "t_uint256",
                          "typeString": "uint256"
                        },
                        "typeName": {
                          "id": 2024,
                          "name": "uint256",
                          "nodeType": "ElementaryTypeName",
                          "src": "2840:7:10",
                          "typeDescriptions": {
                            "typeIdentifier": "t_uint256",
                            "typeString": "uint256"
                          }
                        },
                        "value": null,
                        "visibility": "internal"
                      }
                    ],
                    "id": 2027,
                    "initialValue": {
                      "argumentTypes": null,
                      "hexValue": "30",
                      "id": 2026,
                      "isConstant": false,
                      "isLValue": false,
                      "isPure": true,
                      "kind": "number",
                      "lValueRequested": false,
                      "nodeType": "Literal",
                      "src": "2853:1:10",
                      "subdenomination": null,
                      "typeDescriptions": {
                        "typeIdentifier": "t_rational_0_by_1",
                        "typeString": "int_const 0"
                      },
                      "value": "0"
                    },
                    "nodeType": "VariableDeclarationStatement",
                    "src": "2840:14:10"
                  },
                  "loopExpression": {
                    "expression": {
                      "argumentTypes": null,
                      "id": 2032,
                      "isConstant": false,
                      "isLValue": false,
                      "isPure": false,
                      "lValueRequested": false,
                      "nodeType": "UnaryOperation",
                      "operator": "++",
                      "prefix": false,
                      "src": "2876:4:10",
                      "subExpression": {
                        "argumentTypes": null,
                        "id": 2031,
                        "name": "ix",
                        "nodeType": "Identifier",
                        "overloadedDeclarations": [],
                        "referencedDeclaration": 2025,
                        "src": "2876:2:10",
                        "typeDescriptions": {
                          "typeIdentifier": "t_uint256",
                          "typeString": "uint256"
                        }
                      },
                      "typeDescriptions": {
                        "typeIdentifier": "t_uint256",
                        "typeString": "uint256"
                      }
                    },
                    "id": 2033,
                    "nodeType": "ExpressionStatement",
                    "src": "2876:4:10"
                  },
                  "nodeType": "ForStatement",
                  "src": "2835:126:10"
                }
              ]
            },
            "documentation": null,
            "id": 2044,
            "implemented": true,
            "kind": "function",
            "modifiers": [],
            "name": "initPerspectiveBatch",
            "nodeType": "FunctionDefinition",
            "parameters": {
              "id": 1994,
              "nodeType": "ParameterList",
              "parameters": [
                {
                  "constant": false,
                  "id": 1991,
                  "name": "perspectivesData",
                  "nodeType": "VariableDeclaration",
                  "scope": 2044,
                  "src": "2528:41:10",
                  "stateVariable": false,
                  "storageLocation": "memory",
                  "typeDescriptions": {
                    "typeIdentifier": "t_array$_t_struct$_InitPerspective_$1827_memory_$dyn_memory_ptr",
                    "typeString": "struct UprtclDetails.InitPerspective[]"
                  },
                  "typeName": {
                    "baseType": {
                      "contractScope": null,
                      "id": 1989,
                      "name": "InitPerspective",
                      "nodeType": "UserDefinedTypeName",
                      "referencedDeclaration": 1827,
                      "src": "2528:15:10",
                      "typeDescriptions": {
                        "typeIdentifier": "t_struct$_InitPerspective_$1827_storage_ptr",
                        "typeString": "struct UprtclDetails.InitPerspective"
                      }
                    },
                    "id": 1990,
                    "length": null,
                    "nodeType": "ArrayTypeName",
                    "src": "2528:17:10",
                    "typeDescriptions": {
                      "typeIdentifier": "t_array$_t_struct$_InitPerspective_$1827_storage_$dyn_storage_ptr",
                      "typeString": "struct UprtclDetails.InitPerspective[]"
                    }
                  },
                  "value": null,
                  "visibility": "internal"
                },
                {
                  "constant": false,
                  "id": 1993,
                  "name": "account",
                  "nodeType": "VariableDeclaration",
                  "scope": 2044,
                  "src": "2571:15:10",
                  "stateVariable": false,
                  "storageLocation": "default",
                  "typeDescriptions": {
                    "typeIdentifier": "t_address",
                    "typeString": "address"
                  },
                  "typeName": {
                    "id": 1992,
                    "name": "address",
                    "nodeType": "ElementaryTypeName",
                    "src": "2571:7:10",
                    "stateMutability": "nonpayable",
                    "typeDescriptions": {
                      "typeIdentifier": "t_address",
                      "typeString": "address"
                    }
                  },
                  "value": null,
                  "visibility": "internal"
                }
              ],
              "src": "2527:60:10"
            },
            "returnParameters": {
              "id": 1995,
              "nodeType": "ParameterList",
              "parameters": [],
              "src": "2607:0:10"
            },
            "scope": 2045,
            "src": "2498:469:10",
            "stateMutability": "nonpayable",
            "superFunction": null,
            "visibility": "public"
          }
        ],
        "scope": 2046,
        "src": "150:2820:10"
      }
    ],
    "src": "0:2971:10"
  },
  "legacyAST": {
    "absolutePath": "/home/pepo/pr/uprtcl/eth-uprtcl/contracts/UprtclDetails.sol",
    "exportedSymbols": {
      "UprtclDetails": [
        2045
      ]
    },
    "id": 2046,
    "nodeType": "SourceUnit",
    "nodes": [
      {
        "id": 1813,
        "literals": [
          "solidity",
          ">=",
          "0.5",
          ".0",
          "<",
          "0.6",
          ".0"
        ],
        "nodeType": "PragmaDirective",
        "src": "0:31:10"
      },
      {
        "id": 1814,
        "literals": [
          "experimental",
          "ABIEncoderV2"
        ],
        "nodeType": "PragmaDirective",
        "src": "32:33:10"
      },
      {
        "absolutePath": "/home/pepo/pr/uprtcl/eth-uprtcl/contracts/UprtclRoot.sol",
        "file": "./UprtclRoot.sol",
        "id": 1815,
        "nodeType": "ImportDirective",
        "scope": 2046,
        "sourceUnit": 3613,
        "src": "67:26:10",
        "symbolAliases": [],
        "unitAlias": ""
      },
      {
        "absolutePath": "/home/pepo/pr/uprtcl/eth-uprtcl/contracts/HasSuperUsers.sol",
        "file": "./HasSuperUsers.sol",
        "id": 1816,
        "nodeType": "ImportDirective",
        "scope": 2046,
        "sourceUnit": 77,
        "src": "94:29:10",
        "symbolAliases": [],
        "unitAlias": ""
      },
      {
        "absolutePath": "/home/pepo/pr/uprtcl/eth-uprtcl/contracts/SafeMath.sol",
        "file": "./SafeMath.sol",
        "id": 1817,
        "nodeType": "ImportDirective",
        "scope": 2046,
        "sourceUnit": 504,
        "src": "124:24:10",
        "symbolAliases": [],
        "unitAlias": ""
      },
      {
        "baseContracts": [
          {
            "arguments": null,
            "baseName": {
              "contractScope": null,
              "id": 1818,
              "name": "HasSuperUsers",
              "nodeType": "UserDefinedTypeName",
              "referencedDeclaration": 76,
              "src": "176:13:10",
              "typeDescriptions": {
                "typeIdentifier": "t_contract$_HasSuperUsers_$76",
                "typeString": "contract HasSuperUsers"
              }
            },
            "id": 1819,
            "nodeType": "InheritanceSpecifier",
            "src": "176:13:10"
          }
        ],
        "contractDependencies": [
          26,
          76,
          316
        ],
        "contractKind": "contract",
        "documentation": null,
        "fullyImplemented": true,
        "id": 2045,
        "linearizedBaseContracts": [
          2045,
          76,
          316,
          26
        ],
        "name": "UprtclDetails",
        "nodeType": "ContractDefinition",
        "nodes": [
          {
            "id": 1822,
            "libraryName": {
              "contractScope": null,
              "id": 1820,
              "name": "SafeMath",
              "nodeType": "UserDefinedTypeName",
              "referencedDeclaration": 503,
              "src": "202:8:10",
              "typeDescriptions": {
                "typeIdentifier": "t_contract$_SafeMath_$503",
                "typeString": "library SafeMath"
              }
            },
            "nodeType": "UsingForDirective",
            "src": "196:27:10",
            "typeName": {
              "id": 1821,
              "name": "uint256",
              "nodeType": "ElementaryTypeName",
              "src": "215:7:10",
              "typeDescriptions": {
                "typeIdentifier": "t_uint256",
                "typeString": "uint256"
              }
            }
          },
          {
            "canonicalName": "UprtclDetails.InitPerspective",
            "id": 1827,
            "members": [
              {
                "constant": false,
                "id": 1824,
                "name": "perspective",
                "nodeType": "VariableDeclaration",
                "scope": 1827,
                "src": "262:37:10",
                "stateVariable": false,
                "storageLocation": "default",
                "typeDescriptions": {
                  "typeIdentifier": "t_struct$_NewPerspective_$3084_storage_ptr",
                  "typeString": "struct UprtclRoot.NewPerspective"
                },
                "typeName": {
                  "contractScope": null,
                  "id": 1823,
                  "name": "UprtclRoot.NewPerspective",
                  "nodeType": "UserDefinedTypeName",
                  "referencedDeclaration": 3084,
                  "src": "262:25:10",
                  "typeDescriptions": {
                    "typeIdentifier": "t_struct$_NewPerspective_$3084_storage_ptr",
                    "typeString": "struct UprtclRoot.NewPerspective"
                  }
                },
                "value": null,
                "visibility": "internal"
              },
              {
                "constant": false,
                "id": 1826,
                "name": "context",
                "nodeType": "VariableDeclaration",
                "scope": 1827,
                "src": "309:14:10",
                "stateVariable": false,
                "storageLocation": "default",
                "typeDescriptions": {
                  "typeIdentifier": "t_string_storage_ptr",
                  "typeString": "string"
                },
                "typeName": {
                  "id": 1825,
                  "name": "string",
                  "nodeType": "ElementaryTypeName",
                  "src": "309:6:10",
                  "typeDescriptions": {
                    "typeIdentifier": "t_string_storage_ptr",
                    "typeString": "string"
                  }
                },
                "value": null,
                "visibility": "internal"
              }
            ],
            "name": "InitPerspective",
            "nodeType": "StructDefinition",
            "scope": 2045,
            "src": "229:101:10",
            "visibility": "public"
          },
          {
            "anonymous": false,
            "documentation": null,
            "id": 1835,
            "name": "PerspectiveDetailsSet",
            "nodeType": "EventDefinition",
            "parameters": {
              "id": 1834,
              "nodeType": "ParameterList",
              "parameters": [
                {
                  "constant": false,
                  "id": 1829,
                  "indexed": true,
                  "name": "perspectiveIdHash",
                  "nodeType": "VariableDeclaration",
                  "scope": 1835,
                  "src": "374:33:10",
                  "stateVariable": false,
                  "storageLocation": "default",
                  "typeDescriptions": {
                    "typeIdentifier": "t_bytes32",
                    "typeString": "bytes32"
                  },
                  "typeName": {
                    "id": 1828,
                    "name": "bytes32",
                    "nodeType": "ElementaryTypeName",
                    "src": "374:7:10",
                    "typeDescriptions": {
                      "typeIdentifier": "t_bytes32",
                      "typeString": "bytes32"
                    }
                  },
                  "value": null,
                  "visibility": "internal"
                },
                {
                  "constant": false,
                  "id": 1831,
                  "indexed": true,
                  "name": "contextHash",
                  "nodeType": "VariableDeclaration",
                  "scope": 1835,
                  "src": "417:27:10",
                  "stateVariable": false,
                  "storageLocation": "default",
                  "typeDescriptions": {
                    "typeIdentifier": "t_bytes32",
                    "typeString": "bytes32"
                  },
                  "typeName": {
                    "id": 1830,
                    "name": "bytes32",
                    "nodeType": "ElementaryTypeName",
                    "src": "417:7:10",
                    "typeDescriptions": {
                      "typeIdentifier": "t_bytes32",
                      "typeString": "bytes32"
                    }
                  },
                  "value": null,
                  "visibility": "internal"
                },
                {
                  "constant": false,
                  "id": 1833,
                  "indexed": false,
                  "name": "context",
                  "nodeType": "VariableDeclaration",
                  "scope": 1835,
                  "src": "454:14:10",
                  "stateVariable": false,
                  "storageLocation": "default",
                  "typeDescriptions": {
                    "typeIdentifier": "t_string_memory_ptr",
                    "typeString": "string"
                  },
                  "typeName": {
                    "id": 1832,
                    "name": "string",
                    "nodeType": "ElementaryTypeName",
                    "src": "454:6:10",
                    "typeDescriptions": {
                      "typeIdentifier": "t_string_storage_ptr",
                      "typeString": "string"
                    }
                  },
                  "value": null,
                  "visibility": "internal"
                }
              ],
              "src": "364:110:10"
            },
            "src": "336:139:10"
          },
          {
            "constant": false,
            "id": 1837,
            "name": "uprtclRoot",
            "nodeType": "VariableDeclaration",
            "scope": 2045,
            "src": "481:21:10",
            "stateVariable": true,
            "storageLocation": "default",
            "typeDescriptions": {
              "typeIdentifier": "t_contract$_UprtclRoot_$3612",
              "typeString": "contract UprtclRoot"
            },
            "typeName": {
              "contractScope": null,
              "id": 1836,
              "name": "UprtclRoot",
              "nodeType": "UserDefinedTypeName",
              "referencedDeclaration": 3612,
              "src": "481:10:10",
              "typeDescriptions": {
                "typeIdentifier": "t_contract$_UprtclRoot_$3612",
                "typeString": "contract UprtclRoot"
              }
            },
            "value": null,
            "visibility": "internal"
          },
          {
            "body": {
              "id": 1848,
              "nodeType": "Block",
              "src": "573:41:10",
              "statements": [
                {
                  "expression": {
                    "argumentTypes": null,
                    "id": 1846,
                    "isConstant": false,
                    "isLValue": false,
                    "isPure": false,
                    "lValueRequested": false,
                    "leftHandSide": {
                      "argumentTypes": null,
                      "id": 1844,
                      "name": "uprtclRoot",
                      "nodeType": "Identifier",
                      "overloadedDeclarations": [],
                      "referencedDeclaration": 1837,
                      "src": "583:10:10",
                      "typeDescriptions": {
                        "typeIdentifier": "t_contract$_UprtclRoot_$3612",
                        "typeString": "contract UprtclRoot"
                      }
                    },
                    "nodeType": "Assignment",
                    "operator": "=",
                    "rightHandSide": {
                      "argumentTypes": null,
                      "id": 1845,
                      "name": "_uprtclRoot",
                      "nodeType": "Identifier",
                      "overloadedDeclarations": [],
                      "referencedDeclaration": 1839,
                      "src": "596:11:10",
                      "typeDescriptions": {
                        "typeIdentifier": "t_contract$_UprtclRoot_$3612",
                        "typeString": "contract UprtclRoot"
                      }
                    },
                    "src": "583:24:10",
                    "typeDescriptions": {
                      "typeIdentifier": "t_contract$_UprtclRoot_$3612",
                      "typeString": "contract UprtclRoot"
                    }
                  },
                  "id": 1847,
                  "nodeType": "ExpressionStatement",
                  "src": "583:24:10"
                }
              ]
            },
            "documentation": null,
            "id": 1849,
            "implemented": true,
            "kind": "function",
            "modifiers": [
              {
                "arguments": null,
                "id": 1842,
                "modifierName": {
                  "argumentTypes": null,
                  "id": 1841,
                  "name": "onlyOwner",
                  "nodeType": "Identifier",
                  "overloadedDeclarations": [],
                  "referencedDeclaration": 249,
                  "src": "563:9:10",
                  "typeDescriptions": {
                    "typeIdentifier": "t_modifier$__$",
                    "typeString": "modifier ()"
                  }
                },
                "nodeType": "ModifierInvocation",
                "src": "563:9:10"
              }
            ],
            "name": "setUprtclRoot",
            "nodeType": "FunctionDefinition",
            "parameters": {
              "id": 1840,
              "nodeType": "ParameterList",
              "parameters": [
                {
                  "constant": false,
                  "id": 1839,
                  "name": "_uprtclRoot",
                  "nodeType": "VariableDeclaration",
                  "scope": 1849,
                  "src": "532:22:10",
                  "stateVariable": false,
                  "storageLocation": "default",
                  "typeDescriptions": {
                    "typeIdentifier": "t_contract$_UprtclRoot_$3612",
                    "typeString": "contract UprtclRoot"
                  },
                  "typeName": {
                    "contractScope": null,
                    "id": 1838,
                    "name": "UprtclRoot",
                    "nodeType": "UserDefinedTypeName",
                    "referencedDeclaration": 3612,
                    "src": "532:10:10",
                    "typeDescriptions": {
                      "typeIdentifier": "t_contract$_UprtclRoot_$3612",
                      "typeString": "contract UprtclRoot"
                    }
                  },
                  "value": null,
                  "visibility": "internal"
                }
              ],
              "src": "531:24:10"
            },
            "returnParameters": {
              "id": 1843,
              "nodeType": "ParameterList",
              "parameters": [],
              "src": "573:0:10"
            },
            "scope": 2045,
            "src": "509:105:10",
            "stateMutability": "nonpayable",
            "superFunction": null,
            "visibility": "public"
          },
          {
            "body": {
              "id": 1863,
              "nodeType": "Block",
              "src": "709:60:10",
              "statements": [
                {
                  "expression": {
                    "argumentTypes": null,
                    "arguments": [
                      {
                        "argumentTypes": null,
                        "arguments": [
                          {
                            "argumentTypes": null,
                            "id": 1859,
                            "name": "context",
                            "nodeType": "Identifier",
                            "overloadedDeclarations": [],
                            "referencedDeclaration": 1851,
                            "src": "753:7:10",
                            "typeDescriptions": {
                              "typeIdentifier": "t_string_memory_ptr",
                              "typeString": "string memory"
                            }
                          }
                        ],
                        "expression": {
                          "argumentTypes": [
                            {
                              "typeIdentifier": "t_string_memory_ptr",
                              "typeString": "string memory"
                            }
                          ],
                          "expression": {
                            "argumentTypes": null,
                            "id": 1857,
                            "name": "abi",
                            "nodeType": "Identifier",
                            "overloadedDeclarations": [],
                            "referencedDeclaration": 4047,
                            "src": "736:3:10",
                            "typeDescriptions": {
                              "typeIdentifier": "t_magic_abi",
                              "typeString": "abi"
                            }
                          },
                          "id": 1858,
                          "isConstant": false,
                          "isLValue": false,
                          "isPure": true,
                          "lValueRequested": false,
                          "memberName": "encodePacked",
                          "nodeType": "MemberAccess",
                          "referencedDeclaration": null,
                          "src": "736:16:10",
                          "typeDescriptions": {
                            "typeIdentifier": "t_function_abiencodepacked_pure$__$returns$_t_bytes_memory_ptr_$",
                            "typeString": "function () pure returns (bytes memory)"
                          }
                        },
                        "id": 1860,
                        "isConstant": false,
                        "isLValue": false,
                        "isPure": false,
                        "kind": "functionCall",
                        "lValueRequested": false,
                        "names": [],
                        "nodeType": "FunctionCall",
                        "src": "736:25:10",
                        "typeDescriptions": {
                          "typeIdentifier": "t_bytes_memory_ptr",
                          "typeString": "bytes memory"
                        }
                      }
                    ],
                    "expression": {
                      "argumentTypes": [
                        {
                          "typeIdentifier": "t_bytes_memory_ptr",
                          "typeString": "bytes memory"
                        }
                      ],
                      "id": 1856,
                      "name": "keccak256",
                      "nodeType": "Identifier",
                      "overloadedDeclarations": [],
                      "referencedDeclaration": 4054,
                      "src": "726:9:10",
                      "typeDescriptions": {
                        "typeIdentifier": "t_function_keccak256_pure$_t_bytes_memory_ptr_$returns$_t_bytes32_$",
                        "typeString": "function (bytes memory) pure returns (bytes32)"
                      }
                    },
                    "id": 1861,
                    "isConstant": false,
                    "isLValue": false,
                    "isPure": false,
                    "kind": "functionCall",
                    "lValueRequested": false,
                    "names": [],
                    "nodeType": "FunctionCall",
                    "src": "726:36:10",
                    "typeDescriptions": {
                      "typeIdentifier": "t_bytes32",
                      "typeString": "bytes32"
                    }
                  },
                  "functionReturnParameters": 1855,
                  "id": 1862,
                  "nodeType": "Return",
                  "src": "719:43:10"
                }
              ]
            },
            "documentation": null,
            "id": 1864,
            "implemented": true,
            "kind": "function",
            "modifiers": [],
            "name": "getContextHash",
            "nodeType": "FunctionDefinition",
            "parameters": {
              "id": 1852,
              "nodeType": "ParameterList",
              "parameters": [
                {
                  "constant": false,
                  "id": 1851,
                  "name": "context",
                  "nodeType": "VariableDeclaration",
                  "scope": 1864,
                  "src": "644:21:10",
                  "stateVariable": false,
                  "storageLocation": "memory",
                  "typeDescriptions": {
                    "typeIdentifier": "t_string_memory_ptr",
                    "typeString": "string"
                  },
                  "typeName": {
                    "id": 1850,
                    "name": "string",
                    "nodeType": "ElementaryTypeName",
                    "src": "644:6:10",
                    "typeDescriptions": {
                      "typeIdentifier": "t_string_storage_ptr",
                      "typeString": "string"
                    }
                  },
                  "value": null,
                  "visibility": "internal"
                }
              ],
              "src": "643:23:10"
            },
            "returnParameters": {
              "id": 1855,
              "nodeType": "ParameterList",
              "parameters": [
                {
                  "constant": false,
                  "id": 1854,
                  "name": "contextHash",
                  "nodeType": "VariableDeclaration",
                  "scope": 1864,
                  "src": "688:19:10",
                  "stateVariable": false,
                  "storageLocation": "default",
                  "typeDescriptions": {
                    "typeIdentifier": "t_bytes32",
                    "typeString": "bytes32"
                  },
                  "typeName": {
                    "id": 1853,
                    "name": "bytes32",
                    "nodeType": "ElementaryTypeName",
                    "src": "688:7:10",
                    "typeDescriptions": {
                      "typeIdentifier": "t_bytes32",
                      "typeString": "bytes32"
                    }
                  },
                  "value": null,
                  "visibility": "internal"
                }
              ],
              "src": "687:21:10"
            },
            "scope": 2045,
            "src": "620:149:10",
            "stateMutability": "pure",
            "superFunction": null,
            "visibility": "public"
          },
          {
            "body": {
              "id": 1891,
              "nodeType": "Block",
              "src": "1021:269:10",
              "statements": [
                {
                  "expression": {
                    "argumentTypes": null,
                    "arguments": [
                      {
                        "argumentTypes": null,
                        "commonType": {
                          "typeIdentifier": "t_address",
                          "typeString": "address"
                        },
                        "id": 1879,
                        "isConstant": false,
                        "isLValue": false,
                        "isPure": false,
                        "lValueRequested": false,
                        "leftExpression": {
                          "argumentTypes": null,
                          "arguments": [
                            {
                              "argumentTypes": null,
                              "id": 1876,
                              "name": "perspectiveIdHash",
                              "nodeType": "Identifier",
                              "overloadedDeclarations": [],
                              "referencedDeclaration": 1866,
                              "src": "1070:17:10",
                              "typeDescriptions": {
                                "typeIdentifier": "t_bytes32",
                                "typeString": "bytes32"
                              }
                            }
                          ],
                          "expression": {
                            "argumentTypes": [
                              {
                                "typeIdentifier": "t_bytes32",
                                "typeString": "bytes32"
                              }
                            ],
                            "expression": {
                              "argumentTypes": null,
                              "id": 1874,
                              "name": "uprtclRoot",
                              "nodeType": "Identifier",
                              "overloadedDeclarations": [],
                              "referencedDeclaration": 1837,
                              "src": "1039:10:10",
                              "typeDescriptions": {
                                "typeIdentifier": "t_contract$_UprtclRoot_$3612",
                                "typeString": "contract UprtclRoot"
                              }
                            },
                            "id": 1875,
                            "isConstant": false,
                            "isLValue": false,
                            "isPure": false,
                            "lValueRequested": false,
                            "memberName": "getPerspectiveOwner",
                            "nodeType": "MemberAccess",
                            "referencedDeclaration": 3611,
                            "src": "1039:30:10",
                            "typeDescriptions": {
                              "typeIdentifier": "t_function_external_view$_t_bytes32_$returns$_t_address_$",
                              "typeString": "function (bytes32) view external returns (address)"
                            }
                          },
                          "id": 1877,
                          "isConstant": false,
                          "isLValue": false,
                          "isPure": false,
                          "kind": "functionCall",
                          "lValueRequested": false,
                          "names": [],
                          "nodeType": "FunctionCall",
                          "src": "1039:49:10",
                          "typeDescriptions": {
                            "typeIdentifier": "t_address",
                            "typeString": "address"
                          }
                        },
                        "nodeType": "BinaryOperation",
                        "operator": "==",
                        "rightExpression": {
                          "argumentTypes": null,
                          "id": 1878,
                          "name": "sender",
                          "nodeType": "Identifier",
                          "overloadedDeclarations": [],
                          "referencedDeclaration": 1870,
                          "src": "1092:6:10",
                          "typeDescriptions": {
                            "typeIdentifier": "t_address",
                            "typeString": "address"
                          }
                        },
                        "src": "1039:59:10",
                        "typeDescriptions": {
                          "typeIdentifier": "t_bool",
                          "typeString": "bool"
                        }
                      },
                      {
                        "argumentTypes": null,
                        "hexValue": "64657461696c732063616e206f6e6c7920627920736574206279207065727370656374697665206f776e6572",
                        "id": 1880,
                        "isConstant": false,
                        "isLValue": false,
                        "isPure": true,
                        "kind": "string",
                        "lValueRequested": false,
                        "nodeType": "Literal",
                        "src": "1100:46:10",
                        "subdenomination": null,
                        "typeDescriptions": {
                          "typeIdentifier": "t_stringliteral_1c44df5a0ab131345bb049dc624f9c7d81c8a38044f07e1a1ce0ce7895ed4435",
                          "typeString": "literal_string \"details can only by set by perspective owner\""
                        },
                        "value": "details can only by set by perspective owner"
                      }
                    ],
                    "expression": {
                      "argumentTypes": [
                        {
                          "typeIdentifier": "t_bool",
                          "typeString": "bool"
                        },
                        {
                          "typeIdentifier": "t_stringliteral_1c44df5a0ab131345bb049dc624f9c7d81c8a38044f07e1a1ce0ce7895ed4435",
                          "typeString": "literal_string \"details can only by set by perspective owner\""
                        }
                      ],
                      "id": 1873,
                      "name": "require",
                      "nodeType": "Identifier",
                      "overloadedDeclarations": [
                        4063,
                        4064
                      ],
                      "referencedDeclaration": 4064,
                      "src": "1031:7:10",
                      "typeDescriptions": {
                        "typeIdentifier": "t_function_require_pure$_t_bool_$_t_string_memory_ptr_$returns$__$",
                        "typeString": "function (bool,string memory) pure"
                      }
                    },
                    "id": 1881,
                    "isConstant": false,
                    "isLValue": false,
                    "isPure": false,
                    "kind": "functionCall",
                    "lValueRequested": false,
                    "names": [],
                    "nodeType": "FunctionCall",
                    "src": "1031:116:10",
                    "typeDescriptions": {
                      "typeIdentifier": "t_tuple$__$",
                      "typeString": "tuple()"
                    }
                  },
                  "id": 1882,
                  "nodeType": "ExpressionStatement",
                  "src": "1031:116:10"
                },
                {
                  "eventCall": {
                    "argumentTypes": null,
                    "arguments": [
                      {
                        "argumentTypes": null,
                        "id": 1884,
                        "name": "perspectiveIdHash",
                        "nodeType": "Identifier",
                        "overloadedDeclarations": [],
                        "referencedDeclaration": 1866,
                        "src": "1198:17:10",
                        "typeDescriptions": {
                          "typeIdentifier": "t_bytes32",
                          "typeString": "bytes32"
                        }
                      },
                      {
                        "argumentTypes": null,
                        "arguments": [
                          {
                            "argumentTypes": null,
                            "id": 1886,
                            "name": "context",
                            "nodeType": "Identifier",
                            "overloadedDeclarations": [],
                            "referencedDeclaration": 1868,
                            "src": "1244:7:10",
                            "typeDescriptions": {
                              "typeIdentifier": "t_string_memory_ptr",
                              "typeString": "string memory"
                            }
                          }
                        ],
                        "expression": {
                          "argumentTypes": [
                            {
                              "typeIdentifier": "t_string_memory_ptr",
                              "typeString": "string memory"
                            }
                          ],
                          "id": 1885,
                          "name": "getContextHash",
                          "nodeType": "Identifier",
                          "overloadedDeclarations": [],
                          "referencedDeclaration": 1864,
                          "src": "1229:14:10",
                          "typeDescriptions": {
                            "typeIdentifier": "t_function_internal_pure$_t_string_memory_ptr_$returns$_t_bytes32_$",
                            "typeString": "function (string memory) pure returns (bytes32)"
                          }
                        },
                        "id": 1887,
                        "isConstant": false,
                        "isLValue": false,
                        "isPure": false,
                        "kind": "functionCall",
                        "lValueRequested": false,
                        "names": [],
                        "nodeType": "FunctionCall",
                        "src": "1229:23:10",
                        "typeDescriptions": {
                          "typeIdentifier": "t_bytes32",
                          "typeString": "bytes32"
                        }
                      },
                      {
                        "argumentTypes": null,
                        "id": 1888,
                        "name": "context",
                        "nodeType": "Identifier",
                        "overloadedDeclarations": [],
                        "referencedDeclaration": 1868,
                        "src": "1266:7:10",
                        "typeDescriptions": {
                          "typeIdentifier": "t_string_memory_ptr",
                          "typeString": "string memory"
                        }
                      }
                    ],
                    "expression": {
                      "argumentTypes": [
                        {
                          "typeIdentifier": "t_bytes32",
                          "typeString": "bytes32"
                        },
                        {
                          "typeIdentifier": "t_bytes32",
                          "typeString": "bytes32"
                        },
                        {
                          "typeIdentifier": "t_string_memory_ptr",
                          "typeString": "string memory"
                        }
                      ],
                      "id": 1883,
                      "name": "PerspectiveDetailsSet",
                      "nodeType": "Identifier",
                      "overloadedDeclarations": [],
                      "referencedDeclaration": 1835,
                      "src": "1163:21:10",
                      "typeDescriptions": {
                        "typeIdentifier": "t_function_event_nonpayable$_t_bytes32_$_t_bytes32_$_t_string_memory_ptr_$returns$__$",
                        "typeString": "function (bytes32,bytes32,string memory)"
                      }
                    },
                    "id": 1889,
                    "isConstant": false,
                    "isLValue": false,
                    "isPure": false,
                    "kind": "functionCall",
                    "lValueRequested": false,
                    "names": [],
                    "nodeType": "FunctionCall",
                    "src": "1163:120:10",
                    "typeDescriptions": {
                      "typeIdentifier": "t_tuple$__$",
                      "typeString": "tuple()"
                    }
                  },
                  "id": 1890,
                  "nodeType": "EmitStatement",
                  "src": "1158:125:10"
                }
              ]
            },
            "documentation": "Adds a new perspective to the mapping and sets the owner. The head pointer and the context. ",
            "id": 1892,
            "implemented": true,
            "kind": "function",
            "modifiers": [],
            "name": "setPerspectiveDetailsInternal",
            "nodeType": "FunctionDefinition",
            "parameters": {
              "id": 1871,
              "nodeType": "ParameterList",
              "parameters": [
                {
                  "constant": false,
                  "id": 1866,
                  "name": "perspectiveIdHash",
                  "nodeType": "VariableDeclaration",
                  "scope": 1892,
                  "src": "926:25:10",
                  "stateVariable": false,
                  "storageLocation": "default",
                  "typeDescriptions": {
                    "typeIdentifier": "t_bytes32",
                    "typeString": "bytes32"
                  },
                  "typeName": {
                    "id": 1865,
                    "name": "bytes32",
                    "nodeType": "ElementaryTypeName",
                    "src": "926:7:10",
                    "typeDescriptions": {
                      "typeIdentifier": "t_bytes32",
                      "typeString": "bytes32"
                    }
                  },
                  "value": null,
                  "visibility": "internal"
                },
                {
                  "constant": false,
                  "id": 1868,
                  "name": "context",
                  "nodeType": "VariableDeclaration",
                  "scope": 1892,
                  "src": "961:21:10",
                  "stateVariable": false,
                  "storageLocation": "memory",
                  "typeDescriptions": {
                    "typeIdentifier": "t_string_memory_ptr",
                    "typeString": "string"
                  },
                  "typeName": {
                    "id": 1867,
                    "name": "string",
                    "nodeType": "ElementaryTypeName",
                    "src": "961:6:10",
                    "typeDescriptions": {
                      "typeIdentifier": "t_string_storage_ptr",
                      "typeString": "string"
                    }
                  },
                  "value": null,
                  "visibility": "internal"
                },
                {
                  "constant": false,
                  "id": 1870,
                  "name": "sender",
                  "nodeType": "VariableDeclaration",
                  "scope": 1892,
                  "src": "992:14:10",
                  "stateVariable": false,
                  "storageLocation": "default",
                  "typeDescriptions": {
                    "typeIdentifier": "t_address",
                    "typeString": "address"
                  },
                  "typeName": {
                    "id": 1869,
                    "name": "address",
                    "nodeType": "ElementaryTypeName",
                    "src": "992:7:10",
                    "stateMutability": "nonpayable",
                    "typeDescriptions": {
                      "typeIdentifier": "t_address",
                      "typeString": "address"
                    }
                  },
                  "value": null,
                  "visibility": "internal"
                }
              ],
              "src": "916:96:10"
            },
            "returnParameters": {
              "id": 1872,
              "nodeType": "ParameterList",
              "parameters": [],
              "src": "1021:0:10"
            },
            "scope": 2045,
            "src": "878:412:10",
            "stateMutability": "nonpayable",
            "superFunction": null,
            "visibility": "private"
          },
          {
            "body": {
              "id": 1906,
              "nodeType": "Block",
              "src": "1406:86:10",
              "statements": [
                {
                  "expression": {
                    "argumentTypes": null,
                    "arguments": [
                      {
                        "argumentTypes": null,
                        "id": 1900,
                        "name": "perspectiveIdHash",
                        "nodeType": "Identifier",
                        "overloadedDeclarations": [],
                        "referencedDeclaration": 1894,
                        "src": "1446:17:10",
                        "typeDescriptions": {
                          "typeIdentifier": "t_bytes32",
                          "typeString": "bytes32"
                        }
                      },
                      {
                        "argumentTypes": null,
                        "id": 1901,
                        "name": "context",
                        "nodeType": "Identifier",
                        "overloadedDeclarations": [],
                        "referencedDeclaration": 1896,
                        "src": "1465:7:10",
                        "typeDescriptions": {
                          "typeIdentifier": "t_string_memory_ptr",
                          "typeString": "string memory"
                        }
                      },
                      {
                        "argumentTypes": null,
                        "expression": {
                          "argumentTypes": null,
                          "id": 1902,
                          "name": "msg",
                          "nodeType": "Identifier",
                          "overloadedDeclarations": [],
                          "referencedDeclaration": 4060,
                          "src": "1474:3:10",
                          "typeDescriptions": {
                            "typeIdentifier": "t_magic_message",
                            "typeString": "msg"
                          }
                        },
                        "id": 1903,
                        "isConstant": false,
                        "isLValue": false,
                        "isPure": false,
                        "lValueRequested": false,
                        "memberName": "sender",
                        "nodeType": "MemberAccess",
                        "referencedDeclaration": null,
                        "src": "1474:10:10",
                        "typeDescriptions": {
                          "typeIdentifier": "t_address_payable",
                          "typeString": "address payable"
                        }
                      }
                    ],
                    "expression": {
                      "argumentTypes": [
                        {
                          "typeIdentifier": "t_bytes32",
                          "typeString": "bytes32"
                        },
                        {
                          "typeIdentifier": "t_string_memory_ptr",
                          "typeString": "string memory"
                        },
                        {
                          "typeIdentifier": "t_address_payable",
                          "typeString": "address payable"
                        }
                      ],
                      "id": 1899,
                      "name": "setPerspectiveDetailsInternal",
                      "nodeType": "Identifier",
                      "overloadedDeclarations": [],
                      "referencedDeclaration": 1892,
                      "src": "1416:29:10",
                      "typeDescriptions": {
                        "typeIdentifier": "t_function_internal_nonpayable$_t_bytes32_$_t_string_memory_ptr_$_t_address_$returns$__$",
                        "typeString": "function (bytes32,string memory,address)"
                      }
                    },
                    "id": 1904,
                    "isConstant": false,
                    "isLValue": false,
                    "isPure": false,
                    "kind": "functionCall",
                    "lValueRequested": false,
                    "names": [],
                    "nodeType": "FunctionCall",
                    "src": "1416:69:10",
                    "typeDescriptions": {
                      "typeIdentifier": "t_tuple$__$",
                      "typeString": "tuple()"
                    }
                  },
                  "id": 1905,
                  "nodeType": "ExpressionStatement",
                  "src": "1416:69:10"
                }
              ]
            },
            "documentation": null,
            "id": 1907,
            "implemented": true,
            "kind": "function",
            "modifiers": [],
            "name": "setPerspectiveDetails",
            "nodeType": "FunctionDefinition",
            "parameters": {
              "id": 1897,
              "nodeType": "ParameterList",
              "parameters": [
                {
                  "constant": false,
                  "id": 1894,
                  "name": "perspectiveIdHash",
                  "nodeType": "VariableDeclaration",
                  "scope": 1907,
                  "src": "1336:25:10",
                  "stateVariable": false,
                  "storageLocation": "default",
                  "typeDescriptions": {
                    "typeIdentifier": "t_bytes32",
                    "typeString": "bytes32"
                  },
                  "typeName": {
                    "id": 1893,
                    "name": "bytes32",
                    "nodeType": "ElementaryTypeName",
                    "src": "1336:7:10",
                    "typeDescriptions": {
                      "typeIdentifier": "t_bytes32",
                      "typeString": "bytes32"
                    }
                  },
                  "value": null,
                  "visibility": "internal"
                },
                {
                  "constant": false,
                  "id": 1896,
                  "name": "context",
                  "nodeType": "VariableDeclaration",
                  "scope": 1907,
                  "src": "1371:21:10",
                  "stateVariable": false,
                  "storageLocation": "memory",
                  "typeDescriptions": {
                    "typeIdentifier": "t_string_memory_ptr",
                    "typeString": "string"
                  },
                  "typeName": {
                    "id": 1895,
                    "name": "string",
                    "nodeType": "ElementaryTypeName",
                    "src": "1371:6:10",
                    "typeDescriptions": {
                      "typeIdentifier": "t_string_storage_ptr",
                      "typeString": "string"
                    }
                  },
                  "value": null,
                  "visibility": "internal"
                }
              ],
              "src": "1326:72:10"
            },
            "returnParameters": {
              "id": 1898,
              "nodeType": "ParameterList",
              "parameters": [],
              "src": "1406:0:10"
            },
            "scope": 2045,
            "src": "1296:196:10",
            "stateMutability": "nonpayable",
            "superFunction": null,
            "visibility": "public"
          },
          {
            "body": {
              "id": 1924,
              "nodeType": "Block",
              "src": "1658:85:10",
              "statements": [
                {
                  "expression": {
                    "argumentTypes": null,
                    "arguments": [
                      {
                        "argumentTypes": null,
                        "id": 1919,
                        "name": "perspectiveIdHash",
                        "nodeType": "Identifier",
                        "overloadedDeclarations": [],
                        "referencedDeclaration": 1909,
                        "src": "1698:17:10",
                        "typeDescriptions": {
                          "typeIdentifier": "t_bytes32",
                          "typeString": "bytes32"
                        }
                      },
                      {
                        "argumentTypes": null,
                        "id": 1920,
                        "name": "context",
                        "nodeType": "Identifier",
                        "overloadedDeclarations": [],
                        "referencedDeclaration": 1911,
                        "src": "1717:7:10",
                        "typeDescriptions": {
                          "typeIdentifier": "t_string_memory_ptr",
                          "typeString": "string memory"
                        }
                      },
                      {
                        "argumentTypes": null,
                        "id": 1921,
                        "name": "msgSender",
                        "nodeType": "Identifier",
                        "overloadedDeclarations": [],
                        "referencedDeclaration": 1913,
                        "src": "1726:9:10",
                        "typeDescriptions": {
                          "typeIdentifier": "t_address",
                          "typeString": "address"
                        }
                      }
                    ],
                    "expression": {
                      "argumentTypes": [
                        {
                          "typeIdentifier": "t_bytes32",
                          "typeString": "bytes32"
                        },
                        {
                          "typeIdentifier": "t_string_memory_ptr",
                          "typeString": "string memory"
                        },
                        {
                          "typeIdentifier": "t_address",
                          "typeString": "address"
                        }
                      ],
                      "id": 1918,
                      "name": "setPerspectiveDetailsInternal",
                      "nodeType": "Identifier",
                      "overloadedDeclarations": [],
                      "referencedDeclaration": 1892,
                      "src": "1668:29:10",
                      "typeDescriptions": {
                        "typeIdentifier": "t_function_internal_nonpayable$_t_bytes32_$_t_string_memory_ptr_$_t_address_$returns$__$",
                        "typeString": "function (bytes32,string memory,address)"
                      }
                    },
                    "id": 1922,
                    "isConstant": false,
                    "isLValue": false,
                    "isPure": false,
                    "kind": "functionCall",
                    "lValueRequested": false,
                    "names": [],
                    "nodeType": "FunctionCall",
                    "src": "1668:68:10",
                    "typeDescriptions": {
                      "typeIdentifier": "t_tuple$__$",
                      "typeString": "tuple()"
                    }
                  },
                  "id": 1923,
                  "nodeType": "ExpressionStatement",
                  "src": "1668:68:10"
                }
              ]
            },
            "documentation": null,
            "id": 1925,
            "implemented": true,
            "kind": "function",
            "modifiers": [
              {
                "arguments": null,
                "id": 1916,
                "modifierName": {
                  "argumentTypes": null,
                  "id": 1915,
                  "name": "onlySuperUser",
                  "nodeType": "Identifier",
                  "overloadedDeclarations": [],
                  "referencedDeclaration": 47,
                  "src": "1644:13:10",
                  "typeDescriptions": {
                    "typeIdentifier": "t_modifier$__$",
                    "typeString": "modifier ()"
                  }
                },
                "nodeType": "ModifierInvocation",
                "src": "1644:13:10"
              }
            ],
            "name": "setPerspectiveDetailsSuperUser",
            "nodeType": "FunctionDefinition",
            "parameters": {
              "id": 1914,
              "nodeType": "ParameterList",
              "parameters": [
                {
                  "constant": false,
                  "id": 1909,
                  "name": "perspectiveIdHash",
                  "nodeType": "VariableDeclaration",
                  "scope": 1925,
                  "src": "1547:25:10",
                  "stateVariable": false,
                  "storageLocation": "default",
                  "typeDescriptions": {
                    "typeIdentifier": "t_bytes32",
                    "typeString": "bytes32"
                  },
                  "typeName": {
                    "id": 1908,
                    "name": "bytes32",
                    "nodeType": "ElementaryTypeName",
                    "src": "1547:7:10",
                    "typeDescriptions": {
                      "typeIdentifier": "t_bytes32",
                      "typeString": "bytes32"
                    }
                  },
                  "value": null,
                  "visibility": "internal"
                },
                {
                  "constant": false,
                  "id": 1911,
                  "name": "context",
                  "nodeType": "VariableDeclaration",
                  "scope": 1925,
                  "src": "1582:21:10",
                  "stateVariable": false,
                  "storageLocation": "memory",
                  "typeDescriptions": {
                    "typeIdentifier": "t_string_memory_ptr",
                    "typeString": "string"
                  },
                  "typeName": {
                    "id": 1910,
                    "name": "string",
                    "nodeType": "ElementaryTypeName",
                    "src": "1582:6:10",
                    "typeDescriptions": {
                      "typeIdentifier": "t_string_storage_ptr",
                      "typeString": "string"
                    }
                  },
                  "value": null,
                  "visibility": "internal"
                },
                {
                  "constant": false,
                  "id": 1913,
                  "name": "msgSender",
                  "nodeType": "VariableDeclaration",
                  "scope": 1925,
                  "src": "1613:17:10",
                  "stateVariable": false,
                  "storageLocation": "default",
                  "typeDescriptions": {
                    "typeIdentifier": "t_address",
                    "typeString": "address"
                  },
                  "typeName": {
                    "id": 1912,
                    "name": "address",
                    "nodeType": "ElementaryTypeName",
                    "src": "1613:7:10",
                    "stateMutability": "nonpayable",
                    "typeDescriptions": {
                      "typeIdentifier": "t_address",
                      "typeString": "address"
                    }
                  },
                  "value": null,
                  "visibility": "internal"
                }
              ],
              "src": "1537:99:10"
            },
            "returnParameters": {
              "id": 1917,
              "nodeType": "ParameterList",
              "parameters": [],
              "src": "1658:0:10"
            },
            "scope": 2045,
            "src": "1498:245:10",
            "stateMutability": "nonpayable",
            "superFunction": null,
            "visibility": "public"
          },
          {
            "body": {
              "id": 1954,
              "nodeType": "Block",
              "src": "1847:296:10",
              "statements": [
                {
                  "expression": {
                    "argumentTypes": null,
                    "arguments": [
                      {
                        "argumentTypes": null,
                        "expression": {
                          "argumentTypes": null,
                          "id": 1935,
                          "name": "perspectiveData",
                          "nodeType": "Identifier",
                          "overloadedDeclarations": [],
                          "referencedDeclaration": 1927,
                          "src": "1886:15:10",
                          "typeDescriptions": {
                            "typeIdentifier": "t_struct$_InitPerspective_$1827_memory_ptr",
                            "typeString": "struct UprtclDetails.InitPerspective memory"
                          }
                        },
                        "id": 1936,
                        "isConstant": false,
                        "isLValue": true,
                        "isPure": false,
                        "lValueRequested": false,
                        "memberName": "perspective",
                        "nodeType": "MemberAccess",
                        "referencedDeclaration": 1824,
                        "src": "1886:27:10",
                        "typeDescriptions": {
                          "typeIdentifier": "t_struct$_NewPerspective_$3084_memory",
                          "typeString": "struct UprtclRoot.NewPerspective memory"
                        }
                      },
                      {
                        "argumentTypes": null,
                        "id": 1937,
                        "name": "account",
                        "nodeType": "Identifier",
                        "overloadedDeclarations": [],
                        "referencedDeclaration": 1929,
                        "src": "1915:7:10",
                        "typeDescriptions": {
                          "typeIdentifier": "t_address",
                          "typeString": "address"
                        }
                      }
                    ],
                    "expression": {
                      "argumentTypes": [
                        {
                          "typeIdentifier": "t_struct$_NewPerspective_$3084_memory",
                          "typeString": "struct UprtclRoot.NewPerspective memory"
                        },
                        {
                          "typeIdentifier": "t_address",
                          "typeString": "address"
                        }
                      ],
                      "expression": {
                        "argumentTypes": null,
                        "id": 1932,
                        "name": "uprtclRoot",
                        "nodeType": "Identifier",
                        "overloadedDeclarations": [],
                        "referencedDeclaration": 1837,
                        "src": "1857:10:10",
                        "typeDescriptions": {
                          "typeIdentifier": "t_contract$_UprtclRoot_$3612",
                          "typeString": "contract UprtclRoot"
                        }
                      },
                      "id": 1934,
                      "isConstant": false,
                      "isLValue": false,
                      "isPure": false,
                      "lValueRequested": false,
                      "memberName": "createPerspective",
                      "nodeType": "MemberAccess",
                      "referencedDeclaration": 3373,
                      "src": "1857:28:10",
                      "typeDescriptions": {
                        "typeIdentifier": "t_function_external_nonpayable$_t_struct$_NewPerspective_$3084_memory_ptr_$_t_address_$returns$__$",
                        "typeString": "function (struct UprtclRoot.NewPerspective memory,address) external"
                      }
                    },
                    "id": 1938,
                    "isConstant": false,
                    "isLValue": false,
                    "isPure": false,
                    "kind": "functionCall",
                    "lValueRequested": false,
                    "names": [],
                    "nodeType": "FunctionCall",
                    "src": "1857:66:10",
                    "typeDescriptions": {
                      "typeIdentifier": "t_tuple$__$",
                      "typeString": "tuple()"
                    }
                  },
                  "id": 1939,
                  "nodeType": "ExpressionStatement",
                  "src": "1857:66:10"
                },
                {
                  "expression": {
                    "argumentTypes": null,
                    "arguments": [
                      {
                        "argumentTypes": null,
                        "arguments": [
                          {
                            "argumentTypes": null,
                            "expression": {
                              "argumentTypes": null,
                              "expression": {
                                "argumentTypes": null,
                                "id": 1943,
                                "name": "perspectiveData",
                                "nodeType": "Identifier",
                                "overloadedDeclarations": [],
                                "referencedDeclaration": 1927,
                                "src": "2009:15:10",
                                "typeDescriptions": {
                                  "typeIdentifier": "t_struct$_InitPerspective_$1827_memory_ptr",
                                  "typeString": "struct UprtclDetails.InitPerspective memory"
                                }
                              },
                              "id": 1944,
                              "isConstant": false,
                              "isLValue": true,
                              "isPure": false,
                              "lValueRequested": false,
                              "memberName": "perspective",
                              "nodeType": "MemberAccess",
                              "referencedDeclaration": 1824,
                              "src": "2009:27:10",
                              "typeDescriptions": {
                                "typeIdentifier": "t_struct$_NewPerspective_$3084_memory",
                                "typeString": "struct UprtclRoot.NewPerspective memory"
                              }
                            },
                            "id": 1945,
                            "isConstant": false,
                            "isLValue": true,
                            "isPure": false,
                            "lValueRequested": false,
                            "memberName": "perspectiveId",
                            "nodeType": "MemberAccess",
                            "referencedDeclaration": 3077,
                            "src": "2009:41:10",
                            "typeDescriptions": {
                              "typeIdentifier": "t_string_memory",
                              "typeString": "string memory"
                            }
                          }
                        ],
                        "expression": {
                          "argumentTypes": [
                            {
                              "typeIdentifier": "t_string_memory",
                              "typeString": "string memory"
                            }
                          ],
                          "expression": {
                            "argumentTypes": null,
                            "id": 1941,
                            "name": "uprtclRoot",
                            "nodeType": "Identifier",
                            "overloadedDeclarations": [],
                            "referencedDeclaration": 1837,
                            "src": "1977:10:10",
                            "typeDescriptions": {
                              "typeIdentifier": "t_contract$_UprtclRoot_$3612",
                              "typeString": "contract UprtclRoot"
                            }
                          },
                          "id": 1942,
                          "isConstant": false,
                          "isLValue": false,
                          "isPure": false,
                          "lValueRequested": false,
                          "memberName": "getPerspectiveIdHash",
                          "nodeType": "MemberAccess",
                          "referencedDeclaration": 3269,
                          "src": "1977:31:10",
                          "typeDescriptions": {
                            "typeIdentifier": "t_function_external_pure$_t_string_memory_ptr_$returns$_t_bytes32_$",
                            "typeString": "function (string memory) pure external returns (bytes32)"
                          }
                        },
                        "id": 1946,
                        "isConstant": false,
                        "isLValue": false,
                        "isPure": false,
                        "kind": "functionCall",
                        "lValueRequested": false,
                        "names": [],
                        "nodeType": "FunctionCall",
                        "src": "1977:74:10",
                        "typeDescriptions": {
                          "typeIdentifier": "t_bytes32",
                          "typeString": "bytes32"
                        }
                      },
                      {
                        "argumentTypes": null,
                        "expression": {
                          "argumentTypes": null,
                          "id": 1947,
                          "name": "perspectiveData",
                          "nodeType": "Identifier",
                          "overloadedDeclarations": [],
                          "referencedDeclaration": 1927,
                          "src": "2065:15:10",
                          "typeDescriptions": {
                            "typeIdentifier": "t_struct$_InitPerspective_$1827_memory_ptr",
                            "typeString": "struct UprtclDetails.InitPerspective memory"
                          }
                        },
                        "id": 1948,
                        "isConstant": false,
                        "isLValue": true,
                        "isPure": false,
                        "lValueRequested": false,
                        "memberName": "context",
                        "nodeType": "MemberAccess",
                        "referencedDeclaration": 1826,
                        "src": "2065:23:10",
                        "typeDescriptions": {
                          "typeIdentifier": "t_string_memory",
                          "typeString": "string memory"
                        }
                      },
                      {
                        "argumentTypes": null,
                        "expression": {
                          "argumentTypes": null,
                          "expression": {
                            "argumentTypes": null,
                            "id": 1949,
                            "name": "perspectiveData",
                            "nodeType": "Identifier",
                            "overloadedDeclarations": [],
                            "referencedDeclaration": 1927,
                            "src": "2102:15:10",
                            "typeDescriptions": {
                              "typeIdentifier": "t_struct$_InitPerspective_$1827_memory_ptr",
                              "typeString": "struct UprtclDetails.InitPerspective memory"
                            }
                          },
                          "id": 1950,
                          "isConstant": false,
                          "isLValue": true,
                          "isPure": false,
                          "lValueRequested": false,
                          "memberName": "perspective",
                          "nodeType": "MemberAccess",
                          "referencedDeclaration": 1824,
                          "src": "2102:27:10",
                          "typeDescriptions": {
                            "typeIdentifier": "t_struct$_NewPerspective_$3084_memory",
                            "typeString": "struct UprtclRoot.NewPerspective memory"
                          }
                        },
                        "id": 1951,
                        "isConstant": false,
                        "isLValue": true,
                        "isPure": false,
                        "lValueRequested": false,
                        "memberName": "owner",
                        "nodeType": "MemberAccess",
                        "referencedDeclaration": 3083,
                        "src": "2102:33:10",
                        "typeDescriptions": {
                          "typeIdentifier": "t_address",
                          "typeString": "address"
                        }
                      }
                    ],
                    "expression": {
                      "argumentTypes": [
                        {
                          "typeIdentifier": "t_bytes32",
                          "typeString": "bytes32"
                        },
                        {
                          "typeIdentifier": "t_string_memory",
                          "typeString": "string memory"
                        },
                        {
                          "typeIdentifier": "t_address",
                          "typeString": "address"
                        }
                      ],
                      "id": 1940,
                      "name": "setPerspectiveDetailsInternal",
                      "nodeType": "Identifier",
                      "overloadedDeclarations": [],
                      "referencedDeclaration": 1892,
                      "src": "1934:29:10",
                      "typeDescriptions": {
                        "typeIdentifier": "t_function_internal_nonpayable$_t_bytes32_$_t_string_memory_ptr_$_t_address_$returns$__$",
                        "typeString": "function (bytes32,string memory,address)"
                      }
                    },
                    "id": 1952,
                    "isConstant": false,
                    "isLValue": false,
                    "isPure": false,
                    "kind": "functionCall",
                    "lValueRequested": false,
                    "names": [],
                    "nodeType": "FunctionCall",
                    "src": "1934:202:10",
                    "typeDescriptions": {
                      "typeIdentifier": "t_tuple$__$",
                      "typeString": "tuple()"
                    }
                  },
                  "id": 1953,
                  "nodeType": "ExpressionStatement",
                  "src": "1934:202:10"
                }
              ]
            },
            "documentation": null,
            "id": 1955,
            "implemented": true,
            "kind": "function",
            "modifiers": [],
            "name": "initPerspectiveInternal",
            "nodeType": "FunctionDefinition",
            "parameters": {
              "id": 1930,
              "nodeType": "ParameterList",
              "parameters": [
                {
                  "constant": false,
                  "id": 1927,
                  "name": "perspectiveData",
                  "nodeType": "VariableDeclaration",
                  "scope": 1955,
                  "src": "1782:38:10",
                  "stateVariable": false,
                  "storageLocation": "memory",
                  "typeDescriptions": {
                    "typeIdentifier": "t_struct$_InitPerspective_$1827_memory_ptr",
                    "typeString": "struct UprtclDetails.InitPerspective"
                  },
                  "typeName": {
                    "contractScope": null,
                    "id": 1926,
                    "name": "InitPerspective",
                    "nodeType": "UserDefinedTypeName",
                    "referencedDeclaration": 1827,
                    "src": "1782:15:10",
                    "typeDescriptions": {
                      "typeIdentifier": "t_struct$_InitPerspective_$1827_storage_ptr",
                      "typeString": "struct UprtclDetails.InitPerspective"
                    }
                  },
                  "value": null,
                  "visibility": "internal"
                },
                {
                  "constant": false,
                  "id": 1929,
                  "name": "account",
                  "nodeType": "VariableDeclaration",
                  "scope": 1955,
                  "src": "1822:15:10",
                  "stateVariable": false,
                  "storageLocation": "default",
                  "typeDescriptions": {
                    "typeIdentifier": "t_address",
                    "typeString": "address"
                  },
                  "typeName": {
                    "id": 1928,
                    "name": "address",
                    "nodeType": "ElementaryTypeName",
                    "src": "1822:7:10",
                    "stateMutability": "nonpayable",
                    "typeDescriptions": {
                      "typeIdentifier": "t_address",
                      "typeString": "address"
                    }
                  },
                  "value": null,
                  "visibility": "internal"
                }
              ],
              "src": "1781:57:10"
            },
            "returnParameters": {
              "id": 1931,
              "nodeType": "ParameterList",
              "parameters": [],
              "src": "1847:0:10"
            },
            "scope": 2045,
            "src": "1749:394:10",
            "stateMutability": "nonpayable",
            "superFunction": null,
            "visibility": "private"
          },
          {
            "body": {
              "id": 1987,
              "nodeType": "Block",
              "src": "2255:237:10",
              "statements": [
                {
                  "assignments": [
                    1963
                  ],
                  "declarations": [
                    {
                      "constant": false,
                      "id": 1963,
                      "name": "fee",
                      "nodeType": "VariableDeclaration",
                      "scope": 1987,
                      "src": "2298:11:10",
                      "stateVariable": false,
                      "storageLocation": "default",
                      "typeDescriptions": {
                        "typeIdentifier": "t_uint256",
                        "typeString": "uint256"
                      },
                      "typeName": {
                        "id": 1962,
                        "name": "uint256",
                        "nodeType": "ElementaryTypeName",
                        "src": "2298:7:10",
                        "typeDescriptions": {
                          "typeIdentifier": "t_uint256",
                          "typeString": "uint256"
                        }
                      },
                      "value": null,
                      "visibility": "internal"
                    }
                  ],
                  "id": 1967,
                  "initialValue": {
                    "argumentTypes": null,
                    "arguments": [],
                    "expression": {
                      "argumentTypes": [],
                      "expression": {
                        "argumentTypes": null,
                        "id": 1964,
                        "name": "uprtclRoot",
                        "nodeType": "Identifier",
                        "overloadedDeclarations": [],
                        "referencedDeclaration": 1837,
                        "src": "2312:10:10",
                        "typeDescriptions": {
                          "typeIdentifier": "t_contract$_UprtclRoot_$3612",
                          "typeString": "contract UprtclRoot"
                        }
                      },
                      "id": 1965,
                      "isConstant": false,
                      "isLValue": false,
                      "isPure": false,
                      "lValueRequested": false,
                      "memberName": "getAddFee",
                      "nodeType": "MemberAccess",
                      "referencedDeclaration": 3184,
                      "src": "2312:20:10",
                      "typeDescriptions": {
                        "typeIdentifier": "t_function_external_view$__$returns$_t_uint256_$",
                        "typeString": "function () view external returns (uint256)"
                      }
                    },
                    "id": 1966,
                    "isConstant": false,
                    "isLValue": false,
                    "isPure": false,
                    "kind": "functionCall",
                    "lValueRequested": false,
                    "names": [],
                    "nodeType": "FunctionCall",
                    "src": "2312:22:10",
                    "typeDescriptions": {
                      "typeIdentifier": "t_uint256",
                      "typeString": "uint256"
                    }
                  },
                  "nodeType": "VariableDeclarationStatement",
                  "src": "2298:36:10"
                },
                {
                  "condition": {
                    "argumentTypes": null,
                    "commonType": {
                      "typeIdentifier": "t_uint256",
                      "typeString": "uint256"
                    },
                    "id": 1970,
                    "isConstant": false,
                    "isLValue": false,
                    "isPure": false,
                    "lValueRequested": false,
                    "leftExpression": {
                      "argumentTypes": null,
                      "id": 1968,
                      "name": "fee",
                      "nodeType": "Identifier",
                      "overloadedDeclarations": [],
                      "referencedDeclaration": 1963,
                      "src": "2348:3:10",
                      "typeDescriptions": {
                        "typeIdentifier": "t_uint256",
                        "typeString": "uint256"
                      }
                    },
                    "nodeType": "BinaryOperation",
                    "operator": ">",
                    "rightExpression": {
                      "argumentTypes": null,
                      "hexValue": "30",
                      "id": 1969,
                      "isConstant": false,
                      "isLValue": false,
                      "isPure": true,
                      "kind": "number",
                      "lValueRequested": false,
                      "nodeType": "Literal",
                      "src": "2354:1:10",
                      "subdenomination": null,
                      "typeDescriptions": {
                        "typeIdentifier": "t_rational_0_by_1",
                        "typeString": "int_const 0"
                      },
                      "value": "0"
                    },
                    "src": "2348:7:10",
                    "typeDescriptions": {
                      "typeIdentifier": "t_bool",
                      "typeString": "bool"
                    }
                  },
                  "falseBody": null,
                  "id": 1981,
                  "nodeType": "IfStatement",
                  "src": "2344:82:10",
                  "trueBody": {
                    "id": 1980,
                    "nodeType": "Block",
                    "src": "2357:69:10",
                    "statements": [
                      {
                        "expression": {
                          "argumentTypes": null,
                          "arguments": [
                            {
                              "argumentTypes": null,
                              "id": 1974,
                              "name": "account",
                              "nodeType": "Identifier",
                              "overloadedDeclarations": [],
                              "referencedDeclaration": 1959,
                              "src": "2390:7:10",
                              "typeDescriptions": {
                                "typeIdentifier": "t_address",
                                "typeString": "address"
                              }
                            },
                            {
                              "argumentTypes": null,
                              "expression": {
                                "argumentTypes": null,
                                "id": 1975,
                                "name": "msg",
                                "nodeType": "Identifier",
                                "overloadedDeclarations": [],
                                "referencedDeclaration": 4060,
                                "src": "2399:3:10",
                                "typeDescriptions": {
                                  "typeIdentifier": "t_magic_message",
                                  "typeString": "msg"
                                }
                              },
                              "id": 1976,
                              "isConstant": false,
                              "isLValue": false,
                              "isPure": false,
                              "lValueRequested": false,
                              "memberName": "sender",
                              "nodeType": "MemberAccess",
                              "referencedDeclaration": null,
                              "src": "2399:10:10",
                              "typeDescriptions": {
                                "typeIdentifier": "t_address_payable",
                                "typeString": "address payable"
                              }
                            },
                            {
                              "argumentTypes": null,
                              "id": 1977,
                              "name": "fee",
                              "nodeType": "Identifier",
                              "overloadedDeclarations": [],
                              "referencedDeclaration": 1963,
                              "src": "2411:3:10",
                              "typeDescriptions": {
                                "typeIdentifier": "t_uint256",
                                "typeString": "uint256"
                              }
                            }
                          ],
                          "expression": {
                            "argumentTypes": [
                              {
                                "typeIdentifier": "t_address",
                                "typeString": "address"
                              },
                              {
                                "typeIdentifier": "t_address_payable",
                                "typeString": "address payable"
                              },
                              {
                                "typeIdentifier": "t_uint256",
                                "typeString": "uint256"
                              }
                            ],
                            "expression": {
                              "argumentTypes": null,
                              "id": 1971,
                              "name": "uprtclRoot",
                              "nodeType": "Identifier",
                              "overloadedDeclarations": [],
                              "referencedDeclaration": 1837,
                              "src": "2371:10:10",
                              "typeDescriptions": {
                                "typeIdentifier": "t_contract$_UprtclRoot_$3612",
                                "typeString": "contract UprtclRoot"
                              }
                            },
                            "id": 1973,
                            "isConstant": false,
                            "isLValue": false,
                            "isPure": false,
                            "lValueRequested": false,
                            "memberName": "consume",
                            "nodeType": "MemberAccess",
                            "referencedDeclaration": 3214,
                            "src": "2371:18:10",
                            "typeDescriptions": {
                              "typeIdentifier": "t_function_external_nonpayable$_t_address_$_t_address_$_t_uint256_$returns$__$",
                              "typeString": "function (address,address,uint256) external"
                            }
                          },
                          "id": 1978,
                          "isConstant": false,
                          "isLValue": false,
                          "isPure": false,
                          "kind": "functionCall",
                          "lValueRequested": false,
                          "names": [],
                          "nodeType": "FunctionCall",
                          "src": "2371:44:10",
                          "typeDescriptions": {
                            "typeIdentifier": "t_tuple$__$",
                            "typeString": "tuple()"
                          }
                        },
                        "id": 1979,
                        "nodeType": "ExpressionStatement",
                        "src": "2371:44:10"
                      }
                    ]
                  }
                },
                {
                  "expression": {
                    "argumentTypes": null,
                    "arguments": [
                      {
                        "argumentTypes": null,
                        "id": 1983,
                        "name": "perspectiveData",
                        "nodeType": "Identifier",
                        "overloadedDeclarations": [],
                        "referencedDeclaration": 1957,
                        "src": "2460:15:10",
                        "typeDescriptions": {
                          "typeIdentifier": "t_struct$_InitPerspective_$1827_memory_ptr",
                          "typeString": "struct UprtclDetails.InitPerspective memory"
                        }
                      },
                      {
                        "argumentTypes": null,
                        "id": 1984,
                        "name": "account",
                        "nodeType": "Identifier",
                        "overloadedDeclarations": [],
                        "referencedDeclaration": 1959,
                        "src": "2477:7:10",
                        "typeDescriptions": {
                          "typeIdentifier": "t_address",
                          "typeString": "address"
                        }
                      }
                    ],
                    "expression": {
                      "argumentTypes": [
                        {
                          "typeIdentifier": "t_struct$_InitPerspective_$1827_memory_ptr",
                          "typeString": "struct UprtclDetails.InitPerspective memory"
                        },
                        {
                          "typeIdentifier": "t_address",
                          "typeString": "address"
                        }
                      ],
                      "id": 1982,
                      "name": "initPerspectiveInternal",
                      "nodeType": "Identifier",
                      "overloadedDeclarations": [],
                      "referencedDeclaration": 1955,
                      "src": "2436:23:10",
                      "typeDescriptions": {
                        "typeIdentifier": "t_function_internal_nonpayable$_t_struct$_InitPerspective_$1827_memory_ptr_$_t_address_$returns$__$",
                        "typeString": "function (struct UprtclDetails.InitPerspective memory,address)"
                      }
                    },
                    "id": 1985,
                    "isConstant": false,
                    "isLValue": false,
                    "isPure": false,
                    "kind": "functionCall",
                    "lValueRequested": false,
                    "names": [],
                    "nodeType": "FunctionCall",
                    "src": "2436:49:10",
                    "typeDescriptions": {
                      "typeIdentifier": "t_tuple$__$",
                      "typeString": "tuple()"
                    }
                  },
                  "id": 1986,
                  "nodeType": "ExpressionStatement",
                  "src": "2436:49:10"
                }
              ]
            },
            "documentation": null,
            "id": 1988,
            "implemented": true,
            "kind": "function",
            "modifiers": [],
            "name": "initPerspective",
            "nodeType": "FunctionDefinition",
            "parameters": {
              "id": 1960,
              "nodeType": "ParameterList",
              "parameters": [
                {
                  "constant": false,
                  "id": 1957,
                  "name": "perspectiveData",
                  "nodeType": "VariableDeclaration",
                  "scope": 1988,
                  "src": "2183:38:10",
                  "stateVariable": false,
                  "storageLocation": "memory",
                  "typeDescriptions": {
                    "typeIdentifier": "t_struct$_InitPerspective_$1827_memory_ptr",
                    "typeString": "struct UprtclDetails.InitPerspective"
                  },
                  "typeName": {
                    "contractScope": null,
                    "id": 1956,
                    "name": "InitPerspective",
                    "nodeType": "UserDefinedTypeName",
                    "referencedDeclaration": 1827,
                    "src": "2183:15:10",
                    "typeDescriptions": {
                      "typeIdentifier": "t_struct$_InitPerspective_$1827_storage_ptr",
                      "typeString": "struct UprtclDetails.InitPerspective"
                    }
                  },
                  "value": null,
                  "visibility": "internal"
                },
                {
                  "constant": false,
                  "id": 1959,
                  "name": "account",
                  "nodeType": "VariableDeclaration",
                  "scope": 1988,
                  "src": "2231:15:10",
                  "stateVariable": false,
                  "storageLocation": "default",
                  "typeDescriptions": {
                    "typeIdentifier": "t_address",
                    "typeString": "address"
                  },
                  "typeName": {
                    "id": 1958,
                    "name": "address",
                    "nodeType": "ElementaryTypeName",
                    "src": "2231:7:10",
                    "stateMutability": "nonpayable",
                    "typeDescriptions": {
                      "typeIdentifier": "t_address",
                      "typeString": "address"
                    }
                  },
                  "value": null,
                  "visibility": "internal"
                }
              ],
              "src": "2173:74:10"
            },
            "returnParameters": {
              "id": 1961,
              "nodeType": "ParameterList",
              "parameters": [],
              "src": "2255:0:10"
            },
            "scope": 2045,
            "src": "2149:343:10",
            "stateMutability": "nonpayable",
            "superFunction": null,
            "visibility": "public"
          },
          {
            "body": {
              "id": 2043,
              "nodeType": "Block",
              "src": "2607:360:10",
              "statements": [
                {
                  "assignments": [
                    1997
                  ],
                  "declarations": [
                    {
                      "constant": false,
                      "id": 1997,
                      "name": "nPerspectives",
                      "nodeType": "VariableDeclaration",
                      "scope": 2043,
                      "src": "2617:21:10",
                      "stateVariable": false,
                      "storageLocation": "default",
                      "typeDescriptions": {
                        "typeIdentifier": "t_uint256",
                        "typeString": "uint256"
                      },
                      "typeName": {
                        "id": 1996,
                        "name": "uint256",
                        "nodeType": "ElementaryTypeName",
                        "src": "2617:7:10",
                        "typeDescriptions": {
                          "typeIdentifier": "t_uint256",
                          "typeString": "uint256"
                        }
                      },
                      "value": null,
                      "visibility": "internal"
                    }
                  ],
                  "id": 2000,
                  "initialValue": {
                    "argumentTypes": null,
                    "expression": {
                      "argumentTypes": null,
                      "id": 1998,
                      "name": "perspectivesData",
                      "nodeType": "Identifier",
                      "overloadedDeclarations": [],
                      "referencedDeclaration": 1991,
                      "src": "2641:16:10",
                      "typeDescriptions": {
                        "typeIdentifier": "t_array$_t_struct$_InitPerspective_$1827_memory_$dyn_memory_ptr",
                        "typeString": "struct UprtclDetails.InitPerspective memory[] memory"
                      }
                    },
                    "id": 1999,
                    "isConstant": false,
                    "isLValue": false,
                    "isPure": false,
                    "lValueRequested": false,
                    "memberName": "length",
                    "nodeType": "MemberAccess",
                    "referencedDeclaration": null,
                    "src": "2641:23:10",
                    "typeDescriptions": {
                      "typeIdentifier": "t_uint256",
                      "typeString": "uint256"
                    }
                  },
                  "nodeType": "VariableDeclarationStatement",
                  "src": "2617:47:10"
                },
                {
                  "assignments": [
                    2002
                  ],
                  "declarations": [
                    {
                      "constant": false,
                      "id": 2002,
                      "name": "fee",
                      "nodeType": "VariableDeclaration",
                      "scope": 2043,
                      "src": "2674:11:10",
                      "stateVariable": false,
                      "storageLocation": "default",
                      "typeDescriptions": {
                        "typeIdentifier": "t_uint256",
                        "typeString": "uint256"
                      },
                      "typeName": {
                        "id": 2001,
                        "name": "uint256",
                        "nodeType": "ElementaryTypeName",
                        "src": "2674:7:10",
                        "typeDescriptions": {
                          "typeIdentifier": "t_uint256",
                          "typeString": "uint256"
                        }
                      },
                      "value": null,
                      "visibility": "internal"
                    }
                  ],
                  "id": 2009,
                  "initialValue": {
                    "argumentTypes": null,
                    "arguments": [
                      {
                        "argumentTypes": null,
                        "id": 2007,
                        "name": "nPerspectives",
                        "nodeType": "Identifier",
                        "overloadedDeclarations": [],
                        "referencedDeclaration": 1997,
                        "src": "2718:13:10",
                        "typeDescriptions": {
                          "typeIdentifier": "t_uint256",
                          "typeString": "uint256"
                        }
                      }
                    ],
                    "expression": {
                      "argumentTypes": [
                        {
                          "typeIdentifier": "t_uint256",
                          "typeString": "uint256"
                        }
                      ],
                      "expression": {
                        "argumentTypes": null,
                        "arguments": [],
                        "expression": {
                          "argumentTypes": [],
                          "expression": {
                            "argumentTypes": null,
                            "id": 2003,
                            "name": "uprtclRoot",
                            "nodeType": "Identifier",
                            "overloadedDeclarations": [],
                            "referencedDeclaration": 1837,
                            "src": "2688:10:10",
                            "typeDescriptions": {
                              "typeIdentifier": "t_contract$_UprtclRoot_$3612",
                              "typeString": "contract UprtclRoot"
                            }
                          },
                          "id": 2004,
                          "isConstant": false,
                          "isLValue": false,
                          "isPure": false,
                          "lValueRequested": false,
                          "memberName": "getUpdateFee",
                          "nodeType": "MemberAccess",
                          "referencedDeclaration": 3194,
                          "src": "2688:23:10",
                          "typeDescriptions": {
                            "typeIdentifier": "t_function_external_view$__$returns$_t_uint256_$",
                            "typeString": "function () view external returns (uint256)"
                          }
                        },
                        "id": 2005,
                        "isConstant": false,
                        "isLValue": false,
                        "isPure": false,
                        "kind": "functionCall",
                        "lValueRequested": false,
                        "names": [],
                        "nodeType": "FunctionCall",
                        "src": "2688:25:10",
                        "typeDescriptions": {
                          "typeIdentifier": "t_uint256",
                          "typeString": "uint256"
                        }
                      },
                      "id": 2006,
                      "isConstant": false,
                      "isLValue": false,
                      "isPure": false,
                      "lValueRequested": false,
                      "memberName": "mul",
                      "nodeType": "MemberAccess",
                      "referencedDeclaration": 420,
                      "src": "2688:29:10",
                      "typeDescriptions": {
                        "typeIdentifier": "t_function_internal_pure$_t_uint256_$_t_uint256_$returns$_t_uint256_$bound_to$_t_uint256_$",
                        "typeString": "function (uint256,uint256) pure returns (uint256)"
                      }
                    },
                    "id": 2008,
                    "isConstant": false,
                    "isLValue": false,
                    "isPure": false,
                    "kind": "functionCall",
                    "lValueRequested": false,
                    "names": [],
                    "nodeType": "FunctionCall",
                    "src": "2688:44:10",
                    "typeDescriptions": {
                      "typeIdentifier": "t_uint256",
                      "typeString": "uint256"
                    }
                  },
                  "nodeType": "VariableDeclarationStatement",
                  "src": "2674:58:10"
                },
                {
                  "condition": {
                    "argumentTypes": null,
                    "commonType": {
                      "typeIdentifier": "t_uint256",
                      "typeString": "uint256"
                    },
                    "id": 2012,
                    "isConstant": false,
                    "isLValue": false,
                    "isPure": false,
                    "lValueRequested": false,
                    "leftExpression": {
                      "argumentTypes": null,
                      "id": 2010,
                      "name": "fee",
                      "nodeType": "Identifier",
                      "overloadedDeclarations": [],
                      "referencedDeclaration": 2002,
                      "src": "2747:3:10",
                      "typeDescriptions": {
                        "typeIdentifier": "t_uint256",
                        "typeString": "uint256"
                      }
                    },
                    "nodeType": "BinaryOperation",
                    "operator": ">",
                    "rightExpression": {
                      "argumentTypes": null,
                      "hexValue": "30",
                      "id": 2011,
                      "isConstant": false,
                      "isLValue": false,
                      "isPure": true,
                      "kind": "number",
                      "lValueRequested": false,
                      "nodeType": "Literal",
                      "src": "2753:1:10",
                      "subdenomination": null,
                      "typeDescriptions": {
                        "typeIdentifier": "t_rational_0_by_1",
                        "typeString": "int_const 0"
                      },
                      "value": "0"
                    },
                    "src": "2747:7:10",
                    "typeDescriptions": {
                      "typeIdentifier": "t_bool",
                      "typeString": "bool"
                    }
                  },
                  "falseBody": null,
                  "id": 2023,
                  "nodeType": "IfStatement",
                  "src": "2743:82:10",
                  "trueBody": {
                    "id": 2022,
                    "nodeType": "Block",
                    "src": "2756:69:10",
                    "statements": [
                      {
                        "expression": {
                          "argumentTypes": null,
                          "arguments": [
                            {
                              "argumentTypes": null,
                              "id": 2016,
                              "name": "account",
                              "nodeType": "Identifier",
                              "overloadedDeclarations": [],
                              "referencedDeclaration": 1993,
                              "src": "2789:7:10",
                              "typeDescriptions": {
                                "typeIdentifier": "t_address",
                                "typeString": "address"
                              }
                            },
                            {
                              "argumentTypes": null,
                              "expression": {
                                "argumentTypes": null,
                                "id": 2017,
                                "name": "msg",
                                "nodeType": "Identifier",
                                "overloadedDeclarations": [],
                                "referencedDeclaration": 4060,
                                "src": "2798:3:10",
                                "typeDescriptions": {
                                  "typeIdentifier": "t_magic_message",
                                  "typeString": "msg"
                                }
                              },
                              "id": 2018,
                              "isConstant": false,
                              "isLValue": false,
                              "isPure": false,
                              "lValueRequested": false,
                              "memberName": "sender",
                              "nodeType": "MemberAccess",
                              "referencedDeclaration": null,
                              "src": "2798:10:10",
                              "typeDescriptions": {
                                "typeIdentifier": "t_address_payable",
                                "typeString": "address payable"
                              }
                            },
                            {
                              "argumentTypes": null,
                              "id": 2019,
                              "name": "fee",
                              "nodeType": "Identifier",
                              "overloadedDeclarations": [],
                              "referencedDeclaration": 2002,
                              "src": "2810:3:10",
                              "typeDescriptions": {
                                "typeIdentifier": "t_uint256",
                                "typeString": "uint256"
                              }
                            }
                          ],
                          "expression": {
                            "argumentTypes": [
                              {
                                "typeIdentifier": "t_address",
                                "typeString": "address"
                              },
                              {
                                "typeIdentifier": "t_address_payable",
                                "typeString": "address payable"
                              },
                              {
                                "typeIdentifier": "t_uint256",
                                "typeString": "uint256"
                              }
                            ],
                            "expression": {
                              "argumentTypes": null,
                              "id": 2013,
                              "name": "uprtclRoot",
                              "nodeType": "Identifier",
                              "overloadedDeclarations": [],
                              "referencedDeclaration": 1837,
                              "src": "2770:10:10",
                              "typeDescriptions": {
                                "typeIdentifier": "t_contract$_UprtclRoot_$3612",
                                "typeString": "contract UprtclRoot"
                              }
                            },
                            "id": 2015,
                            "isConstant": false,
                            "isLValue": false,
                            "isPure": false,
                            "lValueRequested": false,
                            "memberName": "consume",
                            "nodeType": "MemberAccess",
                            "referencedDeclaration": 3214,
                            "src": "2770:18:10",
                            "typeDescriptions": {
                              "typeIdentifier": "t_function_external_nonpayable$_t_address_$_t_address_$_t_uint256_$returns$__$",
                              "typeString": "function (address,address,uint256) external"
                            }
                          },
                          "id": 2020,
                          "isConstant": false,
                          "isLValue": false,
                          "isPure": false,
                          "kind": "functionCall",
                          "lValueRequested": false,
                          "names": [],
                          "nodeType": "FunctionCall",
                          "src": "2770:44:10",
                          "typeDescriptions": {
                            "typeIdentifier": "t_tuple$__$",
                            "typeString": "tuple()"
                          }
                        },
                        "id": 2021,
                        "nodeType": "ExpressionStatement",
                        "src": "2770:44:10"
                      }
                    ]
                  }
                },
                {
                  "body": {
                    "id": 2041,
                    "nodeType": "Block",
                    "src": "2882:79:10",
                    "statements": [
                      {
                        "expression": {
                          "argumentTypes": null,
                          "arguments": [
                            {
                              "argumentTypes": null,
                              "baseExpression": {
                                "argumentTypes": null,
                                "id": 2035,
                                "name": "perspectivesData",
                                "nodeType": "Identifier",
                                "overloadedDeclarations": [],
                                "referencedDeclaration": 1991,
                                "src": "2920:16:10",
                                "typeDescriptions": {
                                  "typeIdentifier": "t_array$_t_struct$_InitPerspective_$1827_memory_$dyn_memory_ptr",
                                  "typeString": "struct UprtclDetails.InitPerspective memory[] memory"
                                }
                              },
                              "id": 2037,
                              "indexExpression": {
                                "argumentTypes": null,
                                "id": 2036,
                                "name": "ix",
                                "nodeType": "Identifier",
                                "overloadedDeclarations": [],
                                "referencedDeclaration": 2025,
                                "src": "2937:2:10",
                                "typeDescriptions": {
                                  "typeIdentifier": "t_uint256",
                                  "typeString": "uint256"
                                }
                              },
                              "isConstant": false,
                              "isLValue": true,
                              "isPure": false,
                              "lValueRequested": false,
                              "nodeType": "IndexAccess",
                              "src": "2920:20:10",
                              "typeDescriptions": {
                                "typeIdentifier": "t_struct$_InitPerspective_$1827_memory",
                                "typeString": "struct UprtclDetails.InitPerspective memory"
                              }
                            },
                            {
                              "argumentTypes": null,
                              "id": 2038,
                              "name": "account",
                              "nodeType": "Identifier",
                              "overloadedDeclarations": [],
                              "referencedDeclaration": 1993,
                              "src": "2942:7:10",
                              "typeDescriptions": {
                                "typeIdentifier": "t_address",
                                "typeString": "address"
                              }
                            }
                          ],
                          "expression": {
                            "argumentTypes": [
                              {
                                "typeIdentifier": "t_struct$_InitPerspective_$1827_memory",
                                "typeString": "struct UprtclDetails.InitPerspective memory"
                              },
                              {
                                "typeIdentifier": "t_address",
                                "typeString": "address"
                              }
                            ],
                            "id": 2034,
                            "name": "initPerspectiveInternal",
                            "nodeType": "Identifier",
                            "overloadedDeclarations": [],
                            "referencedDeclaration": 1955,
                            "src": "2896:23:10",
                            "typeDescriptions": {
                              "typeIdentifier": "t_function_internal_nonpayable$_t_struct$_InitPerspective_$1827_memory_ptr_$_t_address_$returns$__$",
                              "typeString": "function (struct UprtclDetails.InitPerspective memory,address)"
                            }
                          },
                          "id": 2039,
                          "isConstant": false,
                          "isLValue": false,
                          "isPure": false,
                          "kind": "functionCall",
                          "lValueRequested": false,
                          "names": [],
                          "nodeType": "FunctionCall",
                          "src": "2896:54:10",
                          "typeDescriptions": {
                            "typeIdentifier": "t_tuple$__$",
                            "typeString": "tuple()"
                          }
                        },
                        "id": 2040,
                        "nodeType": "ExpressionStatement",
                        "src": "2896:54:10"
                      }
                    ]
                  },
                  "condition": {
                    "argumentTypes": null,
                    "commonType": {
                      "typeIdentifier": "t_uint256",
                      "typeString": "uint256"
                    },
                    "id": 2030,
                    "isConstant": false,
                    "isLValue": false,
                    "isPure": false,
                    "lValueRequested": false,
                    "leftExpression": {
                      "argumentTypes": null,
                      "id": 2028,
                      "name": "ix",
                      "nodeType": "Identifier",
                      "overloadedDeclarations": [],
                      "referencedDeclaration": 2025,
                      "src": "2856:2:10",
                      "typeDescriptions": {
                        "typeIdentifier": "t_uint256",
                        "typeString": "uint256"
                      }
                    },
                    "nodeType": "BinaryOperation",
                    "operator": "<",
                    "rightExpression": {
                      "argumentTypes": null,
                      "id": 2029,
                      "name": "nPerspectives",
                      "nodeType": "Identifier",
                      "overloadedDeclarations": [],
                      "referencedDeclaration": 1997,
                      "src": "2861:13:10",
                      "typeDescriptions": {
                        "typeIdentifier": "t_uint256",
                        "typeString": "uint256"
                      }
                    },
                    "src": "2856:18:10",
                    "typeDescriptions": {
                      "typeIdentifier": "t_bool",
                      "typeString": "bool"
                    }
                  },
                  "id": 2042,
                  "initializationExpression": {
                    "assignments": [
                      2025
                    ],
                    "declarations": [
                      {
                        "constant": false,
                        "id": 2025,
                        "name": "ix",
                        "nodeType": "VariableDeclaration",
                        "scope": 2042,
                        "src": "2840:10:10",
                        "stateVariable": false,
                        "storageLocation": "default",
                        "typeDescriptions": {
                          "typeIdentifier": "t_uint256",
                          "typeString": "uint256"
                        },
                        "typeName": {
                          "id": 2024,
                          "name": "uint256",
                          "nodeType": "ElementaryTypeName",
                          "src": "2840:7:10",
                          "typeDescriptions": {
                            "typeIdentifier": "t_uint256",
                            "typeString": "uint256"
                          }
                        },
                        "value": null,
                        "visibility": "internal"
                      }
                    ],
                    "id": 2027,
                    "initialValue": {
                      "argumentTypes": null,
                      "hexValue": "30",
                      "id": 2026,
                      "isConstant": false,
                      "isLValue": false,
                      "isPure": true,
                      "kind": "number",
                      "lValueRequested": false,
                      "nodeType": "Literal",
                      "src": "2853:1:10",
                      "subdenomination": null,
                      "typeDescriptions": {
                        "typeIdentifier": "t_rational_0_by_1",
                        "typeString": "int_const 0"
                      },
                      "value": "0"
                    },
                    "nodeType": "VariableDeclarationStatement",
                    "src": "2840:14:10"
                  },
                  "loopExpression": {
                    "expression": {
                      "argumentTypes": null,
                      "id": 2032,
                      "isConstant": false,
                      "isLValue": false,
                      "isPure": false,
                      "lValueRequested": false,
                      "nodeType": "UnaryOperation",
                      "operator": "++",
                      "prefix": false,
                      "src": "2876:4:10",
                      "subExpression": {
                        "argumentTypes": null,
                        "id": 2031,
                        "name": "ix",
                        "nodeType": "Identifier",
                        "overloadedDeclarations": [],
                        "referencedDeclaration": 2025,
                        "src": "2876:2:10",
                        "typeDescriptions": {
                          "typeIdentifier": "t_uint256",
                          "typeString": "uint256"
                        }
                      },
                      "typeDescriptions": {
                        "typeIdentifier": "t_uint256",
                        "typeString": "uint256"
                      }
                    },
                    "id": 2033,
                    "nodeType": "ExpressionStatement",
                    "src": "2876:4:10"
                  },
                  "nodeType": "ForStatement",
                  "src": "2835:126:10"
                }
              ]
            },
            "documentation": null,
            "id": 2044,
            "implemented": true,
            "kind": "function",
            "modifiers": [],
            "name": "initPerspectiveBatch",
            "nodeType": "FunctionDefinition",
            "parameters": {
              "id": 1994,
              "nodeType": "ParameterList",
              "parameters": [
                {
                  "constant": false,
                  "id": 1991,
                  "name": "perspectivesData",
                  "nodeType": "VariableDeclaration",
                  "scope": 2044,
                  "src": "2528:41:10",
                  "stateVariable": false,
                  "storageLocation": "memory",
                  "typeDescriptions": {
                    "typeIdentifier": "t_array$_t_struct$_InitPerspective_$1827_memory_$dyn_memory_ptr",
                    "typeString": "struct UprtclDetails.InitPerspective[]"
                  },
                  "typeName": {
                    "baseType": {
                      "contractScope": null,
                      "id": 1989,
                      "name": "InitPerspective",
                      "nodeType": "UserDefinedTypeName",
                      "referencedDeclaration": 1827,
                      "src": "2528:15:10",
                      "typeDescriptions": {
                        "typeIdentifier": "t_struct$_InitPerspective_$1827_storage_ptr",
                        "typeString": "struct UprtclDetails.InitPerspective"
                      }
                    },
                    "id": 1990,
                    "length": null,
                    "nodeType": "ArrayTypeName",
                    "src": "2528:17:10",
                    "typeDescriptions": {
                      "typeIdentifier": "t_array$_t_struct$_InitPerspective_$1827_storage_$dyn_storage_ptr",
                      "typeString": "struct UprtclDetails.InitPerspective[]"
                    }
                  },
                  "value": null,
                  "visibility": "internal"
                },
                {
                  "constant": false,
                  "id": 1993,
                  "name": "account",
                  "nodeType": "VariableDeclaration",
                  "scope": 2044,
                  "src": "2571:15:10",
                  "stateVariable": false,
                  "storageLocation": "default",
                  "typeDescriptions": {
                    "typeIdentifier": "t_address",
                    "typeString": "address"
                  },
                  "typeName": {
                    "id": 1992,
                    "name": "address",
                    "nodeType": "ElementaryTypeName",
                    "src": "2571:7:10",
                    "stateMutability": "nonpayable",
                    "typeDescriptions": {
                      "typeIdentifier": "t_address",
                      "typeString": "address"
                    }
                  },
                  "value": null,
                  "visibility": "internal"
                }
              ],
              "src": "2527:60:10"
            },
            "returnParameters": {
              "id": 1995,
              "nodeType": "ParameterList",
              "parameters": [],
              "src": "2607:0:10"
            },
            "scope": 2045,
            "src": "2498:469:10",
            "stateMutability": "nonpayable",
            "superFunction": null,
            "visibility": "public"
          }
        ],
        "scope": 2046,
        "src": "150:2820:10"
      }
    ],
    "src": "0:2971:10"
  },
  "compiler": {
    "name": "solc",
    "version": "0.5.8+commit.23d335f2.Emscripten.clang"
  },
>>>>>>> db25ff71
  "networks": {
    "4": {
      "events": {
        "0x8be0079c531659141344cd1fd0a4f28419497f9722a3daafe3b4186f6b6457e0": {
          "anonymous": false,
          "inputs": [
            {
              "indexed": true,
              "internalType": "address",
              "name": "previousOwner",
              "type": "address"
            },
            {
              "indexed": true,
              "internalType": "address",
              "name": "newOwner",
              "type": "address"
            }
          ],
          "name": "OwnershipTransferred",
          "type": "event"
        },
        "0x54d694087b2b7af3574607f1c7957f264e43dae2cd138a793dc22d407fac002b": {
          "anonymous": false,
          "inputs": [
            {
              "indexed": true,
              "internalType": "bytes32",
              "name": "perspectiveIdHash",
              "type": "bytes32"
            },
            {
              "indexed": true,
              "internalType": "bytes32",
              "name": "contextHash",
              "type": "bytes32"
            }
          ],
          "name": "PerspectiveDetailsSet",
          "type": "event"
        }
      },
      "links": {},
      "address": "0x26e86Dcff1B5b1d368be4B76f92797997CDE6544",
      "transactionHash": "0x3969f92760ce92ad573c7fdfa1e744bafa9aaf675c8bc42d5fa31a4dab6677fd"
    },
    "42": {
      "events": {
        "0x8be0079c531659141344cd1fd0a4f28419497f9722a3daafe3b4186f6b6457e0": {
          "anonymous": false,
          "inputs": [
            {
              "indexed": true,
              "internalType": "address",
              "name": "previousOwner",
              "type": "address"
            },
            {
              "indexed": true,
              "internalType": "address",
              "name": "newOwner",
              "type": "address"
            }
          ],
          "name": "OwnershipTransferred",
          "type": "event"
        },
        "0x54d694087b2b7af3574607f1c7957f264e43dae2cd138a793dc22d407fac002b": {
          "anonymous": false,
          "inputs": [
            {
              "indexed": true,
              "internalType": "bytes32",
              "name": "perspectiveIdHash",
              "type": "bytes32"
            },
            {
              "indexed": true,
              "internalType": "bytes32",
              "name": "contextHash",
              "type": "bytes32"
            }
          ],
          "name": "PerspectiveDetailsSet",
          "type": "event"
        }
      },
      "links": {},
      "address": "0xAdC7e0649Fd48D8500E75f64E2ecECeef6fD5E93",
      "transactionHash": "0x08ffa7389c8224bcc0b94f0e8d4b0fcd335697053fe7ebb112ffafe751604ec8"
    },
    "3333": {
      "events": {
        "0x8be0079c531659141344cd1fd0a4f28419497f9722a3daafe3b4186f6b6457e0": {
          "anonymous": false,
          "inputs": [
            {
              "indexed": true,
              "internalType": "address",
              "name": "previousOwner",
              "type": "address"
            },
            {
              "indexed": true,
              "internalType": "address",
              "name": "newOwner",
              "type": "address"
            }
          ],
          "name": "OwnershipTransferred",
          "type": "event",
          "signature": "0x8be0079c531659141344cd1fd0a4f28419497f9722a3daafe3b4186f6b6457e0"
        },
        "0x54d694087b2b7af3574607f1c7957f264e43dae2cd138a793dc22d407fac002b": {
          "anonymous": false,
          "inputs": [
            {
              "indexed": true,
              "internalType": "bytes32",
              "name": "perspectiveIdHash",
              "type": "bytes32"
            },
            {
              "indexed": true,
              "internalType": "bytes32",
              "name": "contextHash",
              "type": "bytes32"
            }
          ],
          "name": "PerspectiveDetailsSet",
          "type": "event",
          "signature": "0x54d694087b2b7af3574607f1c7957f264e43dae2cd138a793dc22d407fac002b"
        },
        "0x6c9aea0d74ee0825117310c02b08c081cb33d88db58edef5517d54b9cfabaacf": {
          "anonymous": false,
          "inputs": [
            {
              "indexed": true,
              "name": "perspectiveIdHash",
              "type": "bytes32"
            },
            {
              "indexed": true,
              "name": "contextHash",
              "type": "bytes32"
            },
            {
              "indexed": false,
              "name": "context",
              "type": "string"
            }
          ],
          "name": "PerspectiveDetailsSet",
          "type": "event",
          "signature": "0x6c9aea0d74ee0825117310c02b08c081cb33d88db58edef5517d54b9cfabaacf"
        }
      },
      "links": {},
      "address": "0x254dffcd3277C0b1660F6d42EFbB754edaBAbC2B",
      "transactionHash": "0xbf3608483a9df3088f6dbf8971857534027a8b3ec5a557c57e56b3b215f055d5"
    }
  },
  "schemaVersion": "3.0.11",
  "updatedAt": "2020-04-19T18:12:16.149Z",
  "devdoc": {
    "methods": {
      "isOwner()": {
        "details": "Returns true if the caller is the current owner."
      },
      "owner()": {
        "details": "Returns the address of the current owner."
      },
      "renounceOwnership()": {
        "details": "Leaves the contract without owner. It will not be possible to call `onlyOwner` functions anymore. Can only be called by the current owner.     * NOTE: Renouncing ownership will leave the contract without an owner, thereby removing any functionality that is only available to the owner."
      },
      "transferOwnership(address)": {
        "details": "Transfers ownership of the contract to a new account (`newOwner`). Can only be called by the current owner."
      }
    }
  },
  "userdoc": {
    "methods": {}
  }
}<|MERGE_RESOLUTION|>--- conflicted
+++ resolved
@@ -294,6064 +294,11 @@
       "type": "function"
     }
   ],
-<<<<<<< HEAD
-=======
-  "metadata": "{\"compiler\":{\"version\":\"0.5.8+commit.23d335f2\"},\"language\":\"Solidity\",\"output\":{\"abi\":[{\"constant\":false,\"inputs\":[{\"name\":\"perspectiveIdHash\",\"type\":\"bytes32\"},{\"name\":\"context\",\"type\":\"string\"},{\"name\":\"msgSender\",\"type\":\"address\"}],\"name\":\"setPerspectiveDetailsSuperUser\",\"outputs\":[],\"payable\":false,\"stateMutability\":\"nonpayable\",\"type\":\"function\"},{\"constant\":false,\"inputs\":[{\"name\":\"suAddress\",\"type\":\"address\"},{\"name\":\"value\",\"type\":\"bool\"}],\"name\":\"setSuperUser\",\"outputs\":[],\"payable\":false,\"stateMutability\":\"nonpayable\",\"type\":\"function\"},{\"constant\":false,\"inputs\":[],\"name\":\"renounceOwnership\",\"outputs\":[],\"payable\":false,\"stateMutability\":\"nonpayable\",\"type\":\"function\"},{\"constant\":false,\"inputs\":[{\"name\":\"_uprtclRoot\",\"type\":\"address\"}],\"name\":\"setUprtclRoot\",\"outputs\":[],\"payable\":false,\"stateMutability\":\"nonpayable\",\"type\":\"function\"},{\"constant\":true,\"inputs\":[],\"name\":\"owner\",\"outputs\":[{\"name\":\"\",\"type\":\"address\"}],\"payable\":false,\"stateMutability\":\"view\",\"type\":\"function\"},{\"constant\":true,\"inputs\":[],\"name\":\"isOwner\",\"outputs\":[{\"name\":\"\",\"type\":\"bool\"}],\"payable\":false,\"stateMutability\":\"view\",\"type\":\"function\"},{\"constant\":false,\"inputs\":[{\"components\":[{\"components\":[{\"name\":\"perspectiveId\",\"type\":\"string\"},{\"name\":\"headCid1\",\"type\":\"bytes32\"},{\"name\":\"headCid0\",\"type\":\"bytes32\"},{\"name\":\"owner\",\"type\":\"address\"}],\"name\":\"perspective\",\"type\":\"tuple\"},{\"name\":\"context\",\"type\":\"string\"}],\"name\":\"perspectiveData\",\"type\":\"tuple\"},{\"name\":\"account\",\"type\":\"address\"}],\"name\":\"initPerspective\",\"outputs\":[],\"payable\":false,\"stateMutability\":\"nonpayable\",\"type\":\"function\"},{\"constant\":false,\"inputs\":[{\"name\":\"perspectiveIdHash\",\"type\":\"bytes32\"},{\"name\":\"context\",\"type\":\"string\"}],\"name\":\"setPerspectiveDetails\",\"outputs\":[],\"payable\":false,\"stateMutability\":\"nonpayable\",\"type\":\"function\"},{\"constant\":true,\"inputs\":[{\"name\":\"suAddress\",\"type\":\"address\"}],\"name\":\"isSuperUser\",\"outputs\":[{\"name\":\"\",\"type\":\"bool\"}],\"payable\":false,\"stateMutability\":\"view\",\"type\":\"function\"},{\"constant\":false,\"inputs\":[{\"components\":[{\"components\":[{\"name\":\"perspectiveId\",\"type\":\"string\"},{\"name\":\"headCid1\",\"type\":\"bytes32\"},{\"name\":\"headCid0\",\"type\":\"bytes32\"},{\"name\":\"owner\",\"type\":\"address\"}],\"name\":\"perspective\",\"type\":\"tuple\"},{\"name\":\"context\",\"type\":\"string\"}],\"name\":\"perspectivesData\",\"type\":\"tuple[]\"},{\"name\":\"account\",\"type\":\"address\"}],\"name\":\"initPerspectiveBatch\",\"outputs\":[],\"payable\":false,\"stateMutability\":\"nonpayable\",\"type\":\"function\"},{\"constant\":true,\"inputs\":[{\"name\":\"context\",\"type\":\"string\"}],\"name\":\"getContextHash\",\"outputs\":[{\"name\":\"contextHash\",\"type\":\"bytes32\"}],\"payable\":false,\"stateMutability\":\"pure\",\"type\":\"function\"},{\"constant\":false,\"inputs\":[{\"name\":\"newOwner\",\"type\":\"address\"}],\"name\":\"transferOwnership\",\"outputs\":[],\"payable\":false,\"stateMutability\":\"nonpayable\",\"type\":\"function\"},{\"anonymous\":false,\"inputs\":[{\"indexed\":true,\"name\":\"perspectiveIdHash\",\"type\":\"bytes32\"},{\"indexed\":true,\"name\":\"contextHash\",\"type\":\"bytes32\"},{\"indexed\":false,\"name\":\"context\",\"type\":\"string\"}],\"name\":\"PerspectiveDetailsSet\",\"type\":\"event\"},{\"anonymous\":false,\"inputs\":[{\"indexed\":true,\"name\":\"previousOwner\",\"type\":\"address\"},{\"indexed\":true,\"name\":\"newOwner\",\"type\":\"address\"}],\"name\":\"OwnershipTransferred\",\"type\":\"event\"}],\"devdoc\":{\"methods\":{\"isOwner()\":{\"details\":\"Returns true if the caller is the current owner.\"},\"owner()\":{\"details\":\"Returns the address of the current owner.\"},\"renounceOwnership()\":{\"details\":\"Leaves the contract without owner. It will not be possible to call `onlyOwner` functions anymore. Can only be called by the current owner.     * NOTE: Renouncing ownership will leave the contract without an owner, thereby removing any functionality that is only available to the owner.\"},\"transferOwnership(address)\":{\"details\":\"Transfers ownership of the contract to a new account (`newOwner`). Can only be called by the current owner.\"}}},\"userdoc\":{\"methods\":{}}},\"settings\":{\"compilationTarget\":{\"/home/pepo/pr/uprtcl/eth-uprtcl/contracts/UprtclDetails.sol\":\"UprtclDetails\"},\"evmVersion\":\"petersburg\",\"libraries\":{},\"optimizer\":{\"enabled\":true,\"runs\":200},\"remappings\":[]},\"sources\":{\"/home/pepo/pr/uprtcl/eth-uprtcl/contracts/Context.sol\":{\"keccak256\":\"0x90a3995645af7562d84b9d69363ffa5ae7217714ab61e951bf7bc450f40e4061\",\"urls\":[\"bzzr://51482c01bddf23793bddee43b60ab9578a62948a4f2082def24ea792a553b055\"]},\"/home/pepo/pr/uprtcl/eth-uprtcl/contracts/HasSuperUsers.sol\":{\"keccak256\":\"0x3c0b02ba1ee7db42c3a92f6ff958e0093d668b68fb021fcac2a2b36dc847a6bb\",\"urls\":[\"bzzr://23325670aa7252e55116273f4a5020de260dc8dd87d935f7036dc7f8ba2425af\"]},\"/home/pepo/pr/uprtcl/eth-uprtcl/contracts/IERC20.sol\":{\"keccak256\":\"0xe5bb0f57cff3e299f360052ba50f1ea0fff046df2be070b6943e0e3c3fdad8a9\",\"urls\":[\"bzzr://cf2d583b8dce38d0617fdcd65f2fd9f126fe17b7f683b5a515ea9d2762d8b062\"]},\"/home/pepo/pr/uprtcl/eth-uprtcl/contracts/Ownable.sol\":{\"keccak256\":\"0x4c324cbeb9fb22b32c1896024abfe04737c7634ed7e0aa7792d3e23f6f036ea7\",\"urls\":[\"bzzr://433fb4f53ea81399648df2c7e0e43527ff6dcb770516f97ba763ed51a6e03f2a\"]},\"/home/pepo/pr/uprtcl/eth-uprtcl/contracts/SafeMath.sol\":{\"keccak256\":\"0x640b6dee7a4b830bdfd52b5031a07fc2b12209f5b2e29e5d364a7d37f69d8076\",\"urls\":[\"bzzr://292843005e754e752644f767477ec5ad7a1ffc91ddb18c38b8079c62f3993cad\"]},\"/home/pepo/pr/uprtcl/eth-uprtcl/contracts/UprtclAccounts.sol\":{\"keccak256\":\"0x1106f7cacb19ade66c7e9ade4af56d37fb8fc8592f10edd6460cd243a0996125\",\"urls\":[\"bzzr://dc7a43e43a875aa2a16ec78f70d2bdf48d180bdeab7320a0ed787ac6d847b215\"]},\"/home/pepo/pr/uprtcl/eth-uprtcl/contracts/UprtclDetails.sol\":{\"keccak256\":\"0x1dfa811df01b9f2eab8aeaebc08c729f1e8cdf723a044af35c242aec3fc358f7\",\"urls\":[\"bzzr://ab6bd62bf851ca8cff5b21c145b1df0b4a3d94a0bda3ac226d619c4ae0b6eeaf\"]},\"/home/pepo/pr/uprtcl/eth-uprtcl/contracts/UprtclRoot.sol\":{\"keccak256\":\"0x1bbe5c64a0ad4b7509e37e63968000ac95a75c9a4d2b7e5e4de3e836ddba4062\",\"urls\":[\"bzzr://77c023484e57e065d18fbc790850463bf079254eb037570d71b1f8f91fa5d2b5\"]}},\"version\":1}",
-  "bytecode": "0x608060405261001261005f60201b60201c565b600080546001600160a01b0319166001600160a01b03928316178082556040519216917f8be0079c531659141344cd1fd0a4f28419497f9722a3daafe3b4186f6b6457e0908290a3610063565b3390565b611183806100726000396000f3fe608060405234801561001057600080fd5b50600436106100b45760003560e01c8063a0c9eca311610071578063a0c9eca31461012f578063a931154714610142578063cd784d1b14610155578063cf886bab14610168578063e7d075991461017b578063f2fde38b1461019b576100b4565b806326d5ec01146100b957806345655b4e146100ce578063715018a6146100e15780637cce0117146100e95780638da5cb5b146100fc5780638f32d59b1461011a575b600080fd5b6100cc6100c7366004610be7565b6101ae565b005b6100cc6100dc366004610b00565b6101ef565b6100cc610241565b6100cc6100f7366004610c4c565b6102b2565b6101046102fb565b6040516101119190610f4a565b60405180910390f35b61012261030a565b6040516101119190610f80565b6100cc61013d366004610c9f565b61032e565b6100cc610150366004610b9f565b61042a565b610122610163366004610abc565b610439565b6100cc610176366004610b3a565b610457565b61018e610189366004610c6a565b61059e565b6040516101119190610f8e565b6100cc6101a9366004610abc565b6105ce565b6101b733610439565b6101df57604051600160e51b62461bcd0281526004016101d690610fcd565b60405180910390fd5b6101ea838383610601565b505050565b6101f761030a565b61021657604051600160e51b62461bcd0281526004016101d690610fed565b6001600160a01b03919091166000908152600160205260409020805460ff1916911515919091179055565b61024961030a565b61026857604051600160e51b62461bcd0281526004016101d690610fed565b600080546040516001600160a01b03909116907f8be0079c531659141344cd1fd0a4f28419497f9722a3daafe3b4186f6b6457e0908390a3600080546001600160a01b0319169055565b6102ba61030a565b6102d957604051600160e51b62461bcd0281526004016101d690610fed565b600280546001600160a01b0319166001600160a01b0392909216919091179055565b6000546001600160a01b031690565b600080546001600160a01b031661031f6106f5565b6001600160a01b031614905090565b60025460408051600160e31b6310d061ab02815290516000926001600160a01b0316916386830d58916004808301926020929190829003018186803b15801561037657600080fd5b505afa15801561038a573d6000803e3d6000fd5b505050506040513d601f19601f820116820180604052506103ae9190810190610b81565b9050801561042057600254604051600160e51b6302654acd0281526001600160a01b0390911690634ca959a0906103ed90859033908690600401610f58565b600060405180830381600087803b15801561040757600080fd5b505af115801561041b573d6000803e3d6000fd5b505050505b6101ea83836106f9565b610435828233610601565b5050565b6001600160a01b031660009081526001602052604090205460ff1690565b60008251905060006104f582600260009054906101000a90046001600160a01b03166001600160a01b031663b7b0ccde6040518163ffffffff1660e01b815260040160206040518083038186803b1580156104b157600080fd5b505afa1580156104c5573d6000803e3d6000fd5b505050506040513d601f19601f820116820180604052506104e99190810190610b81565b9063ffffffff6107f916565b9050801561056757600254604051600160e51b6302654acd0281526001600160a01b0390911690634ca959a09061053490869033908690600401610f58565b600060405180830381600087803b15801561054e57600080fd5b505af1158015610562573d6000803e3d6000fd5b505050505b60005b828110156105975761058f85828151811061058157fe5b6020026020010151856106f9565b60010161056a565b5050505050565b6000816040516020016105b19190610f37565b604051602081830303815290604052805190602001209050919050565b6105d661030a565b6105f557604051600160e51b62461bcd0281526004016101d690610fed565b6105fe8161083f565b50565b600254604051600160e01b631393bbf50281526001600160a01b03808416921690631393bbf590610636908790600401610f8e565b60206040518083038186803b15801561064e57600080fd5b505afa158015610662573d6000803e3d6000fd5b505050506040513d601f19601f820116820180604052506106869190810190610ae2565b6001600160a01b0316146106af57604051600160e51b62461bcd0281526004016101d690610fad565b6106b88261059e565b837f6c9aea0d74ee0825117310c02b08c081cb33d88db58edef5517d54b9cfabaacf846040516106e89190610f9c565b60405180910390a3505050565b3390565b6002548251604051600160e01b63c886170b0281526001600160a01b039092169163c886170b9161072e918590600401610ffd565b600060405180830381600087803b15801561074857600080fd5b505af115801561075c573d6000803e3d6000fd5b5050600254845151604051600160e01b63fc87de3902815261043594506001600160a01b03909216925063fc87de39916107999190600401610f9c565b60206040518083038186803b1580156107b157600080fd5b505afa1580156107c5573d6000803e3d6000fd5b505050506040513d601f19601f820116820180604052506107e99190810190610b81565b6020840151845160600151610601565b60008261080857506000610839565b8282028284828161081557fe5b041461083657604051600160e51b62461bcd0281526004016101d690610fdd565b90505b92915050565b6001600160a01b03811661086857604051600160e51b62461bcd0281526004016101d690610fbd565b600080546040516001600160a01b03808516939216917f8be0079c531659141344cd1fd0a4f28419497f9722a3daafe3b4186f6b6457e091a3600080546001600160a01b0319166001600160a01b0392909216919091179055565b80356108398161111a565b80516108398161111a565b600082601f8301126108ea57600080fd5b81356108fd6108f882611044565b61101d565b81815260209384019390925082018360005b8381101561093b578135860161092588826109c0565b845250602092830192919091019060010161090f565b5050505092915050565b80356108398161112e565b803561083981611137565b805161083981611137565b803561083981611140565b600082601f83011261098257600080fd5b81356109906108f882611065565b915080825260208301602083018583830111156109ac57600080fd5b6109b78382846110d4565b50505092915050565b6000604082840312156109d257600080fd5b6109dc604061101d565b9050813567ffffffffffffffff8111156109f557600080fd5b610a0184828501610a36565b825250602082013567ffffffffffffffff811115610a1e57600080fd5b610a2a84828501610971565b60208301525092915050565b600060808284031215610a4857600080fd5b610a52608061101d565b9050813567ffffffffffffffff811115610a6b57600080fd5b610a7784828501610971565b8252506020610a8884848301610950565b6020830152506040610a9c84828501610950565b6040830152506060610ab0848285016108c3565b60608301525092915050565b600060208284031215610ace57600080fd5b6000610ada84846108c3565b949350505050565b600060208284031215610af457600080fd5b6000610ada84846108ce565b60008060408385031215610b1357600080fd5b6000610b1f85856108c3565b9250506020610b3085828601610945565b9150509250929050565b60008060408385031215610b4d57600080fd5b823567ffffffffffffffff811115610b6457600080fd5b610b70858286016108d9565b9250506020610b30858286016108c3565b600060208284031215610b9357600080fd5b6000610ada848461095b565b60008060408385031215610bb257600080fd5b6000610bbe8585610950565b925050602083013567ffffffffffffffff811115610bdb57600080fd5b610b3085828601610971565b600080600060608486031215610bfc57600080fd5b6000610c088686610950565b935050602084013567ffffffffffffffff811115610c2557600080fd5b610c3186828701610971565b9250506040610c42868287016108c3565b9150509250925092565b600060208284031215610c5e57600080fd5b6000610ada8484610966565b600060208284031215610c7c57600080fd5b813567ffffffffffffffff811115610c9357600080fd5b610ada84828501610971565b60008060408385031215610cb257600080fd5b823567ffffffffffffffff811115610cc957600080fd5b610b70858286016109c0565b610cde816110c9565b82525050565b610cde8161109f565b610cde816110aa565b610cde816110af565b6000610d0a8261108d565b610d148185611091565b9350610d248185602086016110e0565b610d2d81611110565b9093019392505050565b6000610d428261108d565b610d4c818561109a565b9350610d5c8185602086016110e0565b9290920192915050565b6000610d73602c83611091565b7f64657461696c732063616e206f6e6c792062792073657420627920706572737081527f656374697665206f776e65720000000000000000000000000000000000000000602082015260400192915050565b6000610dd2602683611091565b7f4f776e61626c653a206e6577206f776e657220697320746865207a65726f20618152600160d01b6564647265737302602082015260400192915050565b6000610e1d602883611091565b7f486173537570657255736572733a2063616c6c6572206973206e6f74206120738152600160c11b673ab832b92ab9b2b902602082015260400192915050565b6000610e6a602183611091565b7f536166654d6174683a206d756c7469706c69636174696f6e206f766572666c6f8152600160f81b607702602082015260400192915050565b6000610eb0602083611091565b7f4f776e61626c653a2063616c6c6572206973206e6f7420746865206f776e6572815260200192915050565b8051608080845260009190840190610ef48282610cff565b9150506020830151610f096020860182610cf6565b506040830151610f1c6040860182610cf6565b506060830151610f2f6060860182610ce4565b509392505050565b6000610f438284610d37565b9392505050565b602081016108398284610ce4565b60608101610f668286610ce4565b610f736020830185610cd5565b610ada6040830184610cf6565b602081016108398284610ced565b602081016108398284610cf6565b60208082528101610f438184610cff565b6020808252810161083981610d66565b6020808252810161083981610dc5565b6020808252810161083981610e10565b6020808252810161083981610e5d565b6020808252810161083981610ea3565b6040808252810161100e8185610edc565b9050610f436020830184610ce4565b60405181810167ffffffffffffffff8111828210171561103c57600080fd5b604052919050565b600067ffffffffffffffff82111561105b57600080fd5b5060209081020190565b600067ffffffffffffffff82111561107c57600080fd5b506020601f91909101601f19160190565b5190565b90815260200190565b919050565b6000610839826110bd565b151590565b90565b60006108398261109f565b6001600160a01b031690565b6000610839826110b2565b82818337506000910152565b60005b838110156110fb5781810151838201526020016110e3565b8381111561110a576000848401525b50505050565b601f01601f191690565b6111238161109f565b81146105fe57600080fd5b611123816110aa565b611123816110af565b611123816110b256fea265627a7a72305820cb3eca385942e4f4ccfef1eef44d58654ff326e49cd06fe9c69bec78de621fcb6c6578706572696d656e74616cf50037",
-  "deployedBytecode": "0x608060405234801561001057600080fd5b50600436106100b45760003560e01c8063a0c9eca311610071578063a0c9eca31461012f578063a931154714610142578063cd784d1b14610155578063cf886bab14610168578063e7d075991461017b578063f2fde38b1461019b576100b4565b806326d5ec01146100b957806345655b4e146100ce578063715018a6146100e15780637cce0117146100e95780638da5cb5b146100fc5780638f32d59b1461011a575b600080fd5b6100cc6100c7366004610be7565b6101ae565b005b6100cc6100dc366004610b00565b6101ef565b6100cc610241565b6100cc6100f7366004610c4c565b6102b2565b6101046102fb565b6040516101119190610f4a565b60405180910390f35b61012261030a565b6040516101119190610f80565b6100cc61013d366004610c9f565b61032e565b6100cc610150366004610b9f565b61042a565b610122610163366004610abc565b610439565b6100cc610176366004610b3a565b610457565b61018e610189366004610c6a565b61059e565b6040516101119190610f8e565b6100cc6101a9366004610abc565b6105ce565b6101b733610439565b6101df57604051600160e51b62461bcd0281526004016101d690610fcd565b60405180910390fd5b6101ea838383610601565b505050565b6101f761030a565b61021657604051600160e51b62461bcd0281526004016101d690610fed565b6001600160a01b03919091166000908152600160205260409020805460ff1916911515919091179055565b61024961030a565b61026857604051600160e51b62461bcd0281526004016101d690610fed565b600080546040516001600160a01b03909116907f8be0079c531659141344cd1fd0a4f28419497f9722a3daafe3b4186f6b6457e0908390a3600080546001600160a01b0319169055565b6102ba61030a565b6102d957604051600160e51b62461bcd0281526004016101d690610fed565b600280546001600160a01b0319166001600160a01b0392909216919091179055565b6000546001600160a01b031690565b600080546001600160a01b031661031f6106f5565b6001600160a01b031614905090565b60025460408051600160e31b6310d061ab02815290516000926001600160a01b0316916386830d58916004808301926020929190829003018186803b15801561037657600080fd5b505afa15801561038a573d6000803e3d6000fd5b505050506040513d601f19601f820116820180604052506103ae9190810190610b81565b9050801561042057600254604051600160e51b6302654acd0281526001600160a01b0390911690634ca959a0906103ed90859033908690600401610f58565b600060405180830381600087803b15801561040757600080fd5b505af115801561041b573d6000803e3d6000fd5b505050505b6101ea83836106f9565b610435828233610601565b5050565b6001600160a01b031660009081526001602052604090205460ff1690565b60008251905060006104f582600260009054906101000a90046001600160a01b03166001600160a01b031663b7b0ccde6040518163ffffffff1660e01b815260040160206040518083038186803b1580156104b157600080fd5b505afa1580156104c5573d6000803e3d6000fd5b505050506040513d601f19601f820116820180604052506104e99190810190610b81565b9063ffffffff6107f916565b9050801561056757600254604051600160e51b6302654acd0281526001600160a01b0390911690634ca959a09061053490869033908690600401610f58565b600060405180830381600087803b15801561054e57600080fd5b505af1158015610562573d6000803e3d6000fd5b505050505b60005b828110156105975761058f85828151811061058157fe5b6020026020010151856106f9565b60010161056a565b5050505050565b6000816040516020016105b19190610f37565b604051602081830303815290604052805190602001209050919050565b6105d661030a565b6105f557604051600160e51b62461bcd0281526004016101d690610fed565b6105fe8161083f565b50565b600254604051600160e01b631393bbf50281526001600160a01b03808416921690631393bbf590610636908790600401610f8e565b60206040518083038186803b15801561064e57600080fd5b505afa158015610662573d6000803e3d6000fd5b505050506040513d601f19601f820116820180604052506106869190810190610ae2565b6001600160a01b0316146106af57604051600160e51b62461bcd0281526004016101d690610fad565b6106b88261059e565b837f6c9aea0d74ee0825117310c02b08c081cb33d88db58edef5517d54b9cfabaacf846040516106e89190610f9c565b60405180910390a3505050565b3390565b6002548251604051600160e01b63c886170b0281526001600160a01b039092169163c886170b9161072e918590600401610ffd565b600060405180830381600087803b15801561074857600080fd5b505af115801561075c573d6000803e3d6000fd5b5050600254845151604051600160e01b63fc87de3902815261043594506001600160a01b03909216925063fc87de39916107999190600401610f9c565b60206040518083038186803b1580156107b157600080fd5b505afa1580156107c5573d6000803e3d6000fd5b505050506040513d601f19601f820116820180604052506107e99190810190610b81565b6020840151845160600151610601565b60008261080857506000610839565b8282028284828161081557fe5b041461083657604051600160e51b62461bcd0281526004016101d690610fdd565b90505b92915050565b6001600160a01b03811661086857604051600160e51b62461bcd0281526004016101d690610fbd565b600080546040516001600160a01b03808516939216917f8be0079c531659141344cd1fd0a4f28419497f9722a3daafe3b4186f6b6457e091a3600080546001600160a01b0319166001600160a01b0392909216919091179055565b80356108398161111a565b80516108398161111a565b600082601f8301126108ea57600080fd5b81356108fd6108f882611044565b61101d565b81815260209384019390925082018360005b8381101561093b578135860161092588826109c0565b845250602092830192919091019060010161090f565b5050505092915050565b80356108398161112e565b803561083981611137565b805161083981611137565b803561083981611140565b600082601f83011261098257600080fd5b81356109906108f882611065565b915080825260208301602083018583830111156109ac57600080fd5b6109b78382846110d4565b50505092915050565b6000604082840312156109d257600080fd5b6109dc604061101d565b9050813567ffffffffffffffff8111156109f557600080fd5b610a0184828501610a36565b825250602082013567ffffffffffffffff811115610a1e57600080fd5b610a2a84828501610971565b60208301525092915050565b600060808284031215610a4857600080fd5b610a52608061101d565b9050813567ffffffffffffffff811115610a6b57600080fd5b610a7784828501610971565b8252506020610a8884848301610950565b6020830152506040610a9c84828501610950565b6040830152506060610ab0848285016108c3565b60608301525092915050565b600060208284031215610ace57600080fd5b6000610ada84846108c3565b949350505050565b600060208284031215610af457600080fd5b6000610ada84846108ce565b60008060408385031215610b1357600080fd5b6000610b1f85856108c3565b9250506020610b3085828601610945565b9150509250929050565b60008060408385031215610b4d57600080fd5b823567ffffffffffffffff811115610b6457600080fd5b610b70858286016108d9565b9250506020610b30858286016108c3565b600060208284031215610b9357600080fd5b6000610ada848461095b565b60008060408385031215610bb257600080fd5b6000610bbe8585610950565b925050602083013567ffffffffffffffff811115610bdb57600080fd5b610b3085828601610971565b600080600060608486031215610bfc57600080fd5b6000610c088686610950565b935050602084013567ffffffffffffffff811115610c2557600080fd5b610c3186828701610971565b9250506040610c42868287016108c3565b9150509250925092565b600060208284031215610c5e57600080fd5b6000610ada8484610966565b600060208284031215610c7c57600080fd5b813567ffffffffffffffff811115610c9357600080fd5b610ada84828501610971565b60008060408385031215610cb257600080fd5b823567ffffffffffffffff811115610cc957600080fd5b610b70858286016109c0565b610cde816110c9565b82525050565b610cde8161109f565b610cde816110aa565b610cde816110af565b6000610d0a8261108d565b610d148185611091565b9350610d248185602086016110e0565b610d2d81611110565b9093019392505050565b6000610d428261108d565b610d4c818561109a565b9350610d5c8185602086016110e0565b9290920192915050565b6000610d73602c83611091565b7f64657461696c732063616e206f6e6c792062792073657420627920706572737081527f656374697665206f776e65720000000000000000000000000000000000000000602082015260400192915050565b6000610dd2602683611091565b7f4f776e61626c653a206e6577206f776e657220697320746865207a65726f20618152600160d01b6564647265737302602082015260400192915050565b6000610e1d602883611091565b7f486173537570657255736572733a2063616c6c6572206973206e6f74206120738152600160c11b673ab832b92ab9b2b902602082015260400192915050565b6000610e6a602183611091565b7f536166654d6174683a206d756c7469706c69636174696f6e206f766572666c6f8152600160f81b607702602082015260400192915050565b6000610eb0602083611091565b7f4f776e61626c653a2063616c6c6572206973206e6f7420746865206f776e6572815260200192915050565b8051608080845260009190840190610ef48282610cff565b9150506020830151610f096020860182610cf6565b506040830151610f1c6040860182610cf6565b506060830151610f2f6060860182610ce4565b509392505050565b6000610f438284610d37565b9392505050565b602081016108398284610ce4565b60608101610f668286610ce4565b610f736020830185610cd5565b610ada6040830184610cf6565b602081016108398284610ced565b602081016108398284610cf6565b60208082528101610f438184610cff565b6020808252810161083981610d66565b6020808252810161083981610dc5565b6020808252810161083981610e10565b6020808252810161083981610e5d565b6020808252810161083981610ea3565b6040808252810161100e8185610edc565b9050610f436020830184610ce4565b60405181810167ffffffffffffffff8111828210171561103c57600080fd5b604052919050565b600067ffffffffffffffff82111561105b57600080fd5b5060209081020190565b600067ffffffffffffffff82111561107c57600080fd5b506020601f91909101601f19160190565b5190565b90815260200190565b919050565b6000610839826110bd565b151590565b90565b60006108398261109f565b6001600160a01b031690565b6000610839826110b2565b82818337506000910152565b60005b838110156110fb5781810151838201526020016110e3565b8381111561110a576000848401525b50505050565b601f01601f191690565b6111238161109f565b81146105fe57600080fd5b611123816110aa565b611123816110af565b611123816110b256fea265627a7a72305820cb3eca385942e4f4ccfef1eef44d58654ff326e49cd06fe9c69bec78de621fcb6c6578706572696d656e74616cf50037",
-  "sourceMap": "150:2820:10:-;;;710:12:4;:10;;;:12;;:::i;:::-;701:6;:21;;-1:-1:-1;;;;;;701:21:4;-1:-1:-1;;;;;701:21:4;;;;;;;737:40;;770:6;;;737:40;;701:6;;737:40;150:2820:10;;788:96:0;867:10;788:96;:::o;150:2820:10:-;;;;;;;",
-  "deployedSourceMap": "150:2820:10:-;;;;8:9:-1;5:2;;;30:1;27;20:12;5:2;150:2820:10;;;;;;;;;;;;;;;;;;;;;;;;;;;;;;;;;;;;;;;;;;;;;;;;;;;;;;;;;;;;;;;;;;;;;;;;;;;;;;;;;;1498:245;;;;;;;;;:::i;:::-;;393:116:1;;;;;;;;;:::i;1653:137:4:-;;;:::i;509:105:10:-;;;;;;;;;:::i;860:85:4:-;;;:::i;:::-;;;;;;;;;;;;;;;;1219:92;;;:::i;:::-;;;;;;;;2149:343:10;;;;;;;;;:::i;1296:196::-;;;;;;;;;:::i;275:112:1:-;;;;;;;;;:::i;2498:469:10:-;;;;;;;;;:::i;620:149::-;;;;;;;;;:::i;:::-;;;;;;;;1939:115:4;;;;;;;;;:::i;1498:245:10:-;183:23:1;195:10;183:11;:23::i;:::-;175:76;;;;-1:-1:-1;;;;;175:76:1;;;;;;;;;;;;;;;;;1668:68:10;1698:17;1717:7;1726:9;1668:29;:68::i;:::-;1498:245;;;:::o;393:116:1:-;1072:9:4;:7;:9::i;:::-;1064:54;;;;-1:-1:-1;;;;;1064:54:4;;;;;;;;;-1:-1:-1;;;;;473:21:1;;;;;;;;:10;:21;;;;;:29;;-1:-1:-1;;473:29:1;;;;;;;;;;393:116::o;1653:137:4:-;1072:9;:7;:9::i;:::-;1064:54;;;;-1:-1:-1;;;;;1064:54:4;;;;;;;;;1751:1;1735:6;;1714:40;;-1:-1:-1;;;;;1735:6:4;;;;1714:40;;1751:1;;1714:40;1781:1;1764:19;;-1:-1:-1;;;;;;1764:19:4;;;1653:137::o;509:105:10:-;1072:9:4;:7;:9::i;:::-;1064:54;;;;-1:-1:-1;;;;;1064:54:4;;;;;;;;;583:10:10;:24;;-1:-1:-1;;;;;;583:24:10;-1:-1:-1;;;;;583:24:10;;;;;;;;;;509:105::o;860:85:4:-;898:15;932:6;-1:-1:-1;;;;;932:6:4;860:85;:::o;1219:92::-;1259:4;1298:6;;-1:-1:-1;;;;;1298:6:4;1282:12;:10;:12::i;:::-;-1:-1:-1;;;;;1282:22:4;;1275:29;;1219:92;:::o;2149:343:10:-;2312:10;;:22;;;-1:-1:-1;;;;;2312:22:10;;;;2298:11;;-1:-1:-1;;;;;2312:10:10;;:20;;:22;;;;;;;;;;;;;;:10;:22;;;5:2:-1;;;;30:1;27;20:12;5:2;2312:22:10;;;;8:9:-1;5:2;;;45:16;42:1;39;24:38;77:16;74:1;67:27;5:2;2312:22:10;;;;;;;101:4:-1;97:9;90:4;84;80:15;76:31;69:5;65:43;126:6;120:4;113:20;0:138;2312:22:10;;;;;;;;;2298:36;-1:-1:-1;2348:7:10;;2344:82;;2371:10;;:44;;-1:-1:-1;;;;;2371:44:10;;-1:-1:-1;;;;;2371:10:10;;;;:18;;:44;;2390:7;;2399:10;;2411:3;;2371:44;;;;;;;;;;;;;;;;;8:9:-1;5:2;;;30:1;27;20:12;5:2;2371:44:10;;;;8:9:-1;5:2;;;45:16;42:1;39;24:38;77:16;74:1;67:27;5:2;2371:44:10;;;;2344:82;2436:49;2460:15;2477:7;2436:23;:49::i;1296:196::-;1416:69;1446:17;1465:7;1474:10;1416:29;:69::i;:::-;1296:196;;:::o;275:112:1:-;-1:-1:-1;;;;;359:21:1;336:4;359:21;;;:10;:21;;;;;;;;;275:112::o;2498:469:10:-;2617:21;2641:16;:23;2617:47;;2674:11;2688:44;2718:13;2688:10;;;;;;;;;-1:-1:-1;;;;;2688:10:10;-1:-1:-1;;;;;2688:23:10;;:25;;;;;;;;;;;;;;;;;;;;;;8:9:-1;5:2;;;30:1;27;20:12;5:2;2688:25:10;;;;8:9:-1;5:2;;;45:16;42:1;39;24:38;77:16;74:1;67:27;5:2;2688:25:10;;;;;;;101:4:-1;97:9;90:4;84;80:15;76:31;69:5;65:43;126:6;120:4;113:20;0:138;2688:25:10;;;;;;;;;:29;:44;:29;:44;:::i;:::-;2674:58;-1:-1:-1;2747:7:10;;2743:82;;2770:10;;:44;;-1:-1:-1;;;;;2770:44:10;;-1:-1:-1;;;;;2770:10:10;;;;:18;;:44;;2789:7;;2798:10;;2810:3;;2770:44;;;;;;;;;;;;;;;;;8:9:-1;5:2;;;30:1;27;20:12;5:2;2770:44:10;;;;8:9:-1;5:2;;;45:16;42:1;39;24:38;77:16;74:1;67:27;5:2;2770:44:10;;;;2743:82;2840:10;2835:126;2861:13;2856:2;:18;2835:126;;;2896:54;2920:16;2937:2;2920:20;;;;;;;;;;;;;;2942:7;2896:23;:54::i;:::-;2876:4;;2835:126;;;;2498:469;;;;:::o;620:149::-;688:19;753:7;736:25;;;;;;;;;;;;49:4:-1;39:7;30;26:21;22:32;13:7;6:49;736:25:10;;;726:36;;;;;;719:43;;620:149;;;:::o;1939:115:4:-;1072:9;:7;:9::i;:::-;1064:54;;;;-1:-1:-1;;;;;1064:54:4;;;;;;;;;2019:28;2038:8;2019:18;:28::i;:::-;1939:115;:::o;878:412:10:-;1039:10;;:49;;-1:-1:-1;;;;;1039:49:10;;-1:-1:-1;;;;;1039:59:10;;;;:10;;:30;;:49;;1070:17;;1039:49;;;;;;;;;;;;;;;;8:9:-1;5:2;;;30:1;27;20:12;5:2;1039:49:10;;;;8:9:-1;5:2;;;45:16;42:1;39;24:38;77:16;74:1;67:27;5:2;1039:49:10;;;;;;;101:4:-1;97:9;90:4;84;80:15;76:31;69:5;65:43;126:6;120:4;113:20;0:138;1039:49:10;;;;;;;;;-1:-1:-1;;;;;1039:59:10;;1031:116;;;;-1:-1:-1;;;;;1031:116:10;;;;;;;;;1229:23;1244:7;1229:14;:23::i;:::-;1198:17;1163:120;1266:7;1163:120;;;;;;;;;;;;;;;878:412;;;:::o;788:96:0:-;867:10;788:96;:::o;1749:394:10:-;1857:10;;1886:27;;1857:66;;-1:-1:-1;;;;;1857:66:10;;-1:-1:-1;;;;;1857:10:10;;;;:28;;:66;;1915:7;;1857:66;;;;;;;;;;;;;;;;;8:9:-1;5:2;;;30:1;27;20:12;5:2;1857:66:10;;;;8:9:-1;5:2;;;45:16;42:1;39;24:38;77:16;74:1;67:27;5:2;-1:-1;;1977:10:10;;2009:27;;:41;1977:74;;-1:-1:-1;;;;;1977:74:10;;1934:202;;-1:-1:-1;;;;;;1977:10:10;;;;-1:-1:-1;1977:31:10;;:74;;2009:41;1977:74;;;;;;;;;;;;;;;;8:9:-1;5:2;;;30:1;27;20:12;5:2;1977:74:10;;;;8:9:-1;5:2;;;45:16;42:1;39;24:38;77:16;74:1;67:27;5:2;1977:74:10;;;;;;;101:4:-1;97:9;90:4;84;80:15;76:31;69:5;65:43;126:6;120:4;113:20;0:138;1977:74:10;;;;;;;;;2065:23;;;;2102:27;;:33;;;1934:29;:202::i;2159:459:5:-;2217:7;2458:6;2454:45;;-1:-1:-1;2487:1:5;2480:8;;2454:45;2521:5;;;2525:1;2521;:5;:1;2544:5;;;;;:10;2536:56;;;;-1:-1:-1;;;;;2536:56:5;;;;;;;;;2610:1;-1:-1:-1;2159:459:5;;;;;:::o;2155:233:4:-;-1:-1:-1;;;;;2236:22:4;;2228:73;;;;-1:-1:-1;;;;;2228:73:4;;;;;;;;;2337:6;;;2316:38;;-1:-1:-1;;;;;2316:38:4;;;;2337:6;;;2316:38;;;2364:6;:17;;-1:-1:-1;;;;;;2364:17:4;-1:-1:-1;;;;;2364:17:4;;;;;;;;;;2155:233::o;5:130:-1:-;72:20;;97:33;72:20;97:33;;142:134;220:13;;238:33;220:13;238:33;;483:765;;629:3;622:4;614:6;610:17;606:27;596:2;;647:1;644;637:12;596:2;684:6;671:20;706:109;721:93;807:6;721:93;;;706:109;;;843:21;;;887:4;875:17;;;;697:118;;-1:-1;900:14;;875:17;995:1;980:262;1005:6;1002:1;999:13;980:262;;;1088:3;1075:17;1067:6;1063:30;1112:66;1174:3;1162:10;1112:66;;;1100:79;;-1:-1;1202:4;1193:14;;;;1221;;;;;1027:1;1020:9;980:262;;;984:14;589:659;;;;;;;;1256:124;1320:20;;1345:30;1320:20;1345:30;;1387:130;1454:20;;1479:33;1454:20;1479:33;;1524:134;1602:13;;1620:33;1602:13;1620:33;;1665:168;1751:20;;1776:52;1751:20;1776:52;;1841:434;;1939:3;1932:4;1924:6;1920:17;1916:27;1906:2;;1957:1;1954;1947:12;1906:2;1994:6;1981:20;2016:61;2031:45;2069:6;2031:45;;2016:61;2007:70;;2097:6;2090:5;2083:21;2133:4;2125:6;2121:17;2166:4;2159:5;2155:16;2201:3;2192:6;2187:3;2183:16;2180:25;2177:2;;;2218:1;2215;2208:12;2177:2;2228:41;2262:6;2257:3;2252;2228:41;;;1899:376;;;;;;;;2777:686;;2895:4;2883:9;2878:3;2874:19;2870:30;2867:2;;;2913:1;2910;2903:12;2867:2;2931:20;2946:4;2931:20;;;2922:29;-1:-1;3008:31;;3059:18;3048:30;;3045:2;;;3091:1;3088;3081:12;3045:2;3125:77;3198:3;3189:6;3178:9;3174:22;3125:77;;;3101:102;;-1:-1;3295:2;3280:18;;3267:32;3319:18;3308:30;;3305:2;;;3351:1;3348;3341:12;3305:2;3386:55;3437:3;3428:6;3417:9;3413:22;3386:55;;;3379:4;3372:5;3368:16;3361:81;3224:229;2861:602;;;;;4249:867;;4366:4;4354:9;4349:3;4345:19;4341:30;4338:2;;;4384:1;4381;4374:12;4338:2;4402:20;4417:4;4402:20;;;4393:29;-1:-1;4481:31;;4532:18;4521:30;;4518:2;;;4564:1;4561;4554:12;4518:2;4598:55;4649:3;4640:6;4629:9;4625:22;4598:55;;;4574:80;;-1:-1;4719:2;4752:49;4797:3;4773:22;;;4752:49;;;4745:4;4738:5;4734:16;4727:75;4675:138;4867:2;4900:49;4945:3;4936:6;4925:9;4921:22;4900:49;;;4893:4;4886:5;4882:16;4875:75;4823:138;5012:2;5045:49;5090:3;5081:6;5070:9;5066:22;5045:49;;;5038:4;5031:5;5027:16;5020:75;4971:135;4332:784;;;;;5264:241;;5368:2;5356:9;5347:7;5343:23;5339:32;5336:2;;;5384:1;5381;5374:12;5336:2;5419:1;5436:53;5481:7;5461:9;5436:53;;;5426:63;5330:175;-1:-1;;;;5330:175;5512:263;;5627:2;5615:9;5606:7;5602:23;5598:32;5595:2;;;5643:1;5640;5633:12;5595:2;5678:1;5695:64;5751:7;5731:9;5695:64;;6046:360;;;6164:2;6152:9;6143:7;6139:23;6135:32;6132:2;;;6180:1;6177;6170:12;6132:2;6215:1;6232:53;6277:7;6257:9;6232:53;;;6222:63;;6194:97;6322:2;6340:50;6382:7;6373:6;6362:9;6358:22;6340:50;;;6330:60;;6301:95;6126:280;;;;;;6413:560;;;6588:2;6576:9;6567:7;6563:23;6559:32;6556:2;;;6604:1;6601;6594:12;6556:2;6639:31;;6690:18;6679:30;;6676:2;;;6722:1;6719;6712:12;6676:2;6742:107;6841:7;6832:6;6821:9;6817:22;6742:107;;;6732:117;;6618:237;6886:2;6904:53;6949:7;6940:6;6929:9;6925:22;6904:53;;6980:263;;7095:2;7083:9;7074:7;7070:23;7066:32;7063:2;;;7111:1;7108;7101:12;7063:2;7146:1;7163:64;7219:7;7199:9;7163:64;;7250:472;;;7381:2;7369:9;7360:7;7356:23;7352:32;7349:2;;;7397:1;7394;7387:12;7349:2;7432:1;7449:53;7494:7;7474:9;7449:53;;;7439:63;;7411:97;7567:2;7556:9;7552:18;7539:32;7591:18;7583:6;7580:30;7577:2;;;7623:1;7620;7613:12;7577:2;7643:63;7698:7;7689:6;7678:9;7674:22;7643:63;;7729:597;;;;7877:2;7865:9;7856:7;7852:23;7848:32;7845:2;;;7893:1;7890;7883:12;7845:2;7928:1;7945:53;7990:7;7970:9;7945:53;;;7935:63;;7907:97;8063:2;8052:9;8048:18;8035:32;8087:18;8079:6;8076:30;8073:2;;;8119:1;8116;8109:12;8073:2;8139:63;8194:7;8185:6;8174:9;8170:22;8139:63;;;8129:73;;8014:194;8239:2;8257:53;8302:7;8293:6;8282:9;8278:22;8257:53;;;8247:63;;8218:98;7839:487;;;;;;8333:279;;8456:2;8444:9;8435:7;8431:23;8427:32;8424:2;;;8472:1;8469;8462:12;8424:2;8507:1;8524:72;8588:7;8568:9;8524:72;;8619:347;;8733:2;8721:9;8712:7;8708:23;8704:32;8701:2;;;8749:1;8746;8739:12;8701:2;8784:31;;8835:18;8824:30;;8821:2;;;8867:1;8864;8857:12;8821:2;8887:63;8942:7;8933:6;8922:9;8918:22;8887:63;;8973:518;;;9127:2;9115:9;9106:7;9102:23;9098:32;9095:2;;;9143:1;9140;9133:12;9095:2;9178:31;;9229:18;9218:30;;9215:2;;;9261:1;9258;9251:12;9215:2;9281:86;9359:7;9350:6;9339:9;9335:22;9281:86;;9768:142;9859:45;9898:5;9859:45;;;9854:3;9847:58;9841:69;;;9917:137;10016:32;10042:5;10016:32;;10291:104;10368:21;10383:5;10368:21;;10402:103;10475:24;10493:5;10475:24;;10632:347;;10744:39;10777:5;10744:39;;;10795:71;10859:6;10854:3;10795:71;;;10788:78;;10871:52;10916:6;10911:3;10904:4;10897:5;10893:16;10871:52;;;10944:29;10966:6;10944:29;;;10935:39;;;;10724:255;-1:-1;;;10724:255;10986:360;;11116:39;11149:5;11116:39;;;11167:89;11249:6;11244:3;11167:89;;;11160:96;;11261:52;11306:6;11301:3;11294:4;11287:5;11283:16;11261:52;;;11325:16;;;;;11096:250;-1:-1;;11096:250;12026:465;;12186:67;12250:2;12245:3;12186:67;;;12286:66;12266:87;;12387:66;12382:2;12373:12;;12366:88;12482:2;12473:12;;12172:319;-1:-1;;12172:319;12500:465;;12660:67;12724:2;12719:3;12660:67;;;12760:66;12740:87;;-1:-1;;;;;12856:2;12847:12;;12840:88;12956:2;12947:12;;12646:319;-1:-1;;12646:319;12974:465;;13134:67;13198:2;13193:3;13134:67;;;13234:66;13214:87;;-1:-1;;;;;13330:2;13321:12;;13314:88;13430:2;13421:12;;13120:319;-1:-1;;13120:319;13448:465;;13608:67;13672:2;13667:3;13608:67;;;13708:66;13688:87;;-1:-1;;;;;13804:2;13795:12;;13788:88;13904:2;13895:12;;13594:319;-1:-1;;13594:319;13922:364;;14082:67;14146:2;14141:3;14082:67;;;14182:66;14162:87;;14277:2;14268:12;;14068:218;-1:-1;;14068:218;14369:901;14605:22;;14530:4;14640:37;;;14369:901;;14521:14;;;;14692:69;14521:14;14605:22;14692:69;;;14684:77;;14550:223;14850:4;14843:5;14839:16;14833:23;14862:63;14919:4;14914:3;14910:14;14896:12;14862:63;;;14783:148;15008:4;15001:5;14997:16;14991:23;15020:63;15077:4;15072:3;15068:14;15054:12;15020:63;;;14941:148;15163:4;15156:5;15152:16;15146:23;15175:63;15232:4;15227:3;15223:14;15209:12;15175:63;;;-1:-1;15261:4;14503:767;-1:-1;;;14503:767;15397:266;;15543:95;15634:3;15625:6;15543:95;;;15536:102;15524:139;-1:-1;;;15524:139;15670:245;15804:2;15789:18;;15818:87;15793:9;15878:6;15818:87;;15922:451;16104:2;16089:18;;16118:71;16093:9;16162:6;16118:71;;;16200:80;16276:2;16265:9;16261:18;16252:6;16200:80;;;16291:72;16359:2;16348:9;16344:18;16335:6;16291:72;;16380:201;16492:2;16477:18;;16506:65;16481:9;16544:6;16506:65;;16588:213;16706:2;16691:18;;16720:71;16695:9;16764:6;16720:71;;16808:293;16942:2;16956:47;;;16927:18;;17017:74;16927:18;17077:6;17017:74;;17416:407;17607:2;17621:47;;;17592:18;;17682:131;17592:18;17682:131;;17830:407;18021:2;18035:47;;;18006:18;;18096:131;18006:18;18096:131;;18244:407;18435:2;18449:47;;;18420:18;;18510:131;18420:18;18510:131;;18658:407;18849:2;18863:47;;;18834:18;;18924:131;18834:18;18924:131;;19072:407;19263:2;19277:47;;;19248:18;;19338:131;19248:18;19338:131;;19486:492;19692:2;19706:47;;;19677:18;;19767:118;19677:18;19871:6;19767:118;;;19759:126;;19896:72;19964:2;19953:9;19949:18;19940:6;19896:72;;19985:256;20047:2;20041:9;20073:17;;;20148:18;20133:34;;20169:22;;;20130:62;20127:2;;;20205:1;20202;20195:12;20127:2;20221;20214:22;20025:216;;-1:-1;20025:216;20248:287;;20436:18;20428:6;20425:30;20422:2;;;20468:1;20465;20458:12;20422:2;-1:-1;20497:4;20485:17;;;20515:15;;20359:176;20542:255;;20682:18;20674:6;20671:30;20668:2;;;20714:1;20711;20704:12;20668:2;-1:-1;20787:4;20758;20735:17;;;;-1:-1;;20731:33;20777:15;;20605:192;21070:88;21141:12;;21125:33;21265:153;21358:19;;;21407:4;21398:14;;21351:67;21599:145;21735:3;21713:31;-1:-1;21713:31;21752:91;;21814:24;21832:5;21814:24;;21956:85;22022:13;22015:21;;21998:43;22048:72;22110:5;22093:27;22127:110;;22208:24;22226:5;22208:24;;22244:121;-1:-1;;;;;22306:54;;22289:76;22451:129;;22538:37;22569:5;22538:37;;22831:145;22912:6;22907:3;22902;22889:30;-1:-1;22968:1;22950:16;;22943:27;22882:94;22985:268;23050:1;23057:101;23071:6;23068:1;23065:13;23057:101;;;23138:11;;;23132:18;23119:11;;;23112:39;23093:2;23086:10;23057:101;;;23173:6;23170:1;23167:13;23164:2;;;23238:1;23229:6;23224:3;23220:16;23213:27;23164:2;23034:219;;;;;23261:97;23349:2;23329:14;-1:-1;;23325:28;;23309:49;23366:117;23435:24;23453:5;23435:24;;;23428:5;23425:35;23415:2;;23474:1;23471;23464:12;23630:111;23696:21;23711:5;23696:21;;23748:117;23817:24;23835:5;23817:24;;23872:155;23960:43;23997:5;23960:43;",
-  "source": "pragma solidity >=0.5.0 <0.6.0;\npragma experimental ABIEncoderV2;\n\nimport \"./UprtclRoot.sol\";\nimport \"./HasSuperUsers.sol\";\nimport \"./SafeMath.sol\";\n\ncontract UprtclDetails is HasSuperUsers {\n    using SafeMath for uint256;\n\n    struct InitPerspective {\n        UprtclRoot.NewPerspective perspective;\n        string context;\n    }\n\n    event PerspectiveDetailsSet (\n        bytes32 indexed perspectiveIdHash,\n        bytes32 indexed contextHash,\n        string context\n    );\n\n    UprtclRoot uprtclRoot;\n\n    function setUprtclRoot(UprtclRoot _uprtclRoot) public onlyOwner {\n        uprtclRoot = _uprtclRoot;\n    }\n\n    function getContextHash(string memory context) public pure returns (bytes32 contextHash) {\n        return keccak256(abi.encodePacked(context));\n    }\n\n    /** Adds a new perspective to the mapping and sets the owner. The head pointer and the context. */\n    function setPerspectiveDetailsInternal(\n        bytes32 perspectiveIdHash,\n        string memory context,\n        address sender\n    ) private {\n        require(uprtclRoot.getPerspectiveOwner(perspectiveIdHash) == sender, \"details can only by set by perspective owner\");\n\n        emit PerspectiveDetailsSet(\n            perspectiveIdHash,\n            getContextHash(context),\n            context\n        );\n    }\n\n    function setPerspectiveDetails(\n        bytes32 perspectiveIdHash,\n        string memory context\n    ) public {\n        setPerspectiveDetailsInternal(perspectiveIdHash, context, msg.sender);\n    }\n\n    function setPerspectiveDetailsSuperUser(\n        bytes32 perspectiveIdHash,\n        string memory context,\n        address msgSender\n    ) public onlySuperUser {\n        setPerspectiveDetailsInternal(perspectiveIdHash, context, msgSender);\n    }\n\n    function initPerspectiveInternal(InitPerspective memory perspectiveData, address account) private {\n        uprtclRoot.createPerspective(perspectiveData.perspective, account);\n\n        setPerspectiveDetailsInternal(\n            uprtclRoot.getPerspectiveIdHash(perspectiveData.perspective.perspectiveId),\n            perspectiveData.context,\n            perspectiveData.perspective.owner);\n    }\n\n    function initPerspective(\n        InitPerspective memory perspectiveData,\n        address account) public {\n\n        /** collect fee here */\n        uint256 fee = uprtclRoot.getAddFee();\n        if (fee > 0) {\n            uprtclRoot.consume(account, msg.sender, fee);\n        }\n\n        initPerspectiveInternal(perspectiveData, account);\n    }\n\n    function initPerspectiveBatch(InitPerspective[] memory perspectivesData, address account)\n        public\n    {\n        uint256 nPerspectives = perspectivesData.length;\n        uint256 fee = uprtclRoot.getUpdateFee().mul(nPerspectives);\n\n        if (fee > 0) {\n            uprtclRoot.consume(account, msg.sender, fee);\n        }\n\n        for (uint256 ix = 0; ix < nPerspectives; ix++) {\n            initPerspectiveInternal(perspectivesData[ix], account);\n        }\n    }\n\n}\n",
-  "sourcePath": "/home/pepo/pr/uprtcl/eth-uprtcl/contracts/UprtclDetails.sol",
-  "ast": {
-    "absolutePath": "/home/pepo/pr/uprtcl/eth-uprtcl/contracts/UprtclDetails.sol",
-    "exportedSymbols": {
-      "UprtclDetails": [
-        2045
-      ]
-    },
-    "id": 2046,
-    "nodeType": "SourceUnit",
-    "nodes": [
-      {
-        "id": 1813,
-        "literals": [
-          "solidity",
-          ">=",
-          "0.5",
-          ".0",
-          "<",
-          "0.6",
-          ".0"
-        ],
-        "nodeType": "PragmaDirective",
-        "src": "0:31:10"
-      },
-      {
-        "id": 1814,
-        "literals": [
-          "experimental",
-          "ABIEncoderV2"
-        ],
-        "nodeType": "PragmaDirective",
-        "src": "32:33:10"
-      },
-      {
-        "absolutePath": "/home/pepo/pr/uprtcl/eth-uprtcl/contracts/UprtclRoot.sol",
-        "file": "./UprtclRoot.sol",
-        "id": 1815,
-        "nodeType": "ImportDirective",
-        "scope": 2046,
-        "sourceUnit": 3613,
-        "src": "67:26:10",
-        "symbolAliases": [],
-        "unitAlias": ""
-      },
-      {
-        "absolutePath": "/home/pepo/pr/uprtcl/eth-uprtcl/contracts/HasSuperUsers.sol",
-        "file": "./HasSuperUsers.sol",
-        "id": 1816,
-        "nodeType": "ImportDirective",
-        "scope": 2046,
-        "sourceUnit": 77,
-        "src": "94:29:10",
-        "symbolAliases": [],
-        "unitAlias": ""
-      },
-      {
-        "absolutePath": "/home/pepo/pr/uprtcl/eth-uprtcl/contracts/SafeMath.sol",
-        "file": "./SafeMath.sol",
-        "id": 1817,
-        "nodeType": "ImportDirective",
-        "scope": 2046,
-        "sourceUnit": 504,
-        "src": "124:24:10",
-        "symbolAliases": [],
-        "unitAlias": ""
-      },
-      {
-        "baseContracts": [
-          {
-            "arguments": null,
-            "baseName": {
-              "contractScope": null,
-              "id": 1818,
-              "name": "HasSuperUsers",
-              "nodeType": "UserDefinedTypeName",
-              "referencedDeclaration": 76,
-              "src": "176:13:10",
-              "typeDescriptions": {
-                "typeIdentifier": "t_contract$_HasSuperUsers_$76",
-                "typeString": "contract HasSuperUsers"
-              }
-            },
-            "id": 1819,
-            "nodeType": "InheritanceSpecifier",
-            "src": "176:13:10"
-          }
-        ],
-        "contractDependencies": [
-          26,
-          76,
-          316
-        ],
-        "contractKind": "contract",
-        "documentation": null,
-        "fullyImplemented": true,
-        "id": 2045,
-        "linearizedBaseContracts": [
-          2045,
-          76,
-          316,
-          26
-        ],
-        "name": "UprtclDetails",
-        "nodeType": "ContractDefinition",
-        "nodes": [
-          {
-            "id": 1822,
-            "libraryName": {
-              "contractScope": null,
-              "id": 1820,
-              "name": "SafeMath",
-              "nodeType": "UserDefinedTypeName",
-              "referencedDeclaration": 503,
-              "src": "202:8:10",
-              "typeDescriptions": {
-                "typeIdentifier": "t_contract$_SafeMath_$503",
-                "typeString": "library SafeMath"
-              }
-            },
-            "nodeType": "UsingForDirective",
-            "src": "196:27:10",
-            "typeName": {
-              "id": 1821,
-              "name": "uint256",
-              "nodeType": "ElementaryTypeName",
-              "src": "215:7:10",
-              "typeDescriptions": {
-                "typeIdentifier": "t_uint256",
-                "typeString": "uint256"
-              }
-            }
-          },
-          {
-            "canonicalName": "UprtclDetails.InitPerspective",
-            "id": 1827,
-            "members": [
-              {
-                "constant": false,
-                "id": 1824,
-                "name": "perspective",
-                "nodeType": "VariableDeclaration",
-                "scope": 1827,
-                "src": "262:37:10",
-                "stateVariable": false,
-                "storageLocation": "default",
-                "typeDescriptions": {
-                  "typeIdentifier": "t_struct$_NewPerspective_$3084_storage_ptr",
-                  "typeString": "struct UprtclRoot.NewPerspective"
-                },
-                "typeName": {
-                  "contractScope": null,
-                  "id": 1823,
-                  "name": "UprtclRoot.NewPerspective",
-                  "nodeType": "UserDefinedTypeName",
-                  "referencedDeclaration": 3084,
-                  "src": "262:25:10",
-                  "typeDescriptions": {
-                    "typeIdentifier": "t_struct$_NewPerspective_$3084_storage_ptr",
-                    "typeString": "struct UprtclRoot.NewPerspective"
-                  }
-                },
-                "value": null,
-                "visibility": "internal"
-              },
-              {
-                "constant": false,
-                "id": 1826,
-                "name": "context",
-                "nodeType": "VariableDeclaration",
-                "scope": 1827,
-                "src": "309:14:10",
-                "stateVariable": false,
-                "storageLocation": "default",
-                "typeDescriptions": {
-                  "typeIdentifier": "t_string_storage_ptr",
-                  "typeString": "string"
-                },
-                "typeName": {
-                  "id": 1825,
-                  "name": "string",
-                  "nodeType": "ElementaryTypeName",
-                  "src": "309:6:10",
-                  "typeDescriptions": {
-                    "typeIdentifier": "t_string_storage_ptr",
-                    "typeString": "string"
-                  }
-                },
-                "value": null,
-                "visibility": "internal"
-              }
-            ],
-            "name": "InitPerspective",
-            "nodeType": "StructDefinition",
-            "scope": 2045,
-            "src": "229:101:10",
-            "visibility": "public"
-          },
-          {
-            "anonymous": false,
-            "documentation": null,
-            "id": 1835,
-            "name": "PerspectiveDetailsSet",
-            "nodeType": "EventDefinition",
-            "parameters": {
-              "id": 1834,
-              "nodeType": "ParameterList",
-              "parameters": [
-                {
-                  "constant": false,
-                  "id": 1829,
-                  "indexed": true,
-                  "name": "perspectiveIdHash",
-                  "nodeType": "VariableDeclaration",
-                  "scope": 1835,
-                  "src": "374:33:10",
-                  "stateVariable": false,
-                  "storageLocation": "default",
-                  "typeDescriptions": {
-                    "typeIdentifier": "t_bytes32",
-                    "typeString": "bytes32"
-                  },
-                  "typeName": {
-                    "id": 1828,
-                    "name": "bytes32",
-                    "nodeType": "ElementaryTypeName",
-                    "src": "374:7:10",
-                    "typeDescriptions": {
-                      "typeIdentifier": "t_bytes32",
-                      "typeString": "bytes32"
-                    }
-                  },
-                  "value": null,
-                  "visibility": "internal"
-                },
-                {
-                  "constant": false,
-                  "id": 1831,
-                  "indexed": true,
-                  "name": "contextHash",
-                  "nodeType": "VariableDeclaration",
-                  "scope": 1835,
-                  "src": "417:27:10",
-                  "stateVariable": false,
-                  "storageLocation": "default",
-                  "typeDescriptions": {
-                    "typeIdentifier": "t_bytes32",
-                    "typeString": "bytes32"
-                  },
-                  "typeName": {
-                    "id": 1830,
-                    "name": "bytes32",
-                    "nodeType": "ElementaryTypeName",
-                    "src": "417:7:10",
-                    "typeDescriptions": {
-                      "typeIdentifier": "t_bytes32",
-                      "typeString": "bytes32"
-                    }
-                  },
-                  "value": null,
-                  "visibility": "internal"
-                },
-                {
-                  "constant": false,
-                  "id": 1833,
-                  "indexed": false,
-                  "name": "context",
-                  "nodeType": "VariableDeclaration",
-                  "scope": 1835,
-                  "src": "454:14:10",
-                  "stateVariable": false,
-                  "storageLocation": "default",
-                  "typeDescriptions": {
-                    "typeIdentifier": "t_string_memory_ptr",
-                    "typeString": "string"
-                  },
-                  "typeName": {
-                    "id": 1832,
-                    "name": "string",
-                    "nodeType": "ElementaryTypeName",
-                    "src": "454:6:10",
-                    "typeDescriptions": {
-                      "typeIdentifier": "t_string_storage_ptr",
-                      "typeString": "string"
-                    }
-                  },
-                  "value": null,
-                  "visibility": "internal"
-                }
-              ],
-              "src": "364:110:10"
-            },
-            "src": "336:139:10"
-          },
-          {
-            "constant": false,
-            "id": 1837,
-            "name": "uprtclRoot",
-            "nodeType": "VariableDeclaration",
-            "scope": 2045,
-            "src": "481:21:10",
-            "stateVariable": true,
-            "storageLocation": "default",
-            "typeDescriptions": {
-              "typeIdentifier": "t_contract$_UprtclRoot_$3612",
-              "typeString": "contract UprtclRoot"
-            },
-            "typeName": {
-              "contractScope": null,
-              "id": 1836,
-              "name": "UprtclRoot",
-              "nodeType": "UserDefinedTypeName",
-              "referencedDeclaration": 3612,
-              "src": "481:10:10",
-              "typeDescriptions": {
-                "typeIdentifier": "t_contract$_UprtclRoot_$3612",
-                "typeString": "contract UprtclRoot"
-              }
-            },
-            "value": null,
-            "visibility": "internal"
-          },
-          {
-            "body": {
-              "id": 1848,
-              "nodeType": "Block",
-              "src": "573:41:10",
-              "statements": [
-                {
-                  "expression": {
-                    "argumentTypes": null,
-                    "id": 1846,
-                    "isConstant": false,
-                    "isLValue": false,
-                    "isPure": false,
-                    "lValueRequested": false,
-                    "leftHandSide": {
-                      "argumentTypes": null,
-                      "id": 1844,
-                      "name": "uprtclRoot",
-                      "nodeType": "Identifier",
-                      "overloadedDeclarations": [],
-                      "referencedDeclaration": 1837,
-                      "src": "583:10:10",
-                      "typeDescriptions": {
-                        "typeIdentifier": "t_contract$_UprtclRoot_$3612",
-                        "typeString": "contract UprtclRoot"
-                      }
-                    },
-                    "nodeType": "Assignment",
-                    "operator": "=",
-                    "rightHandSide": {
-                      "argumentTypes": null,
-                      "id": 1845,
-                      "name": "_uprtclRoot",
-                      "nodeType": "Identifier",
-                      "overloadedDeclarations": [],
-                      "referencedDeclaration": 1839,
-                      "src": "596:11:10",
-                      "typeDescriptions": {
-                        "typeIdentifier": "t_contract$_UprtclRoot_$3612",
-                        "typeString": "contract UprtclRoot"
-                      }
-                    },
-                    "src": "583:24:10",
-                    "typeDescriptions": {
-                      "typeIdentifier": "t_contract$_UprtclRoot_$3612",
-                      "typeString": "contract UprtclRoot"
-                    }
-                  },
-                  "id": 1847,
-                  "nodeType": "ExpressionStatement",
-                  "src": "583:24:10"
-                }
-              ]
-            },
-            "documentation": null,
-            "id": 1849,
-            "implemented": true,
-            "kind": "function",
-            "modifiers": [
-              {
-                "arguments": null,
-                "id": 1842,
-                "modifierName": {
-                  "argumentTypes": null,
-                  "id": 1841,
-                  "name": "onlyOwner",
-                  "nodeType": "Identifier",
-                  "overloadedDeclarations": [],
-                  "referencedDeclaration": 249,
-                  "src": "563:9:10",
-                  "typeDescriptions": {
-                    "typeIdentifier": "t_modifier$__$",
-                    "typeString": "modifier ()"
-                  }
-                },
-                "nodeType": "ModifierInvocation",
-                "src": "563:9:10"
-              }
-            ],
-            "name": "setUprtclRoot",
-            "nodeType": "FunctionDefinition",
-            "parameters": {
-              "id": 1840,
-              "nodeType": "ParameterList",
-              "parameters": [
-                {
-                  "constant": false,
-                  "id": 1839,
-                  "name": "_uprtclRoot",
-                  "nodeType": "VariableDeclaration",
-                  "scope": 1849,
-                  "src": "532:22:10",
-                  "stateVariable": false,
-                  "storageLocation": "default",
-                  "typeDescriptions": {
-                    "typeIdentifier": "t_contract$_UprtclRoot_$3612",
-                    "typeString": "contract UprtclRoot"
-                  },
-                  "typeName": {
-                    "contractScope": null,
-                    "id": 1838,
-                    "name": "UprtclRoot",
-                    "nodeType": "UserDefinedTypeName",
-                    "referencedDeclaration": 3612,
-                    "src": "532:10:10",
-                    "typeDescriptions": {
-                      "typeIdentifier": "t_contract$_UprtclRoot_$3612",
-                      "typeString": "contract UprtclRoot"
-                    }
-                  },
-                  "value": null,
-                  "visibility": "internal"
-                }
-              ],
-              "src": "531:24:10"
-            },
-            "returnParameters": {
-              "id": 1843,
-              "nodeType": "ParameterList",
-              "parameters": [],
-              "src": "573:0:10"
-            },
-            "scope": 2045,
-            "src": "509:105:10",
-            "stateMutability": "nonpayable",
-            "superFunction": null,
-            "visibility": "public"
-          },
-          {
-            "body": {
-              "id": 1863,
-              "nodeType": "Block",
-              "src": "709:60:10",
-              "statements": [
-                {
-                  "expression": {
-                    "argumentTypes": null,
-                    "arguments": [
-                      {
-                        "argumentTypes": null,
-                        "arguments": [
-                          {
-                            "argumentTypes": null,
-                            "id": 1859,
-                            "name": "context",
-                            "nodeType": "Identifier",
-                            "overloadedDeclarations": [],
-                            "referencedDeclaration": 1851,
-                            "src": "753:7:10",
-                            "typeDescriptions": {
-                              "typeIdentifier": "t_string_memory_ptr",
-                              "typeString": "string memory"
-                            }
-                          }
-                        ],
-                        "expression": {
-                          "argumentTypes": [
-                            {
-                              "typeIdentifier": "t_string_memory_ptr",
-                              "typeString": "string memory"
-                            }
-                          ],
-                          "expression": {
-                            "argumentTypes": null,
-                            "id": 1857,
-                            "name": "abi",
-                            "nodeType": "Identifier",
-                            "overloadedDeclarations": [],
-                            "referencedDeclaration": 4047,
-                            "src": "736:3:10",
-                            "typeDescriptions": {
-                              "typeIdentifier": "t_magic_abi",
-                              "typeString": "abi"
-                            }
-                          },
-                          "id": 1858,
-                          "isConstant": false,
-                          "isLValue": false,
-                          "isPure": true,
-                          "lValueRequested": false,
-                          "memberName": "encodePacked",
-                          "nodeType": "MemberAccess",
-                          "referencedDeclaration": null,
-                          "src": "736:16:10",
-                          "typeDescriptions": {
-                            "typeIdentifier": "t_function_abiencodepacked_pure$__$returns$_t_bytes_memory_ptr_$",
-                            "typeString": "function () pure returns (bytes memory)"
-                          }
-                        },
-                        "id": 1860,
-                        "isConstant": false,
-                        "isLValue": false,
-                        "isPure": false,
-                        "kind": "functionCall",
-                        "lValueRequested": false,
-                        "names": [],
-                        "nodeType": "FunctionCall",
-                        "src": "736:25:10",
-                        "typeDescriptions": {
-                          "typeIdentifier": "t_bytes_memory_ptr",
-                          "typeString": "bytes memory"
-                        }
-                      }
-                    ],
-                    "expression": {
-                      "argumentTypes": [
-                        {
-                          "typeIdentifier": "t_bytes_memory_ptr",
-                          "typeString": "bytes memory"
-                        }
-                      ],
-                      "id": 1856,
-                      "name": "keccak256",
-                      "nodeType": "Identifier",
-                      "overloadedDeclarations": [],
-                      "referencedDeclaration": 4054,
-                      "src": "726:9:10",
-                      "typeDescriptions": {
-                        "typeIdentifier": "t_function_keccak256_pure$_t_bytes_memory_ptr_$returns$_t_bytes32_$",
-                        "typeString": "function (bytes memory) pure returns (bytes32)"
-                      }
-                    },
-                    "id": 1861,
-                    "isConstant": false,
-                    "isLValue": false,
-                    "isPure": false,
-                    "kind": "functionCall",
-                    "lValueRequested": false,
-                    "names": [],
-                    "nodeType": "FunctionCall",
-                    "src": "726:36:10",
-                    "typeDescriptions": {
-                      "typeIdentifier": "t_bytes32",
-                      "typeString": "bytes32"
-                    }
-                  },
-                  "functionReturnParameters": 1855,
-                  "id": 1862,
-                  "nodeType": "Return",
-                  "src": "719:43:10"
-                }
-              ]
-            },
-            "documentation": null,
-            "id": 1864,
-            "implemented": true,
-            "kind": "function",
-            "modifiers": [],
-            "name": "getContextHash",
-            "nodeType": "FunctionDefinition",
-            "parameters": {
-              "id": 1852,
-              "nodeType": "ParameterList",
-              "parameters": [
-                {
-                  "constant": false,
-                  "id": 1851,
-                  "name": "context",
-                  "nodeType": "VariableDeclaration",
-                  "scope": 1864,
-                  "src": "644:21:10",
-                  "stateVariable": false,
-                  "storageLocation": "memory",
-                  "typeDescriptions": {
-                    "typeIdentifier": "t_string_memory_ptr",
-                    "typeString": "string"
-                  },
-                  "typeName": {
-                    "id": 1850,
-                    "name": "string",
-                    "nodeType": "ElementaryTypeName",
-                    "src": "644:6:10",
-                    "typeDescriptions": {
-                      "typeIdentifier": "t_string_storage_ptr",
-                      "typeString": "string"
-                    }
-                  },
-                  "value": null,
-                  "visibility": "internal"
-                }
-              ],
-              "src": "643:23:10"
-            },
-            "returnParameters": {
-              "id": 1855,
-              "nodeType": "ParameterList",
-              "parameters": [
-                {
-                  "constant": false,
-                  "id": 1854,
-                  "name": "contextHash",
-                  "nodeType": "VariableDeclaration",
-                  "scope": 1864,
-                  "src": "688:19:10",
-                  "stateVariable": false,
-                  "storageLocation": "default",
-                  "typeDescriptions": {
-                    "typeIdentifier": "t_bytes32",
-                    "typeString": "bytes32"
-                  },
-                  "typeName": {
-                    "id": 1853,
-                    "name": "bytes32",
-                    "nodeType": "ElementaryTypeName",
-                    "src": "688:7:10",
-                    "typeDescriptions": {
-                      "typeIdentifier": "t_bytes32",
-                      "typeString": "bytes32"
-                    }
-                  },
-                  "value": null,
-                  "visibility": "internal"
-                }
-              ],
-              "src": "687:21:10"
-            },
-            "scope": 2045,
-            "src": "620:149:10",
-            "stateMutability": "pure",
-            "superFunction": null,
-            "visibility": "public"
-          },
-          {
-            "body": {
-              "id": 1891,
-              "nodeType": "Block",
-              "src": "1021:269:10",
-              "statements": [
-                {
-                  "expression": {
-                    "argumentTypes": null,
-                    "arguments": [
-                      {
-                        "argumentTypes": null,
-                        "commonType": {
-                          "typeIdentifier": "t_address",
-                          "typeString": "address"
-                        },
-                        "id": 1879,
-                        "isConstant": false,
-                        "isLValue": false,
-                        "isPure": false,
-                        "lValueRequested": false,
-                        "leftExpression": {
-                          "argumentTypes": null,
-                          "arguments": [
-                            {
-                              "argumentTypes": null,
-                              "id": 1876,
-                              "name": "perspectiveIdHash",
-                              "nodeType": "Identifier",
-                              "overloadedDeclarations": [],
-                              "referencedDeclaration": 1866,
-                              "src": "1070:17:10",
-                              "typeDescriptions": {
-                                "typeIdentifier": "t_bytes32",
-                                "typeString": "bytes32"
-                              }
-                            }
-                          ],
-                          "expression": {
-                            "argumentTypes": [
-                              {
-                                "typeIdentifier": "t_bytes32",
-                                "typeString": "bytes32"
-                              }
-                            ],
-                            "expression": {
-                              "argumentTypes": null,
-                              "id": 1874,
-                              "name": "uprtclRoot",
-                              "nodeType": "Identifier",
-                              "overloadedDeclarations": [],
-                              "referencedDeclaration": 1837,
-                              "src": "1039:10:10",
-                              "typeDescriptions": {
-                                "typeIdentifier": "t_contract$_UprtclRoot_$3612",
-                                "typeString": "contract UprtclRoot"
-                              }
-                            },
-                            "id": 1875,
-                            "isConstant": false,
-                            "isLValue": false,
-                            "isPure": false,
-                            "lValueRequested": false,
-                            "memberName": "getPerspectiveOwner",
-                            "nodeType": "MemberAccess",
-                            "referencedDeclaration": 3611,
-                            "src": "1039:30:10",
-                            "typeDescriptions": {
-                              "typeIdentifier": "t_function_external_view$_t_bytes32_$returns$_t_address_$",
-                              "typeString": "function (bytes32) view external returns (address)"
-                            }
-                          },
-                          "id": 1877,
-                          "isConstant": false,
-                          "isLValue": false,
-                          "isPure": false,
-                          "kind": "functionCall",
-                          "lValueRequested": false,
-                          "names": [],
-                          "nodeType": "FunctionCall",
-                          "src": "1039:49:10",
-                          "typeDescriptions": {
-                            "typeIdentifier": "t_address",
-                            "typeString": "address"
-                          }
-                        },
-                        "nodeType": "BinaryOperation",
-                        "operator": "==",
-                        "rightExpression": {
-                          "argumentTypes": null,
-                          "id": 1878,
-                          "name": "sender",
-                          "nodeType": "Identifier",
-                          "overloadedDeclarations": [],
-                          "referencedDeclaration": 1870,
-                          "src": "1092:6:10",
-                          "typeDescriptions": {
-                            "typeIdentifier": "t_address",
-                            "typeString": "address"
-                          }
-                        },
-                        "src": "1039:59:10",
-                        "typeDescriptions": {
-                          "typeIdentifier": "t_bool",
-                          "typeString": "bool"
-                        }
-                      },
-                      {
-                        "argumentTypes": null,
-                        "hexValue": "64657461696c732063616e206f6e6c7920627920736574206279207065727370656374697665206f776e6572",
-                        "id": 1880,
-                        "isConstant": false,
-                        "isLValue": false,
-                        "isPure": true,
-                        "kind": "string",
-                        "lValueRequested": false,
-                        "nodeType": "Literal",
-                        "src": "1100:46:10",
-                        "subdenomination": null,
-                        "typeDescriptions": {
-                          "typeIdentifier": "t_stringliteral_1c44df5a0ab131345bb049dc624f9c7d81c8a38044f07e1a1ce0ce7895ed4435",
-                          "typeString": "literal_string \"details can only by set by perspective owner\""
-                        },
-                        "value": "details can only by set by perspective owner"
-                      }
-                    ],
-                    "expression": {
-                      "argumentTypes": [
-                        {
-                          "typeIdentifier": "t_bool",
-                          "typeString": "bool"
-                        },
-                        {
-                          "typeIdentifier": "t_stringliteral_1c44df5a0ab131345bb049dc624f9c7d81c8a38044f07e1a1ce0ce7895ed4435",
-                          "typeString": "literal_string \"details can only by set by perspective owner\""
-                        }
-                      ],
-                      "id": 1873,
-                      "name": "require",
-                      "nodeType": "Identifier",
-                      "overloadedDeclarations": [
-                        4063,
-                        4064
-                      ],
-                      "referencedDeclaration": 4064,
-                      "src": "1031:7:10",
-                      "typeDescriptions": {
-                        "typeIdentifier": "t_function_require_pure$_t_bool_$_t_string_memory_ptr_$returns$__$",
-                        "typeString": "function (bool,string memory) pure"
-                      }
-                    },
-                    "id": 1881,
-                    "isConstant": false,
-                    "isLValue": false,
-                    "isPure": false,
-                    "kind": "functionCall",
-                    "lValueRequested": false,
-                    "names": [],
-                    "nodeType": "FunctionCall",
-                    "src": "1031:116:10",
-                    "typeDescriptions": {
-                      "typeIdentifier": "t_tuple$__$",
-                      "typeString": "tuple()"
-                    }
-                  },
-                  "id": 1882,
-                  "nodeType": "ExpressionStatement",
-                  "src": "1031:116:10"
-                },
-                {
-                  "eventCall": {
-                    "argumentTypes": null,
-                    "arguments": [
-                      {
-                        "argumentTypes": null,
-                        "id": 1884,
-                        "name": "perspectiveIdHash",
-                        "nodeType": "Identifier",
-                        "overloadedDeclarations": [],
-                        "referencedDeclaration": 1866,
-                        "src": "1198:17:10",
-                        "typeDescriptions": {
-                          "typeIdentifier": "t_bytes32",
-                          "typeString": "bytes32"
-                        }
-                      },
-                      {
-                        "argumentTypes": null,
-                        "arguments": [
-                          {
-                            "argumentTypes": null,
-                            "id": 1886,
-                            "name": "context",
-                            "nodeType": "Identifier",
-                            "overloadedDeclarations": [],
-                            "referencedDeclaration": 1868,
-                            "src": "1244:7:10",
-                            "typeDescriptions": {
-                              "typeIdentifier": "t_string_memory_ptr",
-                              "typeString": "string memory"
-                            }
-                          }
-                        ],
-                        "expression": {
-                          "argumentTypes": [
-                            {
-                              "typeIdentifier": "t_string_memory_ptr",
-                              "typeString": "string memory"
-                            }
-                          ],
-                          "id": 1885,
-                          "name": "getContextHash",
-                          "nodeType": "Identifier",
-                          "overloadedDeclarations": [],
-                          "referencedDeclaration": 1864,
-                          "src": "1229:14:10",
-                          "typeDescriptions": {
-                            "typeIdentifier": "t_function_internal_pure$_t_string_memory_ptr_$returns$_t_bytes32_$",
-                            "typeString": "function (string memory) pure returns (bytes32)"
-                          }
-                        },
-                        "id": 1887,
-                        "isConstant": false,
-                        "isLValue": false,
-                        "isPure": false,
-                        "kind": "functionCall",
-                        "lValueRequested": false,
-                        "names": [],
-                        "nodeType": "FunctionCall",
-                        "src": "1229:23:10",
-                        "typeDescriptions": {
-                          "typeIdentifier": "t_bytes32",
-                          "typeString": "bytes32"
-                        }
-                      },
-                      {
-                        "argumentTypes": null,
-                        "id": 1888,
-                        "name": "context",
-                        "nodeType": "Identifier",
-                        "overloadedDeclarations": [],
-                        "referencedDeclaration": 1868,
-                        "src": "1266:7:10",
-                        "typeDescriptions": {
-                          "typeIdentifier": "t_string_memory_ptr",
-                          "typeString": "string memory"
-                        }
-                      }
-                    ],
-                    "expression": {
-                      "argumentTypes": [
-                        {
-                          "typeIdentifier": "t_bytes32",
-                          "typeString": "bytes32"
-                        },
-                        {
-                          "typeIdentifier": "t_bytes32",
-                          "typeString": "bytes32"
-                        },
-                        {
-                          "typeIdentifier": "t_string_memory_ptr",
-                          "typeString": "string memory"
-                        }
-                      ],
-                      "id": 1883,
-                      "name": "PerspectiveDetailsSet",
-                      "nodeType": "Identifier",
-                      "overloadedDeclarations": [],
-                      "referencedDeclaration": 1835,
-                      "src": "1163:21:10",
-                      "typeDescriptions": {
-                        "typeIdentifier": "t_function_event_nonpayable$_t_bytes32_$_t_bytes32_$_t_string_memory_ptr_$returns$__$",
-                        "typeString": "function (bytes32,bytes32,string memory)"
-                      }
-                    },
-                    "id": 1889,
-                    "isConstant": false,
-                    "isLValue": false,
-                    "isPure": false,
-                    "kind": "functionCall",
-                    "lValueRequested": false,
-                    "names": [],
-                    "nodeType": "FunctionCall",
-                    "src": "1163:120:10",
-                    "typeDescriptions": {
-                      "typeIdentifier": "t_tuple$__$",
-                      "typeString": "tuple()"
-                    }
-                  },
-                  "id": 1890,
-                  "nodeType": "EmitStatement",
-                  "src": "1158:125:10"
-                }
-              ]
-            },
-            "documentation": "Adds a new perspective to the mapping and sets the owner. The head pointer and the context. ",
-            "id": 1892,
-            "implemented": true,
-            "kind": "function",
-            "modifiers": [],
-            "name": "setPerspectiveDetailsInternal",
-            "nodeType": "FunctionDefinition",
-            "parameters": {
-              "id": 1871,
-              "nodeType": "ParameterList",
-              "parameters": [
-                {
-                  "constant": false,
-                  "id": 1866,
-                  "name": "perspectiveIdHash",
-                  "nodeType": "VariableDeclaration",
-                  "scope": 1892,
-                  "src": "926:25:10",
-                  "stateVariable": false,
-                  "storageLocation": "default",
-                  "typeDescriptions": {
-                    "typeIdentifier": "t_bytes32",
-                    "typeString": "bytes32"
-                  },
-                  "typeName": {
-                    "id": 1865,
-                    "name": "bytes32",
-                    "nodeType": "ElementaryTypeName",
-                    "src": "926:7:10",
-                    "typeDescriptions": {
-                      "typeIdentifier": "t_bytes32",
-                      "typeString": "bytes32"
-                    }
-                  },
-                  "value": null,
-                  "visibility": "internal"
-                },
-                {
-                  "constant": false,
-                  "id": 1868,
-                  "name": "context",
-                  "nodeType": "VariableDeclaration",
-                  "scope": 1892,
-                  "src": "961:21:10",
-                  "stateVariable": false,
-                  "storageLocation": "memory",
-                  "typeDescriptions": {
-                    "typeIdentifier": "t_string_memory_ptr",
-                    "typeString": "string"
-                  },
-                  "typeName": {
-                    "id": 1867,
-                    "name": "string",
-                    "nodeType": "ElementaryTypeName",
-                    "src": "961:6:10",
-                    "typeDescriptions": {
-                      "typeIdentifier": "t_string_storage_ptr",
-                      "typeString": "string"
-                    }
-                  },
-                  "value": null,
-                  "visibility": "internal"
-                },
-                {
-                  "constant": false,
-                  "id": 1870,
-                  "name": "sender",
-                  "nodeType": "VariableDeclaration",
-                  "scope": 1892,
-                  "src": "992:14:10",
-                  "stateVariable": false,
-                  "storageLocation": "default",
-                  "typeDescriptions": {
-                    "typeIdentifier": "t_address",
-                    "typeString": "address"
-                  },
-                  "typeName": {
-                    "id": 1869,
-                    "name": "address",
-                    "nodeType": "ElementaryTypeName",
-                    "src": "992:7:10",
-                    "stateMutability": "nonpayable",
-                    "typeDescriptions": {
-                      "typeIdentifier": "t_address",
-                      "typeString": "address"
-                    }
-                  },
-                  "value": null,
-                  "visibility": "internal"
-                }
-              ],
-              "src": "916:96:10"
-            },
-            "returnParameters": {
-              "id": 1872,
-              "nodeType": "ParameterList",
-              "parameters": [],
-              "src": "1021:0:10"
-            },
-            "scope": 2045,
-            "src": "878:412:10",
-            "stateMutability": "nonpayable",
-            "superFunction": null,
-            "visibility": "private"
-          },
-          {
-            "body": {
-              "id": 1906,
-              "nodeType": "Block",
-              "src": "1406:86:10",
-              "statements": [
-                {
-                  "expression": {
-                    "argumentTypes": null,
-                    "arguments": [
-                      {
-                        "argumentTypes": null,
-                        "id": 1900,
-                        "name": "perspectiveIdHash",
-                        "nodeType": "Identifier",
-                        "overloadedDeclarations": [],
-                        "referencedDeclaration": 1894,
-                        "src": "1446:17:10",
-                        "typeDescriptions": {
-                          "typeIdentifier": "t_bytes32",
-                          "typeString": "bytes32"
-                        }
-                      },
-                      {
-                        "argumentTypes": null,
-                        "id": 1901,
-                        "name": "context",
-                        "nodeType": "Identifier",
-                        "overloadedDeclarations": [],
-                        "referencedDeclaration": 1896,
-                        "src": "1465:7:10",
-                        "typeDescriptions": {
-                          "typeIdentifier": "t_string_memory_ptr",
-                          "typeString": "string memory"
-                        }
-                      },
-                      {
-                        "argumentTypes": null,
-                        "expression": {
-                          "argumentTypes": null,
-                          "id": 1902,
-                          "name": "msg",
-                          "nodeType": "Identifier",
-                          "overloadedDeclarations": [],
-                          "referencedDeclaration": 4060,
-                          "src": "1474:3:10",
-                          "typeDescriptions": {
-                            "typeIdentifier": "t_magic_message",
-                            "typeString": "msg"
-                          }
-                        },
-                        "id": 1903,
-                        "isConstant": false,
-                        "isLValue": false,
-                        "isPure": false,
-                        "lValueRequested": false,
-                        "memberName": "sender",
-                        "nodeType": "MemberAccess",
-                        "referencedDeclaration": null,
-                        "src": "1474:10:10",
-                        "typeDescriptions": {
-                          "typeIdentifier": "t_address_payable",
-                          "typeString": "address payable"
-                        }
-                      }
-                    ],
-                    "expression": {
-                      "argumentTypes": [
-                        {
-                          "typeIdentifier": "t_bytes32",
-                          "typeString": "bytes32"
-                        },
-                        {
-                          "typeIdentifier": "t_string_memory_ptr",
-                          "typeString": "string memory"
-                        },
-                        {
-                          "typeIdentifier": "t_address_payable",
-                          "typeString": "address payable"
-                        }
-                      ],
-                      "id": 1899,
-                      "name": "setPerspectiveDetailsInternal",
-                      "nodeType": "Identifier",
-                      "overloadedDeclarations": [],
-                      "referencedDeclaration": 1892,
-                      "src": "1416:29:10",
-                      "typeDescriptions": {
-                        "typeIdentifier": "t_function_internal_nonpayable$_t_bytes32_$_t_string_memory_ptr_$_t_address_$returns$__$",
-                        "typeString": "function (bytes32,string memory,address)"
-                      }
-                    },
-                    "id": 1904,
-                    "isConstant": false,
-                    "isLValue": false,
-                    "isPure": false,
-                    "kind": "functionCall",
-                    "lValueRequested": false,
-                    "names": [],
-                    "nodeType": "FunctionCall",
-                    "src": "1416:69:10",
-                    "typeDescriptions": {
-                      "typeIdentifier": "t_tuple$__$",
-                      "typeString": "tuple()"
-                    }
-                  },
-                  "id": 1905,
-                  "nodeType": "ExpressionStatement",
-                  "src": "1416:69:10"
-                }
-              ]
-            },
-            "documentation": null,
-            "id": 1907,
-            "implemented": true,
-            "kind": "function",
-            "modifiers": [],
-            "name": "setPerspectiveDetails",
-            "nodeType": "FunctionDefinition",
-            "parameters": {
-              "id": 1897,
-              "nodeType": "ParameterList",
-              "parameters": [
-                {
-                  "constant": false,
-                  "id": 1894,
-                  "name": "perspectiveIdHash",
-                  "nodeType": "VariableDeclaration",
-                  "scope": 1907,
-                  "src": "1336:25:10",
-                  "stateVariable": false,
-                  "storageLocation": "default",
-                  "typeDescriptions": {
-                    "typeIdentifier": "t_bytes32",
-                    "typeString": "bytes32"
-                  },
-                  "typeName": {
-                    "id": 1893,
-                    "name": "bytes32",
-                    "nodeType": "ElementaryTypeName",
-                    "src": "1336:7:10",
-                    "typeDescriptions": {
-                      "typeIdentifier": "t_bytes32",
-                      "typeString": "bytes32"
-                    }
-                  },
-                  "value": null,
-                  "visibility": "internal"
-                },
-                {
-                  "constant": false,
-                  "id": 1896,
-                  "name": "context",
-                  "nodeType": "VariableDeclaration",
-                  "scope": 1907,
-                  "src": "1371:21:10",
-                  "stateVariable": false,
-                  "storageLocation": "memory",
-                  "typeDescriptions": {
-                    "typeIdentifier": "t_string_memory_ptr",
-                    "typeString": "string"
-                  },
-                  "typeName": {
-                    "id": 1895,
-                    "name": "string",
-                    "nodeType": "ElementaryTypeName",
-                    "src": "1371:6:10",
-                    "typeDescriptions": {
-                      "typeIdentifier": "t_string_storage_ptr",
-                      "typeString": "string"
-                    }
-                  },
-                  "value": null,
-                  "visibility": "internal"
-                }
-              ],
-              "src": "1326:72:10"
-            },
-            "returnParameters": {
-              "id": 1898,
-              "nodeType": "ParameterList",
-              "parameters": [],
-              "src": "1406:0:10"
-            },
-            "scope": 2045,
-            "src": "1296:196:10",
-            "stateMutability": "nonpayable",
-            "superFunction": null,
-            "visibility": "public"
-          },
-          {
-            "body": {
-              "id": 1924,
-              "nodeType": "Block",
-              "src": "1658:85:10",
-              "statements": [
-                {
-                  "expression": {
-                    "argumentTypes": null,
-                    "arguments": [
-                      {
-                        "argumentTypes": null,
-                        "id": 1919,
-                        "name": "perspectiveIdHash",
-                        "nodeType": "Identifier",
-                        "overloadedDeclarations": [],
-                        "referencedDeclaration": 1909,
-                        "src": "1698:17:10",
-                        "typeDescriptions": {
-                          "typeIdentifier": "t_bytes32",
-                          "typeString": "bytes32"
-                        }
-                      },
-                      {
-                        "argumentTypes": null,
-                        "id": 1920,
-                        "name": "context",
-                        "nodeType": "Identifier",
-                        "overloadedDeclarations": [],
-                        "referencedDeclaration": 1911,
-                        "src": "1717:7:10",
-                        "typeDescriptions": {
-                          "typeIdentifier": "t_string_memory_ptr",
-                          "typeString": "string memory"
-                        }
-                      },
-                      {
-                        "argumentTypes": null,
-                        "id": 1921,
-                        "name": "msgSender",
-                        "nodeType": "Identifier",
-                        "overloadedDeclarations": [],
-                        "referencedDeclaration": 1913,
-                        "src": "1726:9:10",
-                        "typeDescriptions": {
-                          "typeIdentifier": "t_address",
-                          "typeString": "address"
-                        }
-                      }
-                    ],
-                    "expression": {
-                      "argumentTypes": [
-                        {
-                          "typeIdentifier": "t_bytes32",
-                          "typeString": "bytes32"
-                        },
-                        {
-                          "typeIdentifier": "t_string_memory_ptr",
-                          "typeString": "string memory"
-                        },
-                        {
-                          "typeIdentifier": "t_address",
-                          "typeString": "address"
-                        }
-                      ],
-                      "id": 1918,
-                      "name": "setPerspectiveDetailsInternal",
-                      "nodeType": "Identifier",
-                      "overloadedDeclarations": [],
-                      "referencedDeclaration": 1892,
-                      "src": "1668:29:10",
-                      "typeDescriptions": {
-                        "typeIdentifier": "t_function_internal_nonpayable$_t_bytes32_$_t_string_memory_ptr_$_t_address_$returns$__$",
-                        "typeString": "function (bytes32,string memory,address)"
-                      }
-                    },
-                    "id": 1922,
-                    "isConstant": false,
-                    "isLValue": false,
-                    "isPure": false,
-                    "kind": "functionCall",
-                    "lValueRequested": false,
-                    "names": [],
-                    "nodeType": "FunctionCall",
-                    "src": "1668:68:10",
-                    "typeDescriptions": {
-                      "typeIdentifier": "t_tuple$__$",
-                      "typeString": "tuple()"
-                    }
-                  },
-                  "id": 1923,
-                  "nodeType": "ExpressionStatement",
-                  "src": "1668:68:10"
-                }
-              ]
-            },
-            "documentation": null,
-            "id": 1925,
-            "implemented": true,
-            "kind": "function",
-            "modifiers": [
-              {
-                "arguments": null,
-                "id": 1916,
-                "modifierName": {
-                  "argumentTypes": null,
-                  "id": 1915,
-                  "name": "onlySuperUser",
-                  "nodeType": "Identifier",
-                  "overloadedDeclarations": [],
-                  "referencedDeclaration": 47,
-                  "src": "1644:13:10",
-                  "typeDescriptions": {
-                    "typeIdentifier": "t_modifier$__$",
-                    "typeString": "modifier ()"
-                  }
-                },
-                "nodeType": "ModifierInvocation",
-                "src": "1644:13:10"
-              }
-            ],
-            "name": "setPerspectiveDetailsSuperUser",
-            "nodeType": "FunctionDefinition",
-            "parameters": {
-              "id": 1914,
-              "nodeType": "ParameterList",
-              "parameters": [
-                {
-                  "constant": false,
-                  "id": 1909,
-                  "name": "perspectiveIdHash",
-                  "nodeType": "VariableDeclaration",
-                  "scope": 1925,
-                  "src": "1547:25:10",
-                  "stateVariable": false,
-                  "storageLocation": "default",
-                  "typeDescriptions": {
-                    "typeIdentifier": "t_bytes32",
-                    "typeString": "bytes32"
-                  },
-                  "typeName": {
-                    "id": 1908,
-                    "name": "bytes32",
-                    "nodeType": "ElementaryTypeName",
-                    "src": "1547:7:10",
-                    "typeDescriptions": {
-                      "typeIdentifier": "t_bytes32",
-                      "typeString": "bytes32"
-                    }
-                  },
-                  "value": null,
-                  "visibility": "internal"
-                },
-                {
-                  "constant": false,
-                  "id": 1911,
-                  "name": "context",
-                  "nodeType": "VariableDeclaration",
-                  "scope": 1925,
-                  "src": "1582:21:10",
-                  "stateVariable": false,
-                  "storageLocation": "memory",
-                  "typeDescriptions": {
-                    "typeIdentifier": "t_string_memory_ptr",
-                    "typeString": "string"
-                  },
-                  "typeName": {
-                    "id": 1910,
-                    "name": "string",
-                    "nodeType": "ElementaryTypeName",
-                    "src": "1582:6:10",
-                    "typeDescriptions": {
-                      "typeIdentifier": "t_string_storage_ptr",
-                      "typeString": "string"
-                    }
-                  },
-                  "value": null,
-                  "visibility": "internal"
-                },
-                {
-                  "constant": false,
-                  "id": 1913,
-                  "name": "msgSender",
-                  "nodeType": "VariableDeclaration",
-                  "scope": 1925,
-                  "src": "1613:17:10",
-                  "stateVariable": false,
-                  "storageLocation": "default",
-                  "typeDescriptions": {
-                    "typeIdentifier": "t_address",
-                    "typeString": "address"
-                  },
-                  "typeName": {
-                    "id": 1912,
-                    "name": "address",
-                    "nodeType": "ElementaryTypeName",
-                    "src": "1613:7:10",
-                    "stateMutability": "nonpayable",
-                    "typeDescriptions": {
-                      "typeIdentifier": "t_address",
-                      "typeString": "address"
-                    }
-                  },
-                  "value": null,
-                  "visibility": "internal"
-                }
-              ],
-              "src": "1537:99:10"
-            },
-            "returnParameters": {
-              "id": 1917,
-              "nodeType": "ParameterList",
-              "parameters": [],
-              "src": "1658:0:10"
-            },
-            "scope": 2045,
-            "src": "1498:245:10",
-            "stateMutability": "nonpayable",
-            "superFunction": null,
-            "visibility": "public"
-          },
-          {
-            "body": {
-              "id": 1954,
-              "nodeType": "Block",
-              "src": "1847:296:10",
-              "statements": [
-                {
-                  "expression": {
-                    "argumentTypes": null,
-                    "arguments": [
-                      {
-                        "argumentTypes": null,
-                        "expression": {
-                          "argumentTypes": null,
-                          "id": 1935,
-                          "name": "perspectiveData",
-                          "nodeType": "Identifier",
-                          "overloadedDeclarations": [],
-                          "referencedDeclaration": 1927,
-                          "src": "1886:15:10",
-                          "typeDescriptions": {
-                            "typeIdentifier": "t_struct$_InitPerspective_$1827_memory_ptr",
-                            "typeString": "struct UprtclDetails.InitPerspective memory"
-                          }
-                        },
-                        "id": 1936,
-                        "isConstant": false,
-                        "isLValue": true,
-                        "isPure": false,
-                        "lValueRequested": false,
-                        "memberName": "perspective",
-                        "nodeType": "MemberAccess",
-                        "referencedDeclaration": 1824,
-                        "src": "1886:27:10",
-                        "typeDescriptions": {
-                          "typeIdentifier": "t_struct$_NewPerspective_$3084_memory",
-                          "typeString": "struct UprtclRoot.NewPerspective memory"
-                        }
-                      },
-                      {
-                        "argumentTypes": null,
-                        "id": 1937,
-                        "name": "account",
-                        "nodeType": "Identifier",
-                        "overloadedDeclarations": [],
-                        "referencedDeclaration": 1929,
-                        "src": "1915:7:10",
-                        "typeDescriptions": {
-                          "typeIdentifier": "t_address",
-                          "typeString": "address"
-                        }
-                      }
-                    ],
-                    "expression": {
-                      "argumentTypes": [
-                        {
-                          "typeIdentifier": "t_struct$_NewPerspective_$3084_memory",
-                          "typeString": "struct UprtclRoot.NewPerspective memory"
-                        },
-                        {
-                          "typeIdentifier": "t_address",
-                          "typeString": "address"
-                        }
-                      ],
-                      "expression": {
-                        "argumentTypes": null,
-                        "id": 1932,
-                        "name": "uprtclRoot",
-                        "nodeType": "Identifier",
-                        "overloadedDeclarations": [],
-                        "referencedDeclaration": 1837,
-                        "src": "1857:10:10",
-                        "typeDescriptions": {
-                          "typeIdentifier": "t_contract$_UprtclRoot_$3612",
-                          "typeString": "contract UprtclRoot"
-                        }
-                      },
-                      "id": 1934,
-                      "isConstant": false,
-                      "isLValue": false,
-                      "isPure": false,
-                      "lValueRequested": false,
-                      "memberName": "createPerspective",
-                      "nodeType": "MemberAccess",
-                      "referencedDeclaration": 3373,
-                      "src": "1857:28:10",
-                      "typeDescriptions": {
-                        "typeIdentifier": "t_function_external_nonpayable$_t_struct$_NewPerspective_$3084_memory_ptr_$_t_address_$returns$__$",
-                        "typeString": "function (struct UprtclRoot.NewPerspective memory,address) external"
-                      }
-                    },
-                    "id": 1938,
-                    "isConstant": false,
-                    "isLValue": false,
-                    "isPure": false,
-                    "kind": "functionCall",
-                    "lValueRequested": false,
-                    "names": [],
-                    "nodeType": "FunctionCall",
-                    "src": "1857:66:10",
-                    "typeDescriptions": {
-                      "typeIdentifier": "t_tuple$__$",
-                      "typeString": "tuple()"
-                    }
-                  },
-                  "id": 1939,
-                  "nodeType": "ExpressionStatement",
-                  "src": "1857:66:10"
-                },
-                {
-                  "expression": {
-                    "argumentTypes": null,
-                    "arguments": [
-                      {
-                        "argumentTypes": null,
-                        "arguments": [
-                          {
-                            "argumentTypes": null,
-                            "expression": {
-                              "argumentTypes": null,
-                              "expression": {
-                                "argumentTypes": null,
-                                "id": 1943,
-                                "name": "perspectiveData",
-                                "nodeType": "Identifier",
-                                "overloadedDeclarations": [],
-                                "referencedDeclaration": 1927,
-                                "src": "2009:15:10",
-                                "typeDescriptions": {
-                                  "typeIdentifier": "t_struct$_InitPerspective_$1827_memory_ptr",
-                                  "typeString": "struct UprtclDetails.InitPerspective memory"
-                                }
-                              },
-                              "id": 1944,
-                              "isConstant": false,
-                              "isLValue": true,
-                              "isPure": false,
-                              "lValueRequested": false,
-                              "memberName": "perspective",
-                              "nodeType": "MemberAccess",
-                              "referencedDeclaration": 1824,
-                              "src": "2009:27:10",
-                              "typeDescriptions": {
-                                "typeIdentifier": "t_struct$_NewPerspective_$3084_memory",
-                                "typeString": "struct UprtclRoot.NewPerspective memory"
-                              }
-                            },
-                            "id": 1945,
-                            "isConstant": false,
-                            "isLValue": true,
-                            "isPure": false,
-                            "lValueRequested": false,
-                            "memberName": "perspectiveId",
-                            "nodeType": "MemberAccess",
-                            "referencedDeclaration": 3077,
-                            "src": "2009:41:10",
-                            "typeDescriptions": {
-                              "typeIdentifier": "t_string_memory",
-                              "typeString": "string memory"
-                            }
-                          }
-                        ],
-                        "expression": {
-                          "argumentTypes": [
-                            {
-                              "typeIdentifier": "t_string_memory",
-                              "typeString": "string memory"
-                            }
-                          ],
-                          "expression": {
-                            "argumentTypes": null,
-                            "id": 1941,
-                            "name": "uprtclRoot",
-                            "nodeType": "Identifier",
-                            "overloadedDeclarations": [],
-                            "referencedDeclaration": 1837,
-                            "src": "1977:10:10",
-                            "typeDescriptions": {
-                              "typeIdentifier": "t_contract$_UprtclRoot_$3612",
-                              "typeString": "contract UprtclRoot"
-                            }
-                          },
-                          "id": 1942,
-                          "isConstant": false,
-                          "isLValue": false,
-                          "isPure": false,
-                          "lValueRequested": false,
-                          "memberName": "getPerspectiveIdHash",
-                          "nodeType": "MemberAccess",
-                          "referencedDeclaration": 3269,
-                          "src": "1977:31:10",
-                          "typeDescriptions": {
-                            "typeIdentifier": "t_function_external_pure$_t_string_memory_ptr_$returns$_t_bytes32_$",
-                            "typeString": "function (string memory) pure external returns (bytes32)"
-                          }
-                        },
-                        "id": 1946,
-                        "isConstant": false,
-                        "isLValue": false,
-                        "isPure": false,
-                        "kind": "functionCall",
-                        "lValueRequested": false,
-                        "names": [],
-                        "nodeType": "FunctionCall",
-                        "src": "1977:74:10",
-                        "typeDescriptions": {
-                          "typeIdentifier": "t_bytes32",
-                          "typeString": "bytes32"
-                        }
-                      },
-                      {
-                        "argumentTypes": null,
-                        "expression": {
-                          "argumentTypes": null,
-                          "id": 1947,
-                          "name": "perspectiveData",
-                          "nodeType": "Identifier",
-                          "overloadedDeclarations": [],
-                          "referencedDeclaration": 1927,
-                          "src": "2065:15:10",
-                          "typeDescriptions": {
-                            "typeIdentifier": "t_struct$_InitPerspective_$1827_memory_ptr",
-                            "typeString": "struct UprtclDetails.InitPerspective memory"
-                          }
-                        },
-                        "id": 1948,
-                        "isConstant": false,
-                        "isLValue": true,
-                        "isPure": false,
-                        "lValueRequested": false,
-                        "memberName": "context",
-                        "nodeType": "MemberAccess",
-                        "referencedDeclaration": 1826,
-                        "src": "2065:23:10",
-                        "typeDescriptions": {
-                          "typeIdentifier": "t_string_memory",
-                          "typeString": "string memory"
-                        }
-                      },
-                      {
-                        "argumentTypes": null,
-                        "expression": {
-                          "argumentTypes": null,
-                          "expression": {
-                            "argumentTypes": null,
-                            "id": 1949,
-                            "name": "perspectiveData",
-                            "nodeType": "Identifier",
-                            "overloadedDeclarations": [],
-                            "referencedDeclaration": 1927,
-                            "src": "2102:15:10",
-                            "typeDescriptions": {
-                              "typeIdentifier": "t_struct$_InitPerspective_$1827_memory_ptr",
-                              "typeString": "struct UprtclDetails.InitPerspective memory"
-                            }
-                          },
-                          "id": 1950,
-                          "isConstant": false,
-                          "isLValue": true,
-                          "isPure": false,
-                          "lValueRequested": false,
-                          "memberName": "perspective",
-                          "nodeType": "MemberAccess",
-                          "referencedDeclaration": 1824,
-                          "src": "2102:27:10",
-                          "typeDescriptions": {
-                            "typeIdentifier": "t_struct$_NewPerspective_$3084_memory",
-                            "typeString": "struct UprtclRoot.NewPerspective memory"
-                          }
-                        },
-                        "id": 1951,
-                        "isConstant": false,
-                        "isLValue": true,
-                        "isPure": false,
-                        "lValueRequested": false,
-                        "memberName": "owner",
-                        "nodeType": "MemberAccess",
-                        "referencedDeclaration": 3083,
-                        "src": "2102:33:10",
-                        "typeDescriptions": {
-                          "typeIdentifier": "t_address",
-                          "typeString": "address"
-                        }
-                      }
-                    ],
-                    "expression": {
-                      "argumentTypes": [
-                        {
-                          "typeIdentifier": "t_bytes32",
-                          "typeString": "bytes32"
-                        },
-                        {
-                          "typeIdentifier": "t_string_memory",
-                          "typeString": "string memory"
-                        },
-                        {
-                          "typeIdentifier": "t_address",
-                          "typeString": "address"
-                        }
-                      ],
-                      "id": 1940,
-                      "name": "setPerspectiveDetailsInternal",
-                      "nodeType": "Identifier",
-                      "overloadedDeclarations": [],
-                      "referencedDeclaration": 1892,
-                      "src": "1934:29:10",
-                      "typeDescriptions": {
-                        "typeIdentifier": "t_function_internal_nonpayable$_t_bytes32_$_t_string_memory_ptr_$_t_address_$returns$__$",
-                        "typeString": "function (bytes32,string memory,address)"
-                      }
-                    },
-                    "id": 1952,
-                    "isConstant": false,
-                    "isLValue": false,
-                    "isPure": false,
-                    "kind": "functionCall",
-                    "lValueRequested": false,
-                    "names": [],
-                    "nodeType": "FunctionCall",
-                    "src": "1934:202:10",
-                    "typeDescriptions": {
-                      "typeIdentifier": "t_tuple$__$",
-                      "typeString": "tuple()"
-                    }
-                  },
-                  "id": 1953,
-                  "nodeType": "ExpressionStatement",
-                  "src": "1934:202:10"
-                }
-              ]
-            },
-            "documentation": null,
-            "id": 1955,
-            "implemented": true,
-            "kind": "function",
-            "modifiers": [],
-            "name": "initPerspectiveInternal",
-            "nodeType": "FunctionDefinition",
-            "parameters": {
-              "id": 1930,
-              "nodeType": "ParameterList",
-              "parameters": [
-                {
-                  "constant": false,
-                  "id": 1927,
-                  "name": "perspectiveData",
-                  "nodeType": "VariableDeclaration",
-                  "scope": 1955,
-                  "src": "1782:38:10",
-                  "stateVariable": false,
-                  "storageLocation": "memory",
-                  "typeDescriptions": {
-                    "typeIdentifier": "t_struct$_InitPerspective_$1827_memory_ptr",
-                    "typeString": "struct UprtclDetails.InitPerspective"
-                  },
-                  "typeName": {
-                    "contractScope": null,
-                    "id": 1926,
-                    "name": "InitPerspective",
-                    "nodeType": "UserDefinedTypeName",
-                    "referencedDeclaration": 1827,
-                    "src": "1782:15:10",
-                    "typeDescriptions": {
-                      "typeIdentifier": "t_struct$_InitPerspective_$1827_storage_ptr",
-                      "typeString": "struct UprtclDetails.InitPerspective"
-                    }
-                  },
-                  "value": null,
-                  "visibility": "internal"
-                },
-                {
-                  "constant": false,
-                  "id": 1929,
-                  "name": "account",
-                  "nodeType": "VariableDeclaration",
-                  "scope": 1955,
-                  "src": "1822:15:10",
-                  "stateVariable": false,
-                  "storageLocation": "default",
-                  "typeDescriptions": {
-                    "typeIdentifier": "t_address",
-                    "typeString": "address"
-                  },
-                  "typeName": {
-                    "id": 1928,
-                    "name": "address",
-                    "nodeType": "ElementaryTypeName",
-                    "src": "1822:7:10",
-                    "stateMutability": "nonpayable",
-                    "typeDescriptions": {
-                      "typeIdentifier": "t_address",
-                      "typeString": "address"
-                    }
-                  },
-                  "value": null,
-                  "visibility": "internal"
-                }
-              ],
-              "src": "1781:57:10"
-            },
-            "returnParameters": {
-              "id": 1931,
-              "nodeType": "ParameterList",
-              "parameters": [],
-              "src": "1847:0:10"
-            },
-            "scope": 2045,
-            "src": "1749:394:10",
-            "stateMutability": "nonpayable",
-            "superFunction": null,
-            "visibility": "private"
-          },
-          {
-            "body": {
-              "id": 1987,
-              "nodeType": "Block",
-              "src": "2255:237:10",
-              "statements": [
-                {
-                  "assignments": [
-                    1963
-                  ],
-                  "declarations": [
-                    {
-                      "constant": false,
-                      "id": 1963,
-                      "name": "fee",
-                      "nodeType": "VariableDeclaration",
-                      "scope": 1987,
-                      "src": "2298:11:10",
-                      "stateVariable": false,
-                      "storageLocation": "default",
-                      "typeDescriptions": {
-                        "typeIdentifier": "t_uint256",
-                        "typeString": "uint256"
-                      },
-                      "typeName": {
-                        "id": 1962,
-                        "name": "uint256",
-                        "nodeType": "ElementaryTypeName",
-                        "src": "2298:7:10",
-                        "typeDescriptions": {
-                          "typeIdentifier": "t_uint256",
-                          "typeString": "uint256"
-                        }
-                      },
-                      "value": null,
-                      "visibility": "internal"
-                    }
-                  ],
-                  "id": 1967,
-                  "initialValue": {
-                    "argumentTypes": null,
-                    "arguments": [],
-                    "expression": {
-                      "argumentTypes": [],
-                      "expression": {
-                        "argumentTypes": null,
-                        "id": 1964,
-                        "name": "uprtclRoot",
-                        "nodeType": "Identifier",
-                        "overloadedDeclarations": [],
-                        "referencedDeclaration": 1837,
-                        "src": "2312:10:10",
-                        "typeDescriptions": {
-                          "typeIdentifier": "t_contract$_UprtclRoot_$3612",
-                          "typeString": "contract UprtclRoot"
-                        }
-                      },
-                      "id": 1965,
-                      "isConstant": false,
-                      "isLValue": false,
-                      "isPure": false,
-                      "lValueRequested": false,
-                      "memberName": "getAddFee",
-                      "nodeType": "MemberAccess",
-                      "referencedDeclaration": 3184,
-                      "src": "2312:20:10",
-                      "typeDescriptions": {
-                        "typeIdentifier": "t_function_external_view$__$returns$_t_uint256_$",
-                        "typeString": "function () view external returns (uint256)"
-                      }
-                    },
-                    "id": 1966,
-                    "isConstant": false,
-                    "isLValue": false,
-                    "isPure": false,
-                    "kind": "functionCall",
-                    "lValueRequested": false,
-                    "names": [],
-                    "nodeType": "FunctionCall",
-                    "src": "2312:22:10",
-                    "typeDescriptions": {
-                      "typeIdentifier": "t_uint256",
-                      "typeString": "uint256"
-                    }
-                  },
-                  "nodeType": "VariableDeclarationStatement",
-                  "src": "2298:36:10"
-                },
-                {
-                  "condition": {
-                    "argumentTypes": null,
-                    "commonType": {
-                      "typeIdentifier": "t_uint256",
-                      "typeString": "uint256"
-                    },
-                    "id": 1970,
-                    "isConstant": false,
-                    "isLValue": false,
-                    "isPure": false,
-                    "lValueRequested": false,
-                    "leftExpression": {
-                      "argumentTypes": null,
-                      "id": 1968,
-                      "name": "fee",
-                      "nodeType": "Identifier",
-                      "overloadedDeclarations": [],
-                      "referencedDeclaration": 1963,
-                      "src": "2348:3:10",
-                      "typeDescriptions": {
-                        "typeIdentifier": "t_uint256",
-                        "typeString": "uint256"
-                      }
-                    },
-                    "nodeType": "BinaryOperation",
-                    "operator": ">",
-                    "rightExpression": {
-                      "argumentTypes": null,
-                      "hexValue": "30",
-                      "id": 1969,
-                      "isConstant": false,
-                      "isLValue": false,
-                      "isPure": true,
-                      "kind": "number",
-                      "lValueRequested": false,
-                      "nodeType": "Literal",
-                      "src": "2354:1:10",
-                      "subdenomination": null,
-                      "typeDescriptions": {
-                        "typeIdentifier": "t_rational_0_by_1",
-                        "typeString": "int_const 0"
-                      },
-                      "value": "0"
-                    },
-                    "src": "2348:7:10",
-                    "typeDescriptions": {
-                      "typeIdentifier": "t_bool",
-                      "typeString": "bool"
-                    }
-                  },
-                  "falseBody": null,
-                  "id": 1981,
-                  "nodeType": "IfStatement",
-                  "src": "2344:82:10",
-                  "trueBody": {
-                    "id": 1980,
-                    "nodeType": "Block",
-                    "src": "2357:69:10",
-                    "statements": [
-                      {
-                        "expression": {
-                          "argumentTypes": null,
-                          "arguments": [
-                            {
-                              "argumentTypes": null,
-                              "id": 1974,
-                              "name": "account",
-                              "nodeType": "Identifier",
-                              "overloadedDeclarations": [],
-                              "referencedDeclaration": 1959,
-                              "src": "2390:7:10",
-                              "typeDescriptions": {
-                                "typeIdentifier": "t_address",
-                                "typeString": "address"
-                              }
-                            },
-                            {
-                              "argumentTypes": null,
-                              "expression": {
-                                "argumentTypes": null,
-                                "id": 1975,
-                                "name": "msg",
-                                "nodeType": "Identifier",
-                                "overloadedDeclarations": [],
-                                "referencedDeclaration": 4060,
-                                "src": "2399:3:10",
-                                "typeDescriptions": {
-                                  "typeIdentifier": "t_magic_message",
-                                  "typeString": "msg"
-                                }
-                              },
-                              "id": 1976,
-                              "isConstant": false,
-                              "isLValue": false,
-                              "isPure": false,
-                              "lValueRequested": false,
-                              "memberName": "sender",
-                              "nodeType": "MemberAccess",
-                              "referencedDeclaration": null,
-                              "src": "2399:10:10",
-                              "typeDescriptions": {
-                                "typeIdentifier": "t_address_payable",
-                                "typeString": "address payable"
-                              }
-                            },
-                            {
-                              "argumentTypes": null,
-                              "id": 1977,
-                              "name": "fee",
-                              "nodeType": "Identifier",
-                              "overloadedDeclarations": [],
-                              "referencedDeclaration": 1963,
-                              "src": "2411:3:10",
-                              "typeDescriptions": {
-                                "typeIdentifier": "t_uint256",
-                                "typeString": "uint256"
-                              }
-                            }
-                          ],
-                          "expression": {
-                            "argumentTypes": [
-                              {
-                                "typeIdentifier": "t_address",
-                                "typeString": "address"
-                              },
-                              {
-                                "typeIdentifier": "t_address_payable",
-                                "typeString": "address payable"
-                              },
-                              {
-                                "typeIdentifier": "t_uint256",
-                                "typeString": "uint256"
-                              }
-                            ],
-                            "expression": {
-                              "argumentTypes": null,
-                              "id": 1971,
-                              "name": "uprtclRoot",
-                              "nodeType": "Identifier",
-                              "overloadedDeclarations": [],
-                              "referencedDeclaration": 1837,
-                              "src": "2371:10:10",
-                              "typeDescriptions": {
-                                "typeIdentifier": "t_contract$_UprtclRoot_$3612",
-                                "typeString": "contract UprtclRoot"
-                              }
-                            },
-                            "id": 1973,
-                            "isConstant": false,
-                            "isLValue": false,
-                            "isPure": false,
-                            "lValueRequested": false,
-                            "memberName": "consume",
-                            "nodeType": "MemberAccess",
-                            "referencedDeclaration": 3214,
-                            "src": "2371:18:10",
-                            "typeDescriptions": {
-                              "typeIdentifier": "t_function_external_nonpayable$_t_address_$_t_address_$_t_uint256_$returns$__$",
-                              "typeString": "function (address,address,uint256) external"
-                            }
-                          },
-                          "id": 1978,
-                          "isConstant": false,
-                          "isLValue": false,
-                          "isPure": false,
-                          "kind": "functionCall",
-                          "lValueRequested": false,
-                          "names": [],
-                          "nodeType": "FunctionCall",
-                          "src": "2371:44:10",
-                          "typeDescriptions": {
-                            "typeIdentifier": "t_tuple$__$",
-                            "typeString": "tuple()"
-                          }
-                        },
-                        "id": 1979,
-                        "nodeType": "ExpressionStatement",
-                        "src": "2371:44:10"
-                      }
-                    ]
-                  }
-                },
-                {
-                  "expression": {
-                    "argumentTypes": null,
-                    "arguments": [
-                      {
-                        "argumentTypes": null,
-                        "id": 1983,
-                        "name": "perspectiveData",
-                        "nodeType": "Identifier",
-                        "overloadedDeclarations": [],
-                        "referencedDeclaration": 1957,
-                        "src": "2460:15:10",
-                        "typeDescriptions": {
-                          "typeIdentifier": "t_struct$_InitPerspective_$1827_memory_ptr",
-                          "typeString": "struct UprtclDetails.InitPerspective memory"
-                        }
-                      },
-                      {
-                        "argumentTypes": null,
-                        "id": 1984,
-                        "name": "account",
-                        "nodeType": "Identifier",
-                        "overloadedDeclarations": [],
-                        "referencedDeclaration": 1959,
-                        "src": "2477:7:10",
-                        "typeDescriptions": {
-                          "typeIdentifier": "t_address",
-                          "typeString": "address"
-                        }
-                      }
-                    ],
-                    "expression": {
-                      "argumentTypes": [
-                        {
-                          "typeIdentifier": "t_struct$_InitPerspective_$1827_memory_ptr",
-                          "typeString": "struct UprtclDetails.InitPerspective memory"
-                        },
-                        {
-                          "typeIdentifier": "t_address",
-                          "typeString": "address"
-                        }
-                      ],
-                      "id": 1982,
-                      "name": "initPerspectiveInternal",
-                      "nodeType": "Identifier",
-                      "overloadedDeclarations": [],
-                      "referencedDeclaration": 1955,
-                      "src": "2436:23:10",
-                      "typeDescriptions": {
-                        "typeIdentifier": "t_function_internal_nonpayable$_t_struct$_InitPerspective_$1827_memory_ptr_$_t_address_$returns$__$",
-                        "typeString": "function (struct UprtclDetails.InitPerspective memory,address)"
-                      }
-                    },
-                    "id": 1985,
-                    "isConstant": false,
-                    "isLValue": false,
-                    "isPure": false,
-                    "kind": "functionCall",
-                    "lValueRequested": false,
-                    "names": [],
-                    "nodeType": "FunctionCall",
-                    "src": "2436:49:10",
-                    "typeDescriptions": {
-                      "typeIdentifier": "t_tuple$__$",
-                      "typeString": "tuple()"
-                    }
-                  },
-                  "id": 1986,
-                  "nodeType": "ExpressionStatement",
-                  "src": "2436:49:10"
-                }
-              ]
-            },
-            "documentation": null,
-            "id": 1988,
-            "implemented": true,
-            "kind": "function",
-            "modifiers": [],
-            "name": "initPerspective",
-            "nodeType": "FunctionDefinition",
-            "parameters": {
-              "id": 1960,
-              "nodeType": "ParameterList",
-              "parameters": [
-                {
-                  "constant": false,
-                  "id": 1957,
-                  "name": "perspectiveData",
-                  "nodeType": "VariableDeclaration",
-                  "scope": 1988,
-                  "src": "2183:38:10",
-                  "stateVariable": false,
-                  "storageLocation": "memory",
-                  "typeDescriptions": {
-                    "typeIdentifier": "t_struct$_InitPerspective_$1827_memory_ptr",
-                    "typeString": "struct UprtclDetails.InitPerspective"
-                  },
-                  "typeName": {
-                    "contractScope": null,
-                    "id": 1956,
-                    "name": "InitPerspective",
-                    "nodeType": "UserDefinedTypeName",
-                    "referencedDeclaration": 1827,
-                    "src": "2183:15:10",
-                    "typeDescriptions": {
-                      "typeIdentifier": "t_struct$_InitPerspective_$1827_storage_ptr",
-                      "typeString": "struct UprtclDetails.InitPerspective"
-                    }
-                  },
-                  "value": null,
-                  "visibility": "internal"
-                },
-                {
-                  "constant": false,
-                  "id": 1959,
-                  "name": "account",
-                  "nodeType": "VariableDeclaration",
-                  "scope": 1988,
-                  "src": "2231:15:10",
-                  "stateVariable": false,
-                  "storageLocation": "default",
-                  "typeDescriptions": {
-                    "typeIdentifier": "t_address",
-                    "typeString": "address"
-                  },
-                  "typeName": {
-                    "id": 1958,
-                    "name": "address",
-                    "nodeType": "ElementaryTypeName",
-                    "src": "2231:7:10",
-                    "stateMutability": "nonpayable",
-                    "typeDescriptions": {
-                      "typeIdentifier": "t_address",
-                      "typeString": "address"
-                    }
-                  },
-                  "value": null,
-                  "visibility": "internal"
-                }
-              ],
-              "src": "2173:74:10"
-            },
-            "returnParameters": {
-              "id": 1961,
-              "nodeType": "ParameterList",
-              "parameters": [],
-              "src": "2255:0:10"
-            },
-            "scope": 2045,
-            "src": "2149:343:10",
-            "stateMutability": "nonpayable",
-            "superFunction": null,
-            "visibility": "public"
-          },
-          {
-            "body": {
-              "id": 2043,
-              "nodeType": "Block",
-              "src": "2607:360:10",
-              "statements": [
-                {
-                  "assignments": [
-                    1997
-                  ],
-                  "declarations": [
-                    {
-                      "constant": false,
-                      "id": 1997,
-                      "name": "nPerspectives",
-                      "nodeType": "VariableDeclaration",
-                      "scope": 2043,
-                      "src": "2617:21:10",
-                      "stateVariable": false,
-                      "storageLocation": "default",
-                      "typeDescriptions": {
-                        "typeIdentifier": "t_uint256",
-                        "typeString": "uint256"
-                      },
-                      "typeName": {
-                        "id": 1996,
-                        "name": "uint256",
-                        "nodeType": "ElementaryTypeName",
-                        "src": "2617:7:10",
-                        "typeDescriptions": {
-                          "typeIdentifier": "t_uint256",
-                          "typeString": "uint256"
-                        }
-                      },
-                      "value": null,
-                      "visibility": "internal"
-                    }
-                  ],
-                  "id": 2000,
-                  "initialValue": {
-                    "argumentTypes": null,
-                    "expression": {
-                      "argumentTypes": null,
-                      "id": 1998,
-                      "name": "perspectivesData",
-                      "nodeType": "Identifier",
-                      "overloadedDeclarations": [],
-                      "referencedDeclaration": 1991,
-                      "src": "2641:16:10",
-                      "typeDescriptions": {
-                        "typeIdentifier": "t_array$_t_struct$_InitPerspective_$1827_memory_$dyn_memory_ptr",
-                        "typeString": "struct UprtclDetails.InitPerspective memory[] memory"
-                      }
-                    },
-                    "id": 1999,
-                    "isConstant": false,
-                    "isLValue": false,
-                    "isPure": false,
-                    "lValueRequested": false,
-                    "memberName": "length",
-                    "nodeType": "MemberAccess",
-                    "referencedDeclaration": null,
-                    "src": "2641:23:10",
-                    "typeDescriptions": {
-                      "typeIdentifier": "t_uint256",
-                      "typeString": "uint256"
-                    }
-                  },
-                  "nodeType": "VariableDeclarationStatement",
-                  "src": "2617:47:10"
-                },
-                {
-                  "assignments": [
-                    2002
-                  ],
-                  "declarations": [
-                    {
-                      "constant": false,
-                      "id": 2002,
-                      "name": "fee",
-                      "nodeType": "VariableDeclaration",
-                      "scope": 2043,
-                      "src": "2674:11:10",
-                      "stateVariable": false,
-                      "storageLocation": "default",
-                      "typeDescriptions": {
-                        "typeIdentifier": "t_uint256",
-                        "typeString": "uint256"
-                      },
-                      "typeName": {
-                        "id": 2001,
-                        "name": "uint256",
-                        "nodeType": "ElementaryTypeName",
-                        "src": "2674:7:10",
-                        "typeDescriptions": {
-                          "typeIdentifier": "t_uint256",
-                          "typeString": "uint256"
-                        }
-                      },
-                      "value": null,
-                      "visibility": "internal"
-                    }
-                  ],
-                  "id": 2009,
-                  "initialValue": {
-                    "argumentTypes": null,
-                    "arguments": [
-                      {
-                        "argumentTypes": null,
-                        "id": 2007,
-                        "name": "nPerspectives",
-                        "nodeType": "Identifier",
-                        "overloadedDeclarations": [],
-                        "referencedDeclaration": 1997,
-                        "src": "2718:13:10",
-                        "typeDescriptions": {
-                          "typeIdentifier": "t_uint256",
-                          "typeString": "uint256"
-                        }
-                      }
-                    ],
-                    "expression": {
-                      "argumentTypes": [
-                        {
-                          "typeIdentifier": "t_uint256",
-                          "typeString": "uint256"
-                        }
-                      ],
-                      "expression": {
-                        "argumentTypes": null,
-                        "arguments": [],
-                        "expression": {
-                          "argumentTypes": [],
-                          "expression": {
-                            "argumentTypes": null,
-                            "id": 2003,
-                            "name": "uprtclRoot",
-                            "nodeType": "Identifier",
-                            "overloadedDeclarations": [],
-                            "referencedDeclaration": 1837,
-                            "src": "2688:10:10",
-                            "typeDescriptions": {
-                              "typeIdentifier": "t_contract$_UprtclRoot_$3612",
-                              "typeString": "contract UprtclRoot"
-                            }
-                          },
-                          "id": 2004,
-                          "isConstant": false,
-                          "isLValue": false,
-                          "isPure": false,
-                          "lValueRequested": false,
-                          "memberName": "getUpdateFee",
-                          "nodeType": "MemberAccess",
-                          "referencedDeclaration": 3194,
-                          "src": "2688:23:10",
-                          "typeDescriptions": {
-                            "typeIdentifier": "t_function_external_view$__$returns$_t_uint256_$",
-                            "typeString": "function () view external returns (uint256)"
-                          }
-                        },
-                        "id": 2005,
-                        "isConstant": false,
-                        "isLValue": false,
-                        "isPure": false,
-                        "kind": "functionCall",
-                        "lValueRequested": false,
-                        "names": [],
-                        "nodeType": "FunctionCall",
-                        "src": "2688:25:10",
-                        "typeDescriptions": {
-                          "typeIdentifier": "t_uint256",
-                          "typeString": "uint256"
-                        }
-                      },
-                      "id": 2006,
-                      "isConstant": false,
-                      "isLValue": false,
-                      "isPure": false,
-                      "lValueRequested": false,
-                      "memberName": "mul",
-                      "nodeType": "MemberAccess",
-                      "referencedDeclaration": 420,
-                      "src": "2688:29:10",
-                      "typeDescriptions": {
-                        "typeIdentifier": "t_function_internal_pure$_t_uint256_$_t_uint256_$returns$_t_uint256_$bound_to$_t_uint256_$",
-                        "typeString": "function (uint256,uint256) pure returns (uint256)"
-                      }
-                    },
-                    "id": 2008,
-                    "isConstant": false,
-                    "isLValue": false,
-                    "isPure": false,
-                    "kind": "functionCall",
-                    "lValueRequested": false,
-                    "names": [],
-                    "nodeType": "FunctionCall",
-                    "src": "2688:44:10",
-                    "typeDescriptions": {
-                      "typeIdentifier": "t_uint256",
-                      "typeString": "uint256"
-                    }
-                  },
-                  "nodeType": "VariableDeclarationStatement",
-                  "src": "2674:58:10"
-                },
-                {
-                  "condition": {
-                    "argumentTypes": null,
-                    "commonType": {
-                      "typeIdentifier": "t_uint256",
-                      "typeString": "uint256"
-                    },
-                    "id": 2012,
-                    "isConstant": false,
-                    "isLValue": false,
-                    "isPure": false,
-                    "lValueRequested": false,
-                    "leftExpression": {
-                      "argumentTypes": null,
-                      "id": 2010,
-                      "name": "fee",
-                      "nodeType": "Identifier",
-                      "overloadedDeclarations": [],
-                      "referencedDeclaration": 2002,
-                      "src": "2747:3:10",
-                      "typeDescriptions": {
-                        "typeIdentifier": "t_uint256",
-                        "typeString": "uint256"
-                      }
-                    },
-                    "nodeType": "BinaryOperation",
-                    "operator": ">",
-                    "rightExpression": {
-                      "argumentTypes": null,
-                      "hexValue": "30",
-                      "id": 2011,
-                      "isConstant": false,
-                      "isLValue": false,
-                      "isPure": true,
-                      "kind": "number",
-                      "lValueRequested": false,
-                      "nodeType": "Literal",
-                      "src": "2753:1:10",
-                      "subdenomination": null,
-                      "typeDescriptions": {
-                        "typeIdentifier": "t_rational_0_by_1",
-                        "typeString": "int_const 0"
-                      },
-                      "value": "0"
-                    },
-                    "src": "2747:7:10",
-                    "typeDescriptions": {
-                      "typeIdentifier": "t_bool",
-                      "typeString": "bool"
-                    }
-                  },
-                  "falseBody": null,
-                  "id": 2023,
-                  "nodeType": "IfStatement",
-                  "src": "2743:82:10",
-                  "trueBody": {
-                    "id": 2022,
-                    "nodeType": "Block",
-                    "src": "2756:69:10",
-                    "statements": [
-                      {
-                        "expression": {
-                          "argumentTypes": null,
-                          "arguments": [
-                            {
-                              "argumentTypes": null,
-                              "id": 2016,
-                              "name": "account",
-                              "nodeType": "Identifier",
-                              "overloadedDeclarations": [],
-                              "referencedDeclaration": 1993,
-                              "src": "2789:7:10",
-                              "typeDescriptions": {
-                                "typeIdentifier": "t_address",
-                                "typeString": "address"
-                              }
-                            },
-                            {
-                              "argumentTypes": null,
-                              "expression": {
-                                "argumentTypes": null,
-                                "id": 2017,
-                                "name": "msg",
-                                "nodeType": "Identifier",
-                                "overloadedDeclarations": [],
-                                "referencedDeclaration": 4060,
-                                "src": "2798:3:10",
-                                "typeDescriptions": {
-                                  "typeIdentifier": "t_magic_message",
-                                  "typeString": "msg"
-                                }
-                              },
-                              "id": 2018,
-                              "isConstant": false,
-                              "isLValue": false,
-                              "isPure": false,
-                              "lValueRequested": false,
-                              "memberName": "sender",
-                              "nodeType": "MemberAccess",
-                              "referencedDeclaration": null,
-                              "src": "2798:10:10",
-                              "typeDescriptions": {
-                                "typeIdentifier": "t_address_payable",
-                                "typeString": "address payable"
-                              }
-                            },
-                            {
-                              "argumentTypes": null,
-                              "id": 2019,
-                              "name": "fee",
-                              "nodeType": "Identifier",
-                              "overloadedDeclarations": [],
-                              "referencedDeclaration": 2002,
-                              "src": "2810:3:10",
-                              "typeDescriptions": {
-                                "typeIdentifier": "t_uint256",
-                                "typeString": "uint256"
-                              }
-                            }
-                          ],
-                          "expression": {
-                            "argumentTypes": [
-                              {
-                                "typeIdentifier": "t_address",
-                                "typeString": "address"
-                              },
-                              {
-                                "typeIdentifier": "t_address_payable",
-                                "typeString": "address payable"
-                              },
-                              {
-                                "typeIdentifier": "t_uint256",
-                                "typeString": "uint256"
-                              }
-                            ],
-                            "expression": {
-                              "argumentTypes": null,
-                              "id": 2013,
-                              "name": "uprtclRoot",
-                              "nodeType": "Identifier",
-                              "overloadedDeclarations": [],
-                              "referencedDeclaration": 1837,
-                              "src": "2770:10:10",
-                              "typeDescriptions": {
-                                "typeIdentifier": "t_contract$_UprtclRoot_$3612",
-                                "typeString": "contract UprtclRoot"
-                              }
-                            },
-                            "id": 2015,
-                            "isConstant": false,
-                            "isLValue": false,
-                            "isPure": false,
-                            "lValueRequested": false,
-                            "memberName": "consume",
-                            "nodeType": "MemberAccess",
-                            "referencedDeclaration": 3214,
-                            "src": "2770:18:10",
-                            "typeDescriptions": {
-                              "typeIdentifier": "t_function_external_nonpayable$_t_address_$_t_address_$_t_uint256_$returns$__$",
-                              "typeString": "function (address,address,uint256) external"
-                            }
-                          },
-                          "id": 2020,
-                          "isConstant": false,
-                          "isLValue": false,
-                          "isPure": false,
-                          "kind": "functionCall",
-                          "lValueRequested": false,
-                          "names": [],
-                          "nodeType": "FunctionCall",
-                          "src": "2770:44:10",
-                          "typeDescriptions": {
-                            "typeIdentifier": "t_tuple$__$",
-                            "typeString": "tuple()"
-                          }
-                        },
-                        "id": 2021,
-                        "nodeType": "ExpressionStatement",
-                        "src": "2770:44:10"
-                      }
-                    ]
-                  }
-                },
-                {
-                  "body": {
-                    "id": 2041,
-                    "nodeType": "Block",
-                    "src": "2882:79:10",
-                    "statements": [
-                      {
-                        "expression": {
-                          "argumentTypes": null,
-                          "arguments": [
-                            {
-                              "argumentTypes": null,
-                              "baseExpression": {
-                                "argumentTypes": null,
-                                "id": 2035,
-                                "name": "perspectivesData",
-                                "nodeType": "Identifier",
-                                "overloadedDeclarations": [],
-                                "referencedDeclaration": 1991,
-                                "src": "2920:16:10",
-                                "typeDescriptions": {
-                                  "typeIdentifier": "t_array$_t_struct$_InitPerspective_$1827_memory_$dyn_memory_ptr",
-                                  "typeString": "struct UprtclDetails.InitPerspective memory[] memory"
-                                }
-                              },
-                              "id": 2037,
-                              "indexExpression": {
-                                "argumentTypes": null,
-                                "id": 2036,
-                                "name": "ix",
-                                "nodeType": "Identifier",
-                                "overloadedDeclarations": [],
-                                "referencedDeclaration": 2025,
-                                "src": "2937:2:10",
-                                "typeDescriptions": {
-                                  "typeIdentifier": "t_uint256",
-                                  "typeString": "uint256"
-                                }
-                              },
-                              "isConstant": false,
-                              "isLValue": true,
-                              "isPure": false,
-                              "lValueRequested": false,
-                              "nodeType": "IndexAccess",
-                              "src": "2920:20:10",
-                              "typeDescriptions": {
-                                "typeIdentifier": "t_struct$_InitPerspective_$1827_memory",
-                                "typeString": "struct UprtclDetails.InitPerspective memory"
-                              }
-                            },
-                            {
-                              "argumentTypes": null,
-                              "id": 2038,
-                              "name": "account",
-                              "nodeType": "Identifier",
-                              "overloadedDeclarations": [],
-                              "referencedDeclaration": 1993,
-                              "src": "2942:7:10",
-                              "typeDescriptions": {
-                                "typeIdentifier": "t_address",
-                                "typeString": "address"
-                              }
-                            }
-                          ],
-                          "expression": {
-                            "argumentTypes": [
-                              {
-                                "typeIdentifier": "t_struct$_InitPerspective_$1827_memory",
-                                "typeString": "struct UprtclDetails.InitPerspective memory"
-                              },
-                              {
-                                "typeIdentifier": "t_address",
-                                "typeString": "address"
-                              }
-                            ],
-                            "id": 2034,
-                            "name": "initPerspectiveInternal",
-                            "nodeType": "Identifier",
-                            "overloadedDeclarations": [],
-                            "referencedDeclaration": 1955,
-                            "src": "2896:23:10",
-                            "typeDescriptions": {
-                              "typeIdentifier": "t_function_internal_nonpayable$_t_struct$_InitPerspective_$1827_memory_ptr_$_t_address_$returns$__$",
-                              "typeString": "function (struct UprtclDetails.InitPerspective memory,address)"
-                            }
-                          },
-                          "id": 2039,
-                          "isConstant": false,
-                          "isLValue": false,
-                          "isPure": false,
-                          "kind": "functionCall",
-                          "lValueRequested": false,
-                          "names": [],
-                          "nodeType": "FunctionCall",
-                          "src": "2896:54:10",
-                          "typeDescriptions": {
-                            "typeIdentifier": "t_tuple$__$",
-                            "typeString": "tuple()"
-                          }
-                        },
-                        "id": 2040,
-                        "nodeType": "ExpressionStatement",
-                        "src": "2896:54:10"
-                      }
-                    ]
-                  },
-                  "condition": {
-                    "argumentTypes": null,
-                    "commonType": {
-                      "typeIdentifier": "t_uint256",
-                      "typeString": "uint256"
-                    },
-                    "id": 2030,
-                    "isConstant": false,
-                    "isLValue": false,
-                    "isPure": false,
-                    "lValueRequested": false,
-                    "leftExpression": {
-                      "argumentTypes": null,
-                      "id": 2028,
-                      "name": "ix",
-                      "nodeType": "Identifier",
-                      "overloadedDeclarations": [],
-                      "referencedDeclaration": 2025,
-                      "src": "2856:2:10",
-                      "typeDescriptions": {
-                        "typeIdentifier": "t_uint256",
-                        "typeString": "uint256"
-                      }
-                    },
-                    "nodeType": "BinaryOperation",
-                    "operator": "<",
-                    "rightExpression": {
-                      "argumentTypes": null,
-                      "id": 2029,
-                      "name": "nPerspectives",
-                      "nodeType": "Identifier",
-                      "overloadedDeclarations": [],
-                      "referencedDeclaration": 1997,
-                      "src": "2861:13:10",
-                      "typeDescriptions": {
-                        "typeIdentifier": "t_uint256",
-                        "typeString": "uint256"
-                      }
-                    },
-                    "src": "2856:18:10",
-                    "typeDescriptions": {
-                      "typeIdentifier": "t_bool",
-                      "typeString": "bool"
-                    }
-                  },
-                  "id": 2042,
-                  "initializationExpression": {
-                    "assignments": [
-                      2025
-                    ],
-                    "declarations": [
-                      {
-                        "constant": false,
-                        "id": 2025,
-                        "name": "ix",
-                        "nodeType": "VariableDeclaration",
-                        "scope": 2042,
-                        "src": "2840:10:10",
-                        "stateVariable": false,
-                        "storageLocation": "default",
-                        "typeDescriptions": {
-                          "typeIdentifier": "t_uint256",
-                          "typeString": "uint256"
-                        },
-                        "typeName": {
-                          "id": 2024,
-                          "name": "uint256",
-                          "nodeType": "ElementaryTypeName",
-                          "src": "2840:7:10",
-                          "typeDescriptions": {
-                            "typeIdentifier": "t_uint256",
-                            "typeString": "uint256"
-                          }
-                        },
-                        "value": null,
-                        "visibility": "internal"
-                      }
-                    ],
-                    "id": 2027,
-                    "initialValue": {
-                      "argumentTypes": null,
-                      "hexValue": "30",
-                      "id": 2026,
-                      "isConstant": false,
-                      "isLValue": false,
-                      "isPure": true,
-                      "kind": "number",
-                      "lValueRequested": false,
-                      "nodeType": "Literal",
-                      "src": "2853:1:10",
-                      "subdenomination": null,
-                      "typeDescriptions": {
-                        "typeIdentifier": "t_rational_0_by_1",
-                        "typeString": "int_const 0"
-                      },
-                      "value": "0"
-                    },
-                    "nodeType": "VariableDeclarationStatement",
-                    "src": "2840:14:10"
-                  },
-                  "loopExpression": {
-                    "expression": {
-                      "argumentTypes": null,
-                      "id": 2032,
-                      "isConstant": false,
-                      "isLValue": false,
-                      "isPure": false,
-                      "lValueRequested": false,
-                      "nodeType": "UnaryOperation",
-                      "operator": "++",
-                      "prefix": false,
-                      "src": "2876:4:10",
-                      "subExpression": {
-                        "argumentTypes": null,
-                        "id": 2031,
-                        "name": "ix",
-                        "nodeType": "Identifier",
-                        "overloadedDeclarations": [],
-                        "referencedDeclaration": 2025,
-                        "src": "2876:2:10",
-                        "typeDescriptions": {
-                          "typeIdentifier": "t_uint256",
-                          "typeString": "uint256"
-                        }
-                      },
-                      "typeDescriptions": {
-                        "typeIdentifier": "t_uint256",
-                        "typeString": "uint256"
-                      }
-                    },
-                    "id": 2033,
-                    "nodeType": "ExpressionStatement",
-                    "src": "2876:4:10"
-                  },
-                  "nodeType": "ForStatement",
-                  "src": "2835:126:10"
-                }
-              ]
-            },
-            "documentation": null,
-            "id": 2044,
-            "implemented": true,
-            "kind": "function",
-            "modifiers": [],
-            "name": "initPerspectiveBatch",
-            "nodeType": "FunctionDefinition",
-            "parameters": {
-              "id": 1994,
-              "nodeType": "ParameterList",
-              "parameters": [
-                {
-                  "constant": false,
-                  "id": 1991,
-                  "name": "perspectivesData",
-                  "nodeType": "VariableDeclaration",
-                  "scope": 2044,
-                  "src": "2528:41:10",
-                  "stateVariable": false,
-                  "storageLocation": "memory",
-                  "typeDescriptions": {
-                    "typeIdentifier": "t_array$_t_struct$_InitPerspective_$1827_memory_$dyn_memory_ptr",
-                    "typeString": "struct UprtclDetails.InitPerspective[]"
-                  },
-                  "typeName": {
-                    "baseType": {
-                      "contractScope": null,
-                      "id": 1989,
-                      "name": "InitPerspective",
-                      "nodeType": "UserDefinedTypeName",
-                      "referencedDeclaration": 1827,
-                      "src": "2528:15:10",
-                      "typeDescriptions": {
-                        "typeIdentifier": "t_struct$_InitPerspective_$1827_storage_ptr",
-                        "typeString": "struct UprtclDetails.InitPerspective"
-                      }
-                    },
-                    "id": 1990,
-                    "length": null,
-                    "nodeType": "ArrayTypeName",
-                    "src": "2528:17:10",
-                    "typeDescriptions": {
-                      "typeIdentifier": "t_array$_t_struct$_InitPerspective_$1827_storage_$dyn_storage_ptr",
-                      "typeString": "struct UprtclDetails.InitPerspective[]"
-                    }
-                  },
-                  "value": null,
-                  "visibility": "internal"
-                },
-                {
-                  "constant": false,
-                  "id": 1993,
-                  "name": "account",
-                  "nodeType": "VariableDeclaration",
-                  "scope": 2044,
-                  "src": "2571:15:10",
-                  "stateVariable": false,
-                  "storageLocation": "default",
-                  "typeDescriptions": {
-                    "typeIdentifier": "t_address",
-                    "typeString": "address"
-                  },
-                  "typeName": {
-                    "id": 1992,
-                    "name": "address",
-                    "nodeType": "ElementaryTypeName",
-                    "src": "2571:7:10",
-                    "stateMutability": "nonpayable",
-                    "typeDescriptions": {
-                      "typeIdentifier": "t_address",
-                      "typeString": "address"
-                    }
-                  },
-                  "value": null,
-                  "visibility": "internal"
-                }
-              ],
-              "src": "2527:60:10"
-            },
-            "returnParameters": {
-              "id": 1995,
-              "nodeType": "ParameterList",
-              "parameters": [],
-              "src": "2607:0:10"
-            },
-            "scope": 2045,
-            "src": "2498:469:10",
-            "stateMutability": "nonpayable",
-            "superFunction": null,
-            "visibility": "public"
-          }
-        ],
-        "scope": 2046,
-        "src": "150:2820:10"
-      }
-    ],
-    "src": "0:2971:10"
-  },
-  "legacyAST": {
-    "absolutePath": "/home/pepo/pr/uprtcl/eth-uprtcl/contracts/UprtclDetails.sol",
-    "exportedSymbols": {
-      "UprtclDetails": [
-        2045
-      ]
-    },
-    "id": 2046,
-    "nodeType": "SourceUnit",
-    "nodes": [
-      {
-        "id": 1813,
-        "literals": [
-          "solidity",
-          ">=",
-          "0.5",
-          ".0",
-          "<",
-          "0.6",
-          ".0"
-        ],
-        "nodeType": "PragmaDirective",
-        "src": "0:31:10"
-      },
-      {
-        "id": 1814,
-        "literals": [
-          "experimental",
-          "ABIEncoderV2"
-        ],
-        "nodeType": "PragmaDirective",
-        "src": "32:33:10"
-      },
-      {
-        "absolutePath": "/home/pepo/pr/uprtcl/eth-uprtcl/contracts/UprtclRoot.sol",
-        "file": "./UprtclRoot.sol",
-        "id": 1815,
-        "nodeType": "ImportDirective",
-        "scope": 2046,
-        "sourceUnit": 3613,
-        "src": "67:26:10",
-        "symbolAliases": [],
-        "unitAlias": ""
-      },
-      {
-        "absolutePath": "/home/pepo/pr/uprtcl/eth-uprtcl/contracts/HasSuperUsers.sol",
-        "file": "./HasSuperUsers.sol",
-        "id": 1816,
-        "nodeType": "ImportDirective",
-        "scope": 2046,
-        "sourceUnit": 77,
-        "src": "94:29:10",
-        "symbolAliases": [],
-        "unitAlias": ""
-      },
-      {
-        "absolutePath": "/home/pepo/pr/uprtcl/eth-uprtcl/contracts/SafeMath.sol",
-        "file": "./SafeMath.sol",
-        "id": 1817,
-        "nodeType": "ImportDirective",
-        "scope": 2046,
-        "sourceUnit": 504,
-        "src": "124:24:10",
-        "symbolAliases": [],
-        "unitAlias": ""
-      },
-      {
-        "baseContracts": [
-          {
-            "arguments": null,
-            "baseName": {
-              "contractScope": null,
-              "id": 1818,
-              "name": "HasSuperUsers",
-              "nodeType": "UserDefinedTypeName",
-              "referencedDeclaration": 76,
-              "src": "176:13:10",
-              "typeDescriptions": {
-                "typeIdentifier": "t_contract$_HasSuperUsers_$76",
-                "typeString": "contract HasSuperUsers"
-              }
-            },
-            "id": 1819,
-            "nodeType": "InheritanceSpecifier",
-            "src": "176:13:10"
-          }
-        ],
-        "contractDependencies": [
-          26,
-          76,
-          316
-        ],
-        "contractKind": "contract",
-        "documentation": null,
-        "fullyImplemented": true,
-        "id": 2045,
-        "linearizedBaseContracts": [
-          2045,
-          76,
-          316,
-          26
-        ],
-        "name": "UprtclDetails",
-        "nodeType": "ContractDefinition",
-        "nodes": [
-          {
-            "id": 1822,
-            "libraryName": {
-              "contractScope": null,
-              "id": 1820,
-              "name": "SafeMath",
-              "nodeType": "UserDefinedTypeName",
-              "referencedDeclaration": 503,
-              "src": "202:8:10",
-              "typeDescriptions": {
-                "typeIdentifier": "t_contract$_SafeMath_$503",
-                "typeString": "library SafeMath"
-              }
-            },
-            "nodeType": "UsingForDirective",
-            "src": "196:27:10",
-            "typeName": {
-              "id": 1821,
-              "name": "uint256",
-              "nodeType": "ElementaryTypeName",
-              "src": "215:7:10",
-              "typeDescriptions": {
-                "typeIdentifier": "t_uint256",
-                "typeString": "uint256"
-              }
-            }
-          },
-          {
-            "canonicalName": "UprtclDetails.InitPerspective",
-            "id": 1827,
-            "members": [
-              {
-                "constant": false,
-                "id": 1824,
-                "name": "perspective",
-                "nodeType": "VariableDeclaration",
-                "scope": 1827,
-                "src": "262:37:10",
-                "stateVariable": false,
-                "storageLocation": "default",
-                "typeDescriptions": {
-                  "typeIdentifier": "t_struct$_NewPerspective_$3084_storage_ptr",
-                  "typeString": "struct UprtclRoot.NewPerspective"
-                },
-                "typeName": {
-                  "contractScope": null,
-                  "id": 1823,
-                  "name": "UprtclRoot.NewPerspective",
-                  "nodeType": "UserDefinedTypeName",
-                  "referencedDeclaration": 3084,
-                  "src": "262:25:10",
-                  "typeDescriptions": {
-                    "typeIdentifier": "t_struct$_NewPerspective_$3084_storage_ptr",
-                    "typeString": "struct UprtclRoot.NewPerspective"
-                  }
-                },
-                "value": null,
-                "visibility": "internal"
-              },
-              {
-                "constant": false,
-                "id": 1826,
-                "name": "context",
-                "nodeType": "VariableDeclaration",
-                "scope": 1827,
-                "src": "309:14:10",
-                "stateVariable": false,
-                "storageLocation": "default",
-                "typeDescriptions": {
-                  "typeIdentifier": "t_string_storage_ptr",
-                  "typeString": "string"
-                },
-                "typeName": {
-                  "id": 1825,
-                  "name": "string",
-                  "nodeType": "ElementaryTypeName",
-                  "src": "309:6:10",
-                  "typeDescriptions": {
-                    "typeIdentifier": "t_string_storage_ptr",
-                    "typeString": "string"
-                  }
-                },
-                "value": null,
-                "visibility": "internal"
-              }
-            ],
-            "name": "InitPerspective",
-            "nodeType": "StructDefinition",
-            "scope": 2045,
-            "src": "229:101:10",
-            "visibility": "public"
-          },
-          {
-            "anonymous": false,
-            "documentation": null,
-            "id": 1835,
-            "name": "PerspectiveDetailsSet",
-            "nodeType": "EventDefinition",
-            "parameters": {
-              "id": 1834,
-              "nodeType": "ParameterList",
-              "parameters": [
-                {
-                  "constant": false,
-                  "id": 1829,
-                  "indexed": true,
-                  "name": "perspectiveIdHash",
-                  "nodeType": "VariableDeclaration",
-                  "scope": 1835,
-                  "src": "374:33:10",
-                  "stateVariable": false,
-                  "storageLocation": "default",
-                  "typeDescriptions": {
-                    "typeIdentifier": "t_bytes32",
-                    "typeString": "bytes32"
-                  },
-                  "typeName": {
-                    "id": 1828,
-                    "name": "bytes32",
-                    "nodeType": "ElementaryTypeName",
-                    "src": "374:7:10",
-                    "typeDescriptions": {
-                      "typeIdentifier": "t_bytes32",
-                      "typeString": "bytes32"
-                    }
-                  },
-                  "value": null,
-                  "visibility": "internal"
-                },
-                {
-                  "constant": false,
-                  "id": 1831,
-                  "indexed": true,
-                  "name": "contextHash",
-                  "nodeType": "VariableDeclaration",
-                  "scope": 1835,
-                  "src": "417:27:10",
-                  "stateVariable": false,
-                  "storageLocation": "default",
-                  "typeDescriptions": {
-                    "typeIdentifier": "t_bytes32",
-                    "typeString": "bytes32"
-                  },
-                  "typeName": {
-                    "id": 1830,
-                    "name": "bytes32",
-                    "nodeType": "ElementaryTypeName",
-                    "src": "417:7:10",
-                    "typeDescriptions": {
-                      "typeIdentifier": "t_bytes32",
-                      "typeString": "bytes32"
-                    }
-                  },
-                  "value": null,
-                  "visibility": "internal"
-                },
-                {
-                  "constant": false,
-                  "id": 1833,
-                  "indexed": false,
-                  "name": "context",
-                  "nodeType": "VariableDeclaration",
-                  "scope": 1835,
-                  "src": "454:14:10",
-                  "stateVariable": false,
-                  "storageLocation": "default",
-                  "typeDescriptions": {
-                    "typeIdentifier": "t_string_memory_ptr",
-                    "typeString": "string"
-                  },
-                  "typeName": {
-                    "id": 1832,
-                    "name": "string",
-                    "nodeType": "ElementaryTypeName",
-                    "src": "454:6:10",
-                    "typeDescriptions": {
-                      "typeIdentifier": "t_string_storage_ptr",
-                      "typeString": "string"
-                    }
-                  },
-                  "value": null,
-                  "visibility": "internal"
-                }
-              ],
-              "src": "364:110:10"
-            },
-            "src": "336:139:10"
-          },
-          {
-            "constant": false,
-            "id": 1837,
-            "name": "uprtclRoot",
-            "nodeType": "VariableDeclaration",
-            "scope": 2045,
-            "src": "481:21:10",
-            "stateVariable": true,
-            "storageLocation": "default",
-            "typeDescriptions": {
-              "typeIdentifier": "t_contract$_UprtclRoot_$3612",
-              "typeString": "contract UprtclRoot"
-            },
-            "typeName": {
-              "contractScope": null,
-              "id": 1836,
-              "name": "UprtclRoot",
-              "nodeType": "UserDefinedTypeName",
-              "referencedDeclaration": 3612,
-              "src": "481:10:10",
-              "typeDescriptions": {
-                "typeIdentifier": "t_contract$_UprtclRoot_$3612",
-                "typeString": "contract UprtclRoot"
-              }
-            },
-            "value": null,
-            "visibility": "internal"
-          },
-          {
-            "body": {
-              "id": 1848,
-              "nodeType": "Block",
-              "src": "573:41:10",
-              "statements": [
-                {
-                  "expression": {
-                    "argumentTypes": null,
-                    "id": 1846,
-                    "isConstant": false,
-                    "isLValue": false,
-                    "isPure": false,
-                    "lValueRequested": false,
-                    "leftHandSide": {
-                      "argumentTypes": null,
-                      "id": 1844,
-                      "name": "uprtclRoot",
-                      "nodeType": "Identifier",
-                      "overloadedDeclarations": [],
-                      "referencedDeclaration": 1837,
-                      "src": "583:10:10",
-                      "typeDescriptions": {
-                        "typeIdentifier": "t_contract$_UprtclRoot_$3612",
-                        "typeString": "contract UprtclRoot"
-                      }
-                    },
-                    "nodeType": "Assignment",
-                    "operator": "=",
-                    "rightHandSide": {
-                      "argumentTypes": null,
-                      "id": 1845,
-                      "name": "_uprtclRoot",
-                      "nodeType": "Identifier",
-                      "overloadedDeclarations": [],
-                      "referencedDeclaration": 1839,
-                      "src": "596:11:10",
-                      "typeDescriptions": {
-                        "typeIdentifier": "t_contract$_UprtclRoot_$3612",
-                        "typeString": "contract UprtclRoot"
-                      }
-                    },
-                    "src": "583:24:10",
-                    "typeDescriptions": {
-                      "typeIdentifier": "t_contract$_UprtclRoot_$3612",
-                      "typeString": "contract UprtclRoot"
-                    }
-                  },
-                  "id": 1847,
-                  "nodeType": "ExpressionStatement",
-                  "src": "583:24:10"
-                }
-              ]
-            },
-            "documentation": null,
-            "id": 1849,
-            "implemented": true,
-            "kind": "function",
-            "modifiers": [
-              {
-                "arguments": null,
-                "id": 1842,
-                "modifierName": {
-                  "argumentTypes": null,
-                  "id": 1841,
-                  "name": "onlyOwner",
-                  "nodeType": "Identifier",
-                  "overloadedDeclarations": [],
-                  "referencedDeclaration": 249,
-                  "src": "563:9:10",
-                  "typeDescriptions": {
-                    "typeIdentifier": "t_modifier$__$",
-                    "typeString": "modifier ()"
-                  }
-                },
-                "nodeType": "ModifierInvocation",
-                "src": "563:9:10"
-              }
-            ],
-            "name": "setUprtclRoot",
-            "nodeType": "FunctionDefinition",
-            "parameters": {
-              "id": 1840,
-              "nodeType": "ParameterList",
-              "parameters": [
-                {
-                  "constant": false,
-                  "id": 1839,
-                  "name": "_uprtclRoot",
-                  "nodeType": "VariableDeclaration",
-                  "scope": 1849,
-                  "src": "532:22:10",
-                  "stateVariable": false,
-                  "storageLocation": "default",
-                  "typeDescriptions": {
-                    "typeIdentifier": "t_contract$_UprtclRoot_$3612",
-                    "typeString": "contract UprtclRoot"
-                  },
-                  "typeName": {
-                    "contractScope": null,
-                    "id": 1838,
-                    "name": "UprtclRoot",
-                    "nodeType": "UserDefinedTypeName",
-                    "referencedDeclaration": 3612,
-                    "src": "532:10:10",
-                    "typeDescriptions": {
-                      "typeIdentifier": "t_contract$_UprtclRoot_$3612",
-                      "typeString": "contract UprtclRoot"
-                    }
-                  },
-                  "value": null,
-                  "visibility": "internal"
-                }
-              ],
-              "src": "531:24:10"
-            },
-            "returnParameters": {
-              "id": 1843,
-              "nodeType": "ParameterList",
-              "parameters": [],
-              "src": "573:0:10"
-            },
-            "scope": 2045,
-            "src": "509:105:10",
-            "stateMutability": "nonpayable",
-            "superFunction": null,
-            "visibility": "public"
-          },
-          {
-            "body": {
-              "id": 1863,
-              "nodeType": "Block",
-              "src": "709:60:10",
-              "statements": [
-                {
-                  "expression": {
-                    "argumentTypes": null,
-                    "arguments": [
-                      {
-                        "argumentTypes": null,
-                        "arguments": [
-                          {
-                            "argumentTypes": null,
-                            "id": 1859,
-                            "name": "context",
-                            "nodeType": "Identifier",
-                            "overloadedDeclarations": [],
-                            "referencedDeclaration": 1851,
-                            "src": "753:7:10",
-                            "typeDescriptions": {
-                              "typeIdentifier": "t_string_memory_ptr",
-                              "typeString": "string memory"
-                            }
-                          }
-                        ],
-                        "expression": {
-                          "argumentTypes": [
-                            {
-                              "typeIdentifier": "t_string_memory_ptr",
-                              "typeString": "string memory"
-                            }
-                          ],
-                          "expression": {
-                            "argumentTypes": null,
-                            "id": 1857,
-                            "name": "abi",
-                            "nodeType": "Identifier",
-                            "overloadedDeclarations": [],
-                            "referencedDeclaration": 4047,
-                            "src": "736:3:10",
-                            "typeDescriptions": {
-                              "typeIdentifier": "t_magic_abi",
-                              "typeString": "abi"
-                            }
-                          },
-                          "id": 1858,
-                          "isConstant": false,
-                          "isLValue": false,
-                          "isPure": true,
-                          "lValueRequested": false,
-                          "memberName": "encodePacked",
-                          "nodeType": "MemberAccess",
-                          "referencedDeclaration": null,
-                          "src": "736:16:10",
-                          "typeDescriptions": {
-                            "typeIdentifier": "t_function_abiencodepacked_pure$__$returns$_t_bytes_memory_ptr_$",
-                            "typeString": "function () pure returns (bytes memory)"
-                          }
-                        },
-                        "id": 1860,
-                        "isConstant": false,
-                        "isLValue": false,
-                        "isPure": false,
-                        "kind": "functionCall",
-                        "lValueRequested": false,
-                        "names": [],
-                        "nodeType": "FunctionCall",
-                        "src": "736:25:10",
-                        "typeDescriptions": {
-                          "typeIdentifier": "t_bytes_memory_ptr",
-                          "typeString": "bytes memory"
-                        }
-                      }
-                    ],
-                    "expression": {
-                      "argumentTypes": [
-                        {
-                          "typeIdentifier": "t_bytes_memory_ptr",
-                          "typeString": "bytes memory"
-                        }
-                      ],
-                      "id": 1856,
-                      "name": "keccak256",
-                      "nodeType": "Identifier",
-                      "overloadedDeclarations": [],
-                      "referencedDeclaration": 4054,
-                      "src": "726:9:10",
-                      "typeDescriptions": {
-                        "typeIdentifier": "t_function_keccak256_pure$_t_bytes_memory_ptr_$returns$_t_bytes32_$",
-                        "typeString": "function (bytes memory) pure returns (bytes32)"
-                      }
-                    },
-                    "id": 1861,
-                    "isConstant": false,
-                    "isLValue": false,
-                    "isPure": false,
-                    "kind": "functionCall",
-                    "lValueRequested": false,
-                    "names": [],
-                    "nodeType": "FunctionCall",
-                    "src": "726:36:10",
-                    "typeDescriptions": {
-                      "typeIdentifier": "t_bytes32",
-                      "typeString": "bytes32"
-                    }
-                  },
-                  "functionReturnParameters": 1855,
-                  "id": 1862,
-                  "nodeType": "Return",
-                  "src": "719:43:10"
-                }
-              ]
-            },
-            "documentation": null,
-            "id": 1864,
-            "implemented": true,
-            "kind": "function",
-            "modifiers": [],
-            "name": "getContextHash",
-            "nodeType": "FunctionDefinition",
-            "parameters": {
-              "id": 1852,
-              "nodeType": "ParameterList",
-              "parameters": [
-                {
-                  "constant": false,
-                  "id": 1851,
-                  "name": "context",
-                  "nodeType": "VariableDeclaration",
-                  "scope": 1864,
-                  "src": "644:21:10",
-                  "stateVariable": false,
-                  "storageLocation": "memory",
-                  "typeDescriptions": {
-                    "typeIdentifier": "t_string_memory_ptr",
-                    "typeString": "string"
-                  },
-                  "typeName": {
-                    "id": 1850,
-                    "name": "string",
-                    "nodeType": "ElementaryTypeName",
-                    "src": "644:6:10",
-                    "typeDescriptions": {
-                      "typeIdentifier": "t_string_storage_ptr",
-                      "typeString": "string"
-                    }
-                  },
-                  "value": null,
-                  "visibility": "internal"
-                }
-              ],
-              "src": "643:23:10"
-            },
-            "returnParameters": {
-              "id": 1855,
-              "nodeType": "ParameterList",
-              "parameters": [
-                {
-                  "constant": false,
-                  "id": 1854,
-                  "name": "contextHash",
-                  "nodeType": "VariableDeclaration",
-                  "scope": 1864,
-                  "src": "688:19:10",
-                  "stateVariable": false,
-                  "storageLocation": "default",
-                  "typeDescriptions": {
-                    "typeIdentifier": "t_bytes32",
-                    "typeString": "bytes32"
-                  },
-                  "typeName": {
-                    "id": 1853,
-                    "name": "bytes32",
-                    "nodeType": "ElementaryTypeName",
-                    "src": "688:7:10",
-                    "typeDescriptions": {
-                      "typeIdentifier": "t_bytes32",
-                      "typeString": "bytes32"
-                    }
-                  },
-                  "value": null,
-                  "visibility": "internal"
-                }
-              ],
-              "src": "687:21:10"
-            },
-            "scope": 2045,
-            "src": "620:149:10",
-            "stateMutability": "pure",
-            "superFunction": null,
-            "visibility": "public"
-          },
-          {
-            "body": {
-              "id": 1891,
-              "nodeType": "Block",
-              "src": "1021:269:10",
-              "statements": [
-                {
-                  "expression": {
-                    "argumentTypes": null,
-                    "arguments": [
-                      {
-                        "argumentTypes": null,
-                        "commonType": {
-                          "typeIdentifier": "t_address",
-                          "typeString": "address"
-                        },
-                        "id": 1879,
-                        "isConstant": false,
-                        "isLValue": false,
-                        "isPure": false,
-                        "lValueRequested": false,
-                        "leftExpression": {
-                          "argumentTypes": null,
-                          "arguments": [
-                            {
-                              "argumentTypes": null,
-                              "id": 1876,
-                              "name": "perspectiveIdHash",
-                              "nodeType": "Identifier",
-                              "overloadedDeclarations": [],
-                              "referencedDeclaration": 1866,
-                              "src": "1070:17:10",
-                              "typeDescriptions": {
-                                "typeIdentifier": "t_bytes32",
-                                "typeString": "bytes32"
-                              }
-                            }
-                          ],
-                          "expression": {
-                            "argumentTypes": [
-                              {
-                                "typeIdentifier": "t_bytes32",
-                                "typeString": "bytes32"
-                              }
-                            ],
-                            "expression": {
-                              "argumentTypes": null,
-                              "id": 1874,
-                              "name": "uprtclRoot",
-                              "nodeType": "Identifier",
-                              "overloadedDeclarations": [],
-                              "referencedDeclaration": 1837,
-                              "src": "1039:10:10",
-                              "typeDescriptions": {
-                                "typeIdentifier": "t_contract$_UprtclRoot_$3612",
-                                "typeString": "contract UprtclRoot"
-                              }
-                            },
-                            "id": 1875,
-                            "isConstant": false,
-                            "isLValue": false,
-                            "isPure": false,
-                            "lValueRequested": false,
-                            "memberName": "getPerspectiveOwner",
-                            "nodeType": "MemberAccess",
-                            "referencedDeclaration": 3611,
-                            "src": "1039:30:10",
-                            "typeDescriptions": {
-                              "typeIdentifier": "t_function_external_view$_t_bytes32_$returns$_t_address_$",
-                              "typeString": "function (bytes32) view external returns (address)"
-                            }
-                          },
-                          "id": 1877,
-                          "isConstant": false,
-                          "isLValue": false,
-                          "isPure": false,
-                          "kind": "functionCall",
-                          "lValueRequested": false,
-                          "names": [],
-                          "nodeType": "FunctionCall",
-                          "src": "1039:49:10",
-                          "typeDescriptions": {
-                            "typeIdentifier": "t_address",
-                            "typeString": "address"
-                          }
-                        },
-                        "nodeType": "BinaryOperation",
-                        "operator": "==",
-                        "rightExpression": {
-                          "argumentTypes": null,
-                          "id": 1878,
-                          "name": "sender",
-                          "nodeType": "Identifier",
-                          "overloadedDeclarations": [],
-                          "referencedDeclaration": 1870,
-                          "src": "1092:6:10",
-                          "typeDescriptions": {
-                            "typeIdentifier": "t_address",
-                            "typeString": "address"
-                          }
-                        },
-                        "src": "1039:59:10",
-                        "typeDescriptions": {
-                          "typeIdentifier": "t_bool",
-                          "typeString": "bool"
-                        }
-                      },
-                      {
-                        "argumentTypes": null,
-                        "hexValue": "64657461696c732063616e206f6e6c7920627920736574206279207065727370656374697665206f776e6572",
-                        "id": 1880,
-                        "isConstant": false,
-                        "isLValue": false,
-                        "isPure": true,
-                        "kind": "string",
-                        "lValueRequested": false,
-                        "nodeType": "Literal",
-                        "src": "1100:46:10",
-                        "subdenomination": null,
-                        "typeDescriptions": {
-                          "typeIdentifier": "t_stringliteral_1c44df5a0ab131345bb049dc624f9c7d81c8a38044f07e1a1ce0ce7895ed4435",
-                          "typeString": "literal_string \"details can only by set by perspective owner\""
-                        },
-                        "value": "details can only by set by perspective owner"
-                      }
-                    ],
-                    "expression": {
-                      "argumentTypes": [
-                        {
-                          "typeIdentifier": "t_bool",
-                          "typeString": "bool"
-                        },
-                        {
-                          "typeIdentifier": "t_stringliteral_1c44df5a0ab131345bb049dc624f9c7d81c8a38044f07e1a1ce0ce7895ed4435",
-                          "typeString": "literal_string \"details can only by set by perspective owner\""
-                        }
-                      ],
-                      "id": 1873,
-                      "name": "require",
-                      "nodeType": "Identifier",
-                      "overloadedDeclarations": [
-                        4063,
-                        4064
-                      ],
-                      "referencedDeclaration": 4064,
-                      "src": "1031:7:10",
-                      "typeDescriptions": {
-                        "typeIdentifier": "t_function_require_pure$_t_bool_$_t_string_memory_ptr_$returns$__$",
-                        "typeString": "function (bool,string memory) pure"
-                      }
-                    },
-                    "id": 1881,
-                    "isConstant": false,
-                    "isLValue": false,
-                    "isPure": false,
-                    "kind": "functionCall",
-                    "lValueRequested": false,
-                    "names": [],
-                    "nodeType": "FunctionCall",
-                    "src": "1031:116:10",
-                    "typeDescriptions": {
-                      "typeIdentifier": "t_tuple$__$",
-                      "typeString": "tuple()"
-                    }
-                  },
-                  "id": 1882,
-                  "nodeType": "ExpressionStatement",
-                  "src": "1031:116:10"
-                },
-                {
-                  "eventCall": {
-                    "argumentTypes": null,
-                    "arguments": [
-                      {
-                        "argumentTypes": null,
-                        "id": 1884,
-                        "name": "perspectiveIdHash",
-                        "nodeType": "Identifier",
-                        "overloadedDeclarations": [],
-                        "referencedDeclaration": 1866,
-                        "src": "1198:17:10",
-                        "typeDescriptions": {
-                          "typeIdentifier": "t_bytes32",
-                          "typeString": "bytes32"
-                        }
-                      },
-                      {
-                        "argumentTypes": null,
-                        "arguments": [
-                          {
-                            "argumentTypes": null,
-                            "id": 1886,
-                            "name": "context",
-                            "nodeType": "Identifier",
-                            "overloadedDeclarations": [],
-                            "referencedDeclaration": 1868,
-                            "src": "1244:7:10",
-                            "typeDescriptions": {
-                              "typeIdentifier": "t_string_memory_ptr",
-                              "typeString": "string memory"
-                            }
-                          }
-                        ],
-                        "expression": {
-                          "argumentTypes": [
-                            {
-                              "typeIdentifier": "t_string_memory_ptr",
-                              "typeString": "string memory"
-                            }
-                          ],
-                          "id": 1885,
-                          "name": "getContextHash",
-                          "nodeType": "Identifier",
-                          "overloadedDeclarations": [],
-                          "referencedDeclaration": 1864,
-                          "src": "1229:14:10",
-                          "typeDescriptions": {
-                            "typeIdentifier": "t_function_internal_pure$_t_string_memory_ptr_$returns$_t_bytes32_$",
-                            "typeString": "function (string memory) pure returns (bytes32)"
-                          }
-                        },
-                        "id": 1887,
-                        "isConstant": false,
-                        "isLValue": false,
-                        "isPure": false,
-                        "kind": "functionCall",
-                        "lValueRequested": false,
-                        "names": [],
-                        "nodeType": "FunctionCall",
-                        "src": "1229:23:10",
-                        "typeDescriptions": {
-                          "typeIdentifier": "t_bytes32",
-                          "typeString": "bytes32"
-                        }
-                      },
-                      {
-                        "argumentTypes": null,
-                        "id": 1888,
-                        "name": "context",
-                        "nodeType": "Identifier",
-                        "overloadedDeclarations": [],
-                        "referencedDeclaration": 1868,
-                        "src": "1266:7:10",
-                        "typeDescriptions": {
-                          "typeIdentifier": "t_string_memory_ptr",
-                          "typeString": "string memory"
-                        }
-                      }
-                    ],
-                    "expression": {
-                      "argumentTypes": [
-                        {
-                          "typeIdentifier": "t_bytes32",
-                          "typeString": "bytes32"
-                        },
-                        {
-                          "typeIdentifier": "t_bytes32",
-                          "typeString": "bytes32"
-                        },
-                        {
-                          "typeIdentifier": "t_string_memory_ptr",
-                          "typeString": "string memory"
-                        }
-                      ],
-                      "id": 1883,
-                      "name": "PerspectiveDetailsSet",
-                      "nodeType": "Identifier",
-                      "overloadedDeclarations": [],
-                      "referencedDeclaration": 1835,
-                      "src": "1163:21:10",
-                      "typeDescriptions": {
-                        "typeIdentifier": "t_function_event_nonpayable$_t_bytes32_$_t_bytes32_$_t_string_memory_ptr_$returns$__$",
-                        "typeString": "function (bytes32,bytes32,string memory)"
-                      }
-                    },
-                    "id": 1889,
-                    "isConstant": false,
-                    "isLValue": false,
-                    "isPure": false,
-                    "kind": "functionCall",
-                    "lValueRequested": false,
-                    "names": [],
-                    "nodeType": "FunctionCall",
-                    "src": "1163:120:10",
-                    "typeDescriptions": {
-                      "typeIdentifier": "t_tuple$__$",
-                      "typeString": "tuple()"
-                    }
-                  },
-                  "id": 1890,
-                  "nodeType": "EmitStatement",
-                  "src": "1158:125:10"
-                }
-              ]
-            },
-            "documentation": "Adds a new perspective to the mapping and sets the owner. The head pointer and the context. ",
-            "id": 1892,
-            "implemented": true,
-            "kind": "function",
-            "modifiers": [],
-            "name": "setPerspectiveDetailsInternal",
-            "nodeType": "FunctionDefinition",
-            "parameters": {
-              "id": 1871,
-              "nodeType": "ParameterList",
-              "parameters": [
-                {
-                  "constant": false,
-                  "id": 1866,
-                  "name": "perspectiveIdHash",
-                  "nodeType": "VariableDeclaration",
-                  "scope": 1892,
-                  "src": "926:25:10",
-                  "stateVariable": false,
-                  "storageLocation": "default",
-                  "typeDescriptions": {
-                    "typeIdentifier": "t_bytes32",
-                    "typeString": "bytes32"
-                  },
-                  "typeName": {
-                    "id": 1865,
-                    "name": "bytes32",
-                    "nodeType": "ElementaryTypeName",
-                    "src": "926:7:10",
-                    "typeDescriptions": {
-                      "typeIdentifier": "t_bytes32",
-                      "typeString": "bytes32"
-                    }
-                  },
-                  "value": null,
-                  "visibility": "internal"
-                },
-                {
-                  "constant": false,
-                  "id": 1868,
-                  "name": "context",
-                  "nodeType": "VariableDeclaration",
-                  "scope": 1892,
-                  "src": "961:21:10",
-                  "stateVariable": false,
-                  "storageLocation": "memory",
-                  "typeDescriptions": {
-                    "typeIdentifier": "t_string_memory_ptr",
-                    "typeString": "string"
-                  },
-                  "typeName": {
-                    "id": 1867,
-                    "name": "string",
-                    "nodeType": "ElementaryTypeName",
-                    "src": "961:6:10",
-                    "typeDescriptions": {
-                      "typeIdentifier": "t_string_storage_ptr",
-                      "typeString": "string"
-                    }
-                  },
-                  "value": null,
-                  "visibility": "internal"
-                },
-                {
-                  "constant": false,
-                  "id": 1870,
-                  "name": "sender",
-                  "nodeType": "VariableDeclaration",
-                  "scope": 1892,
-                  "src": "992:14:10",
-                  "stateVariable": false,
-                  "storageLocation": "default",
-                  "typeDescriptions": {
-                    "typeIdentifier": "t_address",
-                    "typeString": "address"
-                  },
-                  "typeName": {
-                    "id": 1869,
-                    "name": "address",
-                    "nodeType": "ElementaryTypeName",
-                    "src": "992:7:10",
-                    "stateMutability": "nonpayable",
-                    "typeDescriptions": {
-                      "typeIdentifier": "t_address",
-                      "typeString": "address"
-                    }
-                  },
-                  "value": null,
-                  "visibility": "internal"
-                }
-              ],
-              "src": "916:96:10"
-            },
-            "returnParameters": {
-              "id": 1872,
-              "nodeType": "ParameterList",
-              "parameters": [],
-              "src": "1021:0:10"
-            },
-            "scope": 2045,
-            "src": "878:412:10",
-            "stateMutability": "nonpayable",
-            "superFunction": null,
-            "visibility": "private"
-          },
-          {
-            "body": {
-              "id": 1906,
-              "nodeType": "Block",
-              "src": "1406:86:10",
-              "statements": [
-                {
-                  "expression": {
-                    "argumentTypes": null,
-                    "arguments": [
-                      {
-                        "argumentTypes": null,
-                        "id": 1900,
-                        "name": "perspectiveIdHash",
-                        "nodeType": "Identifier",
-                        "overloadedDeclarations": [],
-                        "referencedDeclaration": 1894,
-                        "src": "1446:17:10",
-                        "typeDescriptions": {
-                          "typeIdentifier": "t_bytes32",
-                          "typeString": "bytes32"
-                        }
-                      },
-                      {
-                        "argumentTypes": null,
-                        "id": 1901,
-                        "name": "context",
-                        "nodeType": "Identifier",
-                        "overloadedDeclarations": [],
-                        "referencedDeclaration": 1896,
-                        "src": "1465:7:10",
-                        "typeDescriptions": {
-                          "typeIdentifier": "t_string_memory_ptr",
-                          "typeString": "string memory"
-                        }
-                      },
-                      {
-                        "argumentTypes": null,
-                        "expression": {
-                          "argumentTypes": null,
-                          "id": 1902,
-                          "name": "msg",
-                          "nodeType": "Identifier",
-                          "overloadedDeclarations": [],
-                          "referencedDeclaration": 4060,
-                          "src": "1474:3:10",
-                          "typeDescriptions": {
-                            "typeIdentifier": "t_magic_message",
-                            "typeString": "msg"
-                          }
-                        },
-                        "id": 1903,
-                        "isConstant": false,
-                        "isLValue": false,
-                        "isPure": false,
-                        "lValueRequested": false,
-                        "memberName": "sender",
-                        "nodeType": "MemberAccess",
-                        "referencedDeclaration": null,
-                        "src": "1474:10:10",
-                        "typeDescriptions": {
-                          "typeIdentifier": "t_address_payable",
-                          "typeString": "address payable"
-                        }
-                      }
-                    ],
-                    "expression": {
-                      "argumentTypes": [
-                        {
-                          "typeIdentifier": "t_bytes32",
-                          "typeString": "bytes32"
-                        },
-                        {
-                          "typeIdentifier": "t_string_memory_ptr",
-                          "typeString": "string memory"
-                        },
-                        {
-                          "typeIdentifier": "t_address_payable",
-                          "typeString": "address payable"
-                        }
-                      ],
-                      "id": 1899,
-                      "name": "setPerspectiveDetailsInternal",
-                      "nodeType": "Identifier",
-                      "overloadedDeclarations": [],
-                      "referencedDeclaration": 1892,
-                      "src": "1416:29:10",
-                      "typeDescriptions": {
-                        "typeIdentifier": "t_function_internal_nonpayable$_t_bytes32_$_t_string_memory_ptr_$_t_address_$returns$__$",
-                        "typeString": "function (bytes32,string memory,address)"
-                      }
-                    },
-                    "id": 1904,
-                    "isConstant": false,
-                    "isLValue": false,
-                    "isPure": false,
-                    "kind": "functionCall",
-                    "lValueRequested": false,
-                    "names": [],
-                    "nodeType": "FunctionCall",
-                    "src": "1416:69:10",
-                    "typeDescriptions": {
-                      "typeIdentifier": "t_tuple$__$",
-                      "typeString": "tuple()"
-                    }
-                  },
-                  "id": 1905,
-                  "nodeType": "ExpressionStatement",
-                  "src": "1416:69:10"
-                }
-              ]
-            },
-            "documentation": null,
-            "id": 1907,
-            "implemented": true,
-            "kind": "function",
-            "modifiers": [],
-            "name": "setPerspectiveDetails",
-            "nodeType": "FunctionDefinition",
-            "parameters": {
-              "id": 1897,
-              "nodeType": "ParameterList",
-              "parameters": [
-                {
-                  "constant": false,
-                  "id": 1894,
-                  "name": "perspectiveIdHash",
-                  "nodeType": "VariableDeclaration",
-                  "scope": 1907,
-                  "src": "1336:25:10",
-                  "stateVariable": false,
-                  "storageLocation": "default",
-                  "typeDescriptions": {
-                    "typeIdentifier": "t_bytes32",
-                    "typeString": "bytes32"
-                  },
-                  "typeName": {
-                    "id": 1893,
-                    "name": "bytes32",
-                    "nodeType": "ElementaryTypeName",
-                    "src": "1336:7:10",
-                    "typeDescriptions": {
-                      "typeIdentifier": "t_bytes32",
-                      "typeString": "bytes32"
-                    }
-                  },
-                  "value": null,
-                  "visibility": "internal"
-                },
-                {
-                  "constant": false,
-                  "id": 1896,
-                  "name": "context",
-                  "nodeType": "VariableDeclaration",
-                  "scope": 1907,
-                  "src": "1371:21:10",
-                  "stateVariable": false,
-                  "storageLocation": "memory",
-                  "typeDescriptions": {
-                    "typeIdentifier": "t_string_memory_ptr",
-                    "typeString": "string"
-                  },
-                  "typeName": {
-                    "id": 1895,
-                    "name": "string",
-                    "nodeType": "ElementaryTypeName",
-                    "src": "1371:6:10",
-                    "typeDescriptions": {
-                      "typeIdentifier": "t_string_storage_ptr",
-                      "typeString": "string"
-                    }
-                  },
-                  "value": null,
-                  "visibility": "internal"
-                }
-              ],
-              "src": "1326:72:10"
-            },
-            "returnParameters": {
-              "id": 1898,
-              "nodeType": "ParameterList",
-              "parameters": [],
-              "src": "1406:0:10"
-            },
-            "scope": 2045,
-            "src": "1296:196:10",
-            "stateMutability": "nonpayable",
-            "superFunction": null,
-            "visibility": "public"
-          },
-          {
-            "body": {
-              "id": 1924,
-              "nodeType": "Block",
-              "src": "1658:85:10",
-              "statements": [
-                {
-                  "expression": {
-                    "argumentTypes": null,
-                    "arguments": [
-                      {
-                        "argumentTypes": null,
-                        "id": 1919,
-                        "name": "perspectiveIdHash",
-                        "nodeType": "Identifier",
-                        "overloadedDeclarations": [],
-                        "referencedDeclaration": 1909,
-                        "src": "1698:17:10",
-                        "typeDescriptions": {
-                          "typeIdentifier": "t_bytes32",
-                          "typeString": "bytes32"
-                        }
-                      },
-                      {
-                        "argumentTypes": null,
-                        "id": 1920,
-                        "name": "context",
-                        "nodeType": "Identifier",
-                        "overloadedDeclarations": [],
-                        "referencedDeclaration": 1911,
-                        "src": "1717:7:10",
-                        "typeDescriptions": {
-                          "typeIdentifier": "t_string_memory_ptr",
-                          "typeString": "string memory"
-                        }
-                      },
-                      {
-                        "argumentTypes": null,
-                        "id": 1921,
-                        "name": "msgSender",
-                        "nodeType": "Identifier",
-                        "overloadedDeclarations": [],
-                        "referencedDeclaration": 1913,
-                        "src": "1726:9:10",
-                        "typeDescriptions": {
-                          "typeIdentifier": "t_address",
-                          "typeString": "address"
-                        }
-                      }
-                    ],
-                    "expression": {
-                      "argumentTypes": [
-                        {
-                          "typeIdentifier": "t_bytes32",
-                          "typeString": "bytes32"
-                        },
-                        {
-                          "typeIdentifier": "t_string_memory_ptr",
-                          "typeString": "string memory"
-                        },
-                        {
-                          "typeIdentifier": "t_address",
-                          "typeString": "address"
-                        }
-                      ],
-                      "id": 1918,
-                      "name": "setPerspectiveDetailsInternal",
-                      "nodeType": "Identifier",
-                      "overloadedDeclarations": [],
-                      "referencedDeclaration": 1892,
-                      "src": "1668:29:10",
-                      "typeDescriptions": {
-                        "typeIdentifier": "t_function_internal_nonpayable$_t_bytes32_$_t_string_memory_ptr_$_t_address_$returns$__$",
-                        "typeString": "function (bytes32,string memory,address)"
-                      }
-                    },
-                    "id": 1922,
-                    "isConstant": false,
-                    "isLValue": false,
-                    "isPure": false,
-                    "kind": "functionCall",
-                    "lValueRequested": false,
-                    "names": [],
-                    "nodeType": "FunctionCall",
-                    "src": "1668:68:10",
-                    "typeDescriptions": {
-                      "typeIdentifier": "t_tuple$__$",
-                      "typeString": "tuple()"
-                    }
-                  },
-                  "id": 1923,
-                  "nodeType": "ExpressionStatement",
-                  "src": "1668:68:10"
-                }
-              ]
-            },
-            "documentation": null,
-            "id": 1925,
-            "implemented": true,
-            "kind": "function",
-            "modifiers": [
-              {
-                "arguments": null,
-                "id": 1916,
-                "modifierName": {
-                  "argumentTypes": null,
-                  "id": 1915,
-                  "name": "onlySuperUser",
-                  "nodeType": "Identifier",
-                  "overloadedDeclarations": [],
-                  "referencedDeclaration": 47,
-                  "src": "1644:13:10",
-                  "typeDescriptions": {
-                    "typeIdentifier": "t_modifier$__$",
-                    "typeString": "modifier ()"
-                  }
-                },
-                "nodeType": "ModifierInvocation",
-                "src": "1644:13:10"
-              }
-            ],
-            "name": "setPerspectiveDetailsSuperUser",
-            "nodeType": "FunctionDefinition",
-            "parameters": {
-              "id": 1914,
-              "nodeType": "ParameterList",
-              "parameters": [
-                {
-                  "constant": false,
-                  "id": 1909,
-                  "name": "perspectiveIdHash",
-                  "nodeType": "VariableDeclaration",
-                  "scope": 1925,
-                  "src": "1547:25:10",
-                  "stateVariable": false,
-                  "storageLocation": "default",
-                  "typeDescriptions": {
-                    "typeIdentifier": "t_bytes32",
-                    "typeString": "bytes32"
-                  },
-                  "typeName": {
-                    "id": 1908,
-                    "name": "bytes32",
-                    "nodeType": "ElementaryTypeName",
-                    "src": "1547:7:10",
-                    "typeDescriptions": {
-                      "typeIdentifier": "t_bytes32",
-                      "typeString": "bytes32"
-                    }
-                  },
-                  "value": null,
-                  "visibility": "internal"
-                },
-                {
-                  "constant": false,
-                  "id": 1911,
-                  "name": "context",
-                  "nodeType": "VariableDeclaration",
-                  "scope": 1925,
-                  "src": "1582:21:10",
-                  "stateVariable": false,
-                  "storageLocation": "memory",
-                  "typeDescriptions": {
-                    "typeIdentifier": "t_string_memory_ptr",
-                    "typeString": "string"
-                  },
-                  "typeName": {
-                    "id": 1910,
-                    "name": "string",
-                    "nodeType": "ElementaryTypeName",
-                    "src": "1582:6:10",
-                    "typeDescriptions": {
-                      "typeIdentifier": "t_string_storage_ptr",
-                      "typeString": "string"
-                    }
-                  },
-                  "value": null,
-                  "visibility": "internal"
-                },
-                {
-                  "constant": false,
-                  "id": 1913,
-                  "name": "msgSender",
-                  "nodeType": "VariableDeclaration",
-                  "scope": 1925,
-                  "src": "1613:17:10",
-                  "stateVariable": false,
-                  "storageLocation": "default",
-                  "typeDescriptions": {
-                    "typeIdentifier": "t_address",
-                    "typeString": "address"
-                  },
-                  "typeName": {
-                    "id": 1912,
-                    "name": "address",
-                    "nodeType": "ElementaryTypeName",
-                    "src": "1613:7:10",
-                    "stateMutability": "nonpayable",
-                    "typeDescriptions": {
-                      "typeIdentifier": "t_address",
-                      "typeString": "address"
-                    }
-                  },
-                  "value": null,
-                  "visibility": "internal"
-                }
-              ],
-              "src": "1537:99:10"
-            },
-            "returnParameters": {
-              "id": 1917,
-              "nodeType": "ParameterList",
-              "parameters": [],
-              "src": "1658:0:10"
-            },
-            "scope": 2045,
-            "src": "1498:245:10",
-            "stateMutability": "nonpayable",
-            "superFunction": null,
-            "visibility": "public"
-          },
-          {
-            "body": {
-              "id": 1954,
-              "nodeType": "Block",
-              "src": "1847:296:10",
-              "statements": [
-                {
-                  "expression": {
-                    "argumentTypes": null,
-                    "arguments": [
-                      {
-                        "argumentTypes": null,
-                        "expression": {
-                          "argumentTypes": null,
-                          "id": 1935,
-                          "name": "perspectiveData",
-                          "nodeType": "Identifier",
-                          "overloadedDeclarations": [],
-                          "referencedDeclaration": 1927,
-                          "src": "1886:15:10",
-                          "typeDescriptions": {
-                            "typeIdentifier": "t_struct$_InitPerspective_$1827_memory_ptr",
-                            "typeString": "struct UprtclDetails.InitPerspective memory"
-                          }
-                        },
-                        "id": 1936,
-                        "isConstant": false,
-                        "isLValue": true,
-                        "isPure": false,
-                        "lValueRequested": false,
-                        "memberName": "perspective",
-                        "nodeType": "MemberAccess",
-                        "referencedDeclaration": 1824,
-                        "src": "1886:27:10",
-                        "typeDescriptions": {
-                          "typeIdentifier": "t_struct$_NewPerspective_$3084_memory",
-                          "typeString": "struct UprtclRoot.NewPerspective memory"
-                        }
-                      },
-                      {
-                        "argumentTypes": null,
-                        "id": 1937,
-                        "name": "account",
-                        "nodeType": "Identifier",
-                        "overloadedDeclarations": [],
-                        "referencedDeclaration": 1929,
-                        "src": "1915:7:10",
-                        "typeDescriptions": {
-                          "typeIdentifier": "t_address",
-                          "typeString": "address"
-                        }
-                      }
-                    ],
-                    "expression": {
-                      "argumentTypes": [
-                        {
-                          "typeIdentifier": "t_struct$_NewPerspective_$3084_memory",
-                          "typeString": "struct UprtclRoot.NewPerspective memory"
-                        },
-                        {
-                          "typeIdentifier": "t_address",
-                          "typeString": "address"
-                        }
-                      ],
-                      "expression": {
-                        "argumentTypes": null,
-                        "id": 1932,
-                        "name": "uprtclRoot",
-                        "nodeType": "Identifier",
-                        "overloadedDeclarations": [],
-                        "referencedDeclaration": 1837,
-                        "src": "1857:10:10",
-                        "typeDescriptions": {
-                          "typeIdentifier": "t_contract$_UprtclRoot_$3612",
-                          "typeString": "contract UprtclRoot"
-                        }
-                      },
-                      "id": 1934,
-                      "isConstant": false,
-                      "isLValue": false,
-                      "isPure": false,
-                      "lValueRequested": false,
-                      "memberName": "createPerspective",
-                      "nodeType": "MemberAccess",
-                      "referencedDeclaration": 3373,
-                      "src": "1857:28:10",
-                      "typeDescriptions": {
-                        "typeIdentifier": "t_function_external_nonpayable$_t_struct$_NewPerspective_$3084_memory_ptr_$_t_address_$returns$__$",
-                        "typeString": "function (struct UprtclRoot.NewPerspective memory,address) external"
-                      }
-                    },
-                    "id": 1938,
-                    "isConstant": false,
-                    "isLValue": false,
-                    "isPure": false,
-                    "kind": "functionCall",
-                    "lValueRequested": false,
-                    "names": [],
-                    "nodeType": "FunctionCall",
-                    "src": "1857:66:10",
-                    "typeDescriptions": {
-                      "typeIdentifier": "t_tuple$__$",
-                      "typeString": "tuple()"
-                    }
-                  },
-                  "id": 1939,
-                  "nodeType": "ExpressionStatement",
-                  "src": "1857:66:10"
-                },
-                {
-                  "expression": {
-                    "argumentTypes": null,
-                    "arguments": [
-                      {
-                        "argumentTypes": null,
-                        "arguments": [
-                          {
-                            "argumentTypes": null,
-                            "expression": {
-                              "argumentTypes": null,
-                              "expression": {
-                                "argumentTypes": null,
-                                "id": 1943,
-                                "name": "perspectiveData",
-                                "nodeType": "Identifier",
-                                "overloadedDeclarations": [],
-                                "referencedDeclaration": 1927,
-                                "src": "2009:15:10",
-                                "typeDescriptions": {
-                                  "typeIdentifier": "t_struct$_InitPerspective_$1827_memory_ptr",
-                                  "typeString": "struct UprtclDetails.InitPerspective memory"
-                                }
-                              },
-                              "id": 1944,
-                              "isConstant": false,
-                              "isLValue": true,
-                              "isPure": false,
-                              "lValueRequested": false,
-                              "memberName": "perspective",
-                              "nodeType": "MemberAccess",
-                              "referencedDeclaration": 1824,
-                              "src": "2009:27:10",
-                              "typeDescriptions": {
-                                "typeIdentifier": "t_struct$_NewPerspective_$3084_memory",
-                                "typeString": "struct UprtclRoot.NewPerspective memory"
-                              }
-                            },
-                            "id": 1945,
-                            "isConstant": false,
-                            "isLValue": true,
-                            "isPure": false,
-                            "lValueRequested": false,
-                            "memberName": "perspectiveId",
-                            "nodeType": "MemberAccess",
-                            "referencedDeclaration": 3077,
-                            "src": "2009:41:10",
-                            "typeDescriptions": {
-                              "typeIdentifier": "t_string_memory",
-                              "typeString": "string memory"
-                            }
-                          }
-                        ],
-                        "expression": {
-                          "argumentTypes": [
-                            {
-                              "typeIdentifier": "t_string_memory",
-                              "typeString": "string memory"
-                            }
-                          ],
-                          "expression": {
-                            "argumentTypes": null,
-                            "id": 1941,
-                            "name": "uprtclRoot",
-                            "nodeType": "Identifier",
-                            "overloadedDeclarations": [],
-                            "referencedDeclaration": 1837,
-                            "src": "1977:10:10",
-                            "typeDescriptions": {
-                              "typeIdentifier": "t_contract$_UprtclRoot_$3612",
-                              "typeString": "contract UprtclRoot"
-                            }
-                          },
-                          "id": 1942,
-                          "isConstant": false,
-                          "isLValue": false,
-                          "isPure": false,
-                          "lValueRequested": false,
-                          "memberName": "getPerspectiveIdHash",
-                          "nodeType": "MemberAccess",
-                          "referencedDeclaration": 3269,
-                          "src": "1977:31:10",
-                          "typeDescriptions": {
-                            "typeIdentifier": "t_function_external_pure$_t_string_memory_ptr_$returns$_t_bytes32_$",
-                            "typeString": "function (string memory) pure external returns (bytes32)"
-                          }
-                        },
-                        "id": 1946,
-                        "isConstant": false,
-                        "isLValue": false,
-                        "isPure": false,
-                        "kind": "functionCall",
-                        "lValueRequested": false,
-                        "names": [],
-                        "nodeType": "FunctionCall",
-                        "src": "1977:74:10",
-                        "typeDescriptions": {
-                          "typeIdentifier": "t_bytes32",
-                          "typeString": "bytes32"
-                        }
-                      },
-                      {
-                        "argumentTypes": null,
-                        "expression": {
-                          "argumentTypes": null,
-                          "id": 1947,
-                          "name": "perspectiveData",
-                          "nodeType": "Identifier",
-                          "overloadedDeclarations": [],
-                          "referencedDeclaration": 1927,
-                          "src": "2065:15:10",
-                          "typeDescriptions": {
-                            "typeIdentifier": "t_struct$_InitPerspective_$1827_memory_ptr",
-                            "typeString": "struct UprtclDetails.InitPerspective memory"
-                          }
-                        },
-                        "id": 1948,
-                        "isConstant": false,
-                        "isLValue": true,
-                        "isPure": false,
-                        "lValueRequested": false,
-                        "memberName": "context",
-                        "nodeType": "MemberAccess",
-                        "referencedDeclaration": 1826,
-                        "src": "2065:23:10",
-                        "typeDescriptions": {
-                          "typeIdentifier": "t_string_memory",
-                          "typeString": "string memory"
-                        }
-                      },
-                      {
-                        "argumentTypes": null,
-                        "expression": {
-                          "argumentTypes": null,
-                          "expression": {
-                            "argumentTypes": null,
-                            "id": 1949,
-                            "name": "perspectiveData",
-                            "nodeType": "Identifier",
-                            "overloadedDeclarations": [],
-                            "referencedDeclaration": 1927,
-                            "src": "2102:15:10",
-                            "typeDescriptions": {
-                              "typeIdentifier": "t_struct$_InitPerspective_$1827_memory_ptr",
-                              "typeString": "struct UprtclDetails.InitPerspective memory"
-                            }
-                          },
-                          "id": 1950,
-                          "isConstant": false,
-                          "isLValue": true,
-                          "isPure": false,
-                          "lValueRequested": false,
-                          "memberName": "perspective",
-                          "nodeType": "MemberAccess",
-                          "referencedDeclaration": 1824,
-                          "src": "2102:27:10",
-                          "typeDescriptions": {
-                            "typeIdentifier": "t_struct$_NewPerspective_$3084_memory",
-                            "typeString": "struct UprtclRoot.NewPerspective memory"
-                          }
-                        },
-                        "id": 1951,
-                        "isConstant": false,
-                        "isLValue": true,
-                        "isPure": false,
-                        "lValueRequested": false,
-                        "memberName": "owner",
-                        "nodeType": "MemberAccess",
-                        "referencedDeclaration": 3083,
-                        "src": "2102:33:10",
-                        "typeDescriptions": {
-                          "typeIdentifier": "t_address",
-                          "typeString": "address"
-                        }
-                      }
-                    ],
-                    "expression": {
-                      "argumentTypes": [
-                        {
-                          "typeIdentifier": "t_bytes32",
-                          "typeString": "bytes32"
-                        },
-                        {
-                          "typeIdentifier": "t_string_memory",
-                          "typeString": "string memory"
-                        },
-                        {
-                          "typeIdentifier": "t_address",
-                          "typeString": "address"
-                        }
-                      ],
-                      "id": 1940,
-                      "name": "setPerspectiveDetailsInternal",
-                      "nodeType": "Identifier",
-                      "overloadedDeclarations": [],
-                      "referencedDeclaration": 1892,
-                      "src": "1934:29:10",
-                      "typeDescriptions": {
-                        "typeIdentifier": "t_function_internal_nonpayable$_t_bytes32_$_t_string_memory_ptr_$_t_address_$returns$__$",
-                        "typeString": "function (bytes32,string memory,address)"
-                      }
-                    },
-                    "id": 1952,
-                    "isConstant": false,
-                    "isLValue": false,
-                    "isPure": false,
-                    "kind": "functionCall",
-                    "lValueRequested": false,
-                    "names": [],
-                    "nodeType": "FunctionCall",
-                    "src": "1934:202:10",
-                    "typeDescriptions": {
-                      "typeIdentifier": "t_tuple$__$",
-                      "typeString": "tuple()"
-                    }
-                  },
-                  "id": 1953,
-                  "nodeType": "ExpressionStatement",
-                  "src": "1934:202:10"
-                }
-              ]
-            },
-            "documentation": null,
-            "id": 1955,
-            "implemented": true,
-            "kind": "function",
-            "modifiers": [],
-            "name": "initPerspectiveInternal",
-            "nodeType": "FunctionDefinition",
-            "parameters": {
-              "id": 1930,
-              "nodeType": "ParameterList",
-              "parameters": [
-                {
-                  "constant": false,
-                  "id": 1927,
-                  "name": "perspectiveData",
-                  "nodeType": "VariableDeclaration",
-                  "scope": 1955,
-                  "src": "1782:38:10",
-                  "stateVariable": false,
-                  "storageLocation": "memory",
-                  "typeDescriptions": {
-                    "typeIdentifier": "t_struct$_InitPerspective_$1827_memory_ptr",
-                    "typeString": "struct UprtclDetails.InitPerspective"
-                  },
-                  "typeName": {
-                    "contractScope": null,
-                    "id": 1926,
-                    "name": "InitPerspective",
-                    "nodeType": "UserDefinedTypeName",
-                    "referencedDeclaration": 1827,
-                    "src": "1782:15:10",
-                    "typeDescriptions": {
-                      "typeIdentifier": "t_struct$_InitPerspective_$1827_storage_ptr",
-                      "typeString": "struct UprtclDetails.InitPerspective"
-                    }
-                  },
-                  "value": null,
-                  "visibility": "internal"
-                },
-                {
-                  "constant": false,
-                  "id": 1929,
-                  "name": "account",
-                  "nodeType": "VariableDeclaration",
-                  "scope": 1955,
-                  "src": "1822:15:10",
-                  "stateVariable": false,
-                  "storageLocation": "default",
-                  "typeDescriptions": {
-                    "typeIdentifier": "t_address",
-                    "typeString": "address"
-                  },
-                  "typeName": {
-                    "id": 1928,
-                    "name": "address",
-                    "nodeType": "ElementaryTypeName",
-                    "src": "1822:7:10",
-                    "stateMutability": "nonpayable",
-                    "typeDescriptions": {
-                      "typeIdentifier": "t_address",
-                      "typeString": "address"
-                    }
-                  },
-                  "value": null,
-                  "visibility": "internal"
-                }
-              ],
-              "src": "1781:57:10"
-            },
-            "returnParameters": {
-              "id": 1931,
-              "nodeType": "ParameterList",
-              "parameters": [],
-              "src": "1847:0:10"
-            },
-            "scope": 2045,
-            "src": "1749:394:10",
-            "stateMutability": "nonpayable",
-            "superFunction": null,
-            "visibility": "private"
-          },
-          {
-            "body": {
-              "id": 1987,
-              "nodeType": "Block",
-              "src": "2255:237:10",
-              "statements": [
-                {
-                  "assignments": [
-                    1963
-                  ],
-                  "declarations": [
-                    {
-                      "constant": false,
-                      "id": 1963,
-                      "name": "fee",
-                      "nodeType": "VariableDeclaration",
-                      "scope": 1987,
-                      "src": "2298:11:10",
-                      "stateVariable": false,
-                      "storageLocation": "default",
-                      "typeDescriptions": {
-                        "typeIdentifier": "t_uint256",
-                        "typeString": "uint256"
-                      },
-                      "typeName": {
-                        "id": 1962,
-                        "name": "uint256",
-                        "nodeType": "ElementaryTypeName",
-                        "src": "2298:7:10",
-                        "typeDescriptions": {
-                          "typeIdentifier": "t_uint256",
-                          "typeString": "uint256"
-                        }
-                      },
-                      "value": null,
-                      "visibility": "internal"
-                    }
-                  ],
-                  "id": 1967,
-                  "initialValue": {
-                    "argumentTypes": null,
-                    "arguments": [],
-                    "expression": {
-                      "argumentTypes": [],
-                      "expression": {
-                        "argumentTypes": null,
-                        "id": 1964,
-                        "name": "uprtclRoot",
-                        "nodeType": "Identifier",
-                        "overloadedDeclarations": [],
-                        "referencedDeclaration": 1837,
-                        "src": "2312:10:10",
-                        "typeDescriptions": {
-                          "typeIdentifier": "t_contract$_UprtclRoot_$3612",
-                          "typeString": "contract UprtclRoot"
-                        }
-                      },
-                      "id": 1965,
-                      "isConstant": false,
-                      "isLValue": false,
-                      "isPure": false,
-                      "lValueRequested": false,
-                      "memberName": "getAddFee",
-                      "nodeType": "MemberAccess",
-                      "referencedDeclaration": 3184,
-                      "src": "2312:20:10",
-                      "typeDescriptions": {
-                        "typeIdentifier": "t_function_external_view$__$returns$_t_uint256_$",
-                        "typeString": "function () view external returns (uint256)"
-                      }
-                    },
-                    "id": 1966,
-                    "isConstant": false,
-                    "isLValue": false,
-                    "isPure": false,
-                    "kind": "functionCall",
-                    "lValueRequested": false,
-                    "names": [],
-                    "nodeType": "FunctionCall",
-                    "src": "2312:22:10",
-                    "typeDescriptions": {
-                      "typeIdentifier": "t_uint256",
-                      "typeString": "uint256"
-                    }
-                  },
-                  "nodeType": "VariableDeclarationStatement",
-                  "src": "2298:36:10"
-                },
-                {
-                  "condition": {
-                    "argumentTypes": null,
-                    "commonType": {
-                      "typeIdentifier": "t_uint256",
-                      "typeString": "uint256"
-                    },
-                    "id": 1970,
-                    "isConstant": false,
-                    "isLValue": false,
-                    "isPure": false,
-                    "lValueRequested": false,
-                    "leftExpression": {
-                      "argumentTypes": null,
-                      "id": 1968,
-                      "name": "fee",
-                      "nodeType": "Identifier",
-                      "overloadedDeclarations": [],
-                      "referencedDeclaration": 1963,
-                      "src": "2348:3:10",
-                      "typeDescriptions": {
-                        "typeIdentifier": "t_uint256",
-                        "typeString": "uint256"
-                      }
-                    },
-                    "nodeType": "BinaryOperation",
-                    "operator": ">",
-                    "rightExpression": {
-                      "argumentTypes": null,
-                      "hexValue": "30",
-                      "id": 1969,
-                      "isConstant": false,
-                      "isLValue": false,
-                      "isPure": true,
-                      "kind": "number",
-                      "lValueRequested": false,
-                      "nodeType": "Literal",
-                      "src": "2354:1:10",
-                      "subdenomination": null,
-                      "typeDescriptions": {
-                        "typeIdentifier": "t_rational_0_by_1",
-                        "typeString": "int_const 0"
-                      },
-                      "value": "0"
-                    },
-                    "src": "2348:7:10",
-                    "typeDescriptions": {
-                      "typeIdentifier": "t_bool",
-                      "typeString": "bool"
-                    }
-                  },
-                  "falseBody": null,
-                  "id": 1981,
-                  "nodeType": "IfStatement",
-                  "src": "2344:82:10",
-                  "trueBody": {
-                    "id": 1980,
-                    "nodeType": "Block",
-                    "src": "2357:69:10",
-                    "statements": [
-                      {
-                        "expression": {
-                          "argumentTypes": null,
-                          "arguments": [
-                            {
-                              "argumentTypes": null,
-                              "id": 1974,
-                              "name": "account",
-                              "nodeType": "Identifier",
-                              "overloadedDeclarations": [],
-                              "referencedDeclaration": 1959,
-                              "src": "2390:7:10",
-                              "typeDescriptions": {
-                                "typeIdentifier": "t_address",
-                                "typeString": "address"
-                              }
-                            },
-                            {
-                              "argumentTypes": null,
-                              "expression": {
-                                "argumentTypes": null,
-                                "id": 1975,
-                                "name": "msg",
-                                "nodeType": "Identifier",
-                                "overloadedDeclarations": [],
-                                "referencedDeclaration": 4060,
-                                "src": "2399:3:10",
-                                "typeDescriptions": {
-                                  "typeIdentifier": "t_magic_message",
-                                  "typeString": "msg"
-                                }
-                              },
-                              "id": 1976,
-                              "isConstant": false,
-                              "isLValue": false,
-                              "isPure": false,
-                              "lValueRequested": false,
-                              "memberName": "sender",
-                              "nodeType": "MemberAccess",
-                              "referencedDeclaration": null,
-                              "src": "2399:10:10",
-                              "typeDescriptions": {
-                                "typeIdentifier": "t_address_payable",
-                                "typeString": "address payable"
-                              }
-                            },
-                            {
-                              "argumentTypes": null,
-                              "id": 1977,
-                              "name": "fee",
-                              "nodeType": "Identifier",
-                              "overloadedDeclarations": [],
-                              "referencedDeclaration": 1963,
-                              "src": "2411:3:10",
-                              "typeDescriptions": {
-                                "typeIdentifier": "t_uint256",
-                                "typeString": "uint256"
-                              }
-                            }
-                          ],
-                          "expression": {
-                            "argumentTypes": [
-                              {
-                                "typeIdentifier": "t_address",
-                                "typeString": "address"
-                              },
-                              {
-                                "typeIdentifier": "t_address_payable",
-                                "typeString": "address payable"
-                              },
-                              {
-                                "typeIdentifier": "t_uint256",
-                                "typeString": "uint256"
-                              }
-                            ],
-                            "expression": {
-                              "argumentTypes": null,
-                              "id": 1971,
-                              "name": "uprtclRoot",
-                              "nodeType": "Identifier",
-                              "overloadedDeclarations": [],
-                              "referencedDeclaration": 1837,
-                              "src": "2371:10:10",
-                              "typeDescriptions": {
-                                "typeIdentifier": "t_contract$_UprtclRoot_$3612",
-                                "typeString": "contract UprtclRoot"
-                              }
-                            },
-                            "id": 1973,
-                            "isConstant": false,
-                            "isLValue": false,
-                            "isPure": false,
-                            "lValueRequested": false,
-                            "memberName": "consume",
-                            "nodeType": "MemberAccess",
-                            "referencedDeclaration": 3214,
-                            "src": "2371:18:10",
-                            "typeDescriptions": {
-                              "typeIdentifier": "t_function_external_nonpayable$_t_address_$_t_address_$_t_uint256_$returns$__$",
-                              "typeString": "function (address,address,uint256) external"
-                            }
-                          },
-                          "id": 1978,
-                          "isConstant": false,
-                          "isLValue": false,
-                          "isPure": false,
-                          "kind": "functionCall",
-                          "lValueRequested": false,
-                          "names": [],
-                          "nodeType": "FunctionCall",
-                          "src": "2371:44:10",
-                          "typeDescriptions": {
-                            "typeIdentifier": "t_tuple$__$",
-                            "typeString": "tuple()"
-                          }
-                        },
-                        "id": 1979,
-                        "nodeType": "ExpressionStatement",
-                        "src": "2371:44:10"
-                      }
-                    ]
-                  }
-                },
-                {
-                  "expression": {
-                    "argumentTypes": null,
-                    "arguments": [
-                      {
-                        "argumentTypes": null,
-                        "id": 1983,
-                        "name": "perspectiveData",
-                        "nodeType": "Identifier",
-                        "overloadedDeclarations": [],
-                        "referencedDeclaration": 1957,
-                        "src": "2460:15:10",
-                        "typeDescriptions": {
-                          "typeIdentifier": "t_struct$_InitPerspective_$1827_memory_ptr",
-                          "typeString": "struct UprtclDetails.InitPerspective memory"
-                        }
-                      },
-                      {
-                        "argumentTypes": null,
-                        "id": 1984,
-                        "name": "account",
-                        "nodeType": "Identifier",
-                        "overloadedDeclarations": [],
-                        "referencedDeclaration": 1959,
-                        "src": "2477:7:10",
-                        "typeDescriptions": {
-                          "typeIdentifier": "t_address",
-                          "typeString": "address"
-                        }
-                      }
-                    ],
-                    "expression": {
-                      "argumentTypes": [
-                        {
-                          "typeIdentifier": "t_struct$_InitPerspective_$1827_memory_ptr",
-                          "typeString": "struct UprtclDetails.InitPerspective memory"
-                        },
-                        {
-                          "typeIdentifier": "t_address",
-                          "typeString": "address"
-                        }
-                      ],
-                      "id": 1982,
-                      "name": "initPerspectiveInternal",
-                      "nodeType": "Identifier",
-                      "overloadedDeclarations": [],
-                      "referencedDeclaration": 1955,
-                      "src": "2436:23:10",
-                      "typeDescriptions": {
-                        "typeIdentifier": "t_function_internal_nonpayable$_t_struct$_InitPerspective_$1827_memory_ptr_$_t_address_$returns$__$",
-                        "typeString": "function (struct UprtclDetails.InitPerspective memory,address)"
-                      }
-                    },
-                    "id": 1985,
-                    "isConstant": false,
-                    "isLValue": false,
-                    "isPure": false,
-                    "kind": "functionCall",
-                    "lValueRequested": false,
-                    "names": [],
-                    "nodeType": "FunctionCall",
-                    "src": "2436:49:10",
-                    "typeDescriptions": {
-                      "typeIdentifier": "t_tuple$__$",
-                      "typeString": "tuple()"
-                    }
-                  },
-                  "id": 1986,
-                  "nodeType": "ExpressionStatement",
-                  "src": "2436:49:10"
-                }
-              ]
-            },
-            "documentation": null,
-            "id": 1988,
-            "implemented": true,
-            "kind": "function",
-            "modifiers": [],
-            "name": "initPerspective",
-            "nodeType": "FunctionDefinition",
-            "parameters": {
-              "id": 1960,
-              "nodeType": "ParameterList",
-              "parameters": [
-                {
-                  "constant": false,
-                  "id": 1957,
-                  "name": "perspectiveData",
-                  "nodeType": "VariableDeclaration",
-                  "scope": 1988,
-                  "src": "2183:38:10",
-                  "stateVariable": false,
-                  "storageLocation": "memory",
-                  "typeDescriptions": {
-                    "typeIdentifier": "t_struct$_InitPerspective_$1827_memory_ptr",
-                    "typeString": "struct UprtclDetails.InitPerspective"
-                  },
-                  "typeName": {
-                    "contractScope": null,
-                    "id": 1956,
-                    "name": "InitPerspective",
-                    "nodeType": "UserDefinedTypeName",
-                    "referencedDeclaration": 1827,
-                    "src": "2183:15:10",
-                    "typeDescriptions": {
-                      "typeIdentifier": "t_struct$_InitPerspective_$1827_storage_ptr",
-                      "typeString": "struct UprtclDetails.InitPerspective"
-                    }
-                  },
-                  "value": null,
-                  "visibility": "internal"
-                },
-                {
-                  "constant": false,
-                  "id": 1959,
-                  "name": "account",
-                  "nodeType": "VariableDeclaration",
-                  "scope": 1988,
-                  "src": "2231:15:10",
-                  "stateVariable": false,
-                  "storageLocation": "default",
-                  "typeDescriptions": {
-                    "typeIdentifier": "t_address",
-                    "typeString": "address"
-                  },
-                  "typeName": {
-                    "id": 1958,
-                    "name": "address",
-                    "nodeType": "ElementaryTypeName",
-                    "src": "2231:7:10",
-                    "stateMutability": "nonpayable",
-                    "typeDescriptions": {
-                      "typeIdentifier": "t_address",
-                      "typeString": "address"
-                    }
-                  },
-                  "value": null,
-                  "visibility": "internal"
-                }
-              ],
-              "src": "2173:74:10"
-            },
-            "returnParameters": {
-              "id": 1961,
-              "nodeType": "ParameterList",
-              "parameters": [],
-              "src": "2255:0:10"
-            },
-            "scope": 2045,
-            "src": "2149:343:10",
-            "stateMutability": "nonpayable",
-            "superFunction": null,
-            "visibility": "public"
-          },
-          {
-            "body": {
-              "id": 2043,
-              "nodeType": "Block",
-              "src": "2607:360:10",
-              "statements": [
-                {
-                  "assignments": [
-                    1997
-                  ],
-                  "declarations": [
-                    {
-                      "constant": false,
-                      "id": 1997,
-                      "name": "nPerspectives",
-                      "nodeType": "VariableDeclaration",
-                      "scope": 2043,
-                      "src": "2617:21:10",
-                      "stateVariable": false,
-                      "storageLocation": "default",
-                      "typeDescriptions": {
-                        "typeIdentifier": "t_uint256",
-                        "typeString": "uint256"
-                      },
-                      "typeName": {
-                        "id": 1996,
-                        "name": "uint256",
-                        "nodeType": "ElementaryTypeName",
-                        "src": "2617:7:10",
-                        "typeDescriptions": {
-                          "typeIdentifier": "t_uint256",
-                          "typeString": "uint256"
-                        }
-                      },
-                      "value": null,
-                      "visibility": "internal"
-                    }
-                  ],
-                  "id": 2000,
-                  "initialValue": {
-                    "argumentTypes": null,
-                    "expression": {
-                      "argumentTypes": null,
-                      "id": 1998,
-                      "name": "perspectivesData",
-                      "nodeType": "Identifier",
-                      "overloadedDeclarations": [],
-                      "referencedDeclaration": 1991,
-                      "src": "2641:16:10",
-                      "typeDescriptions": {
-                        "typeIdentifier": "t_array$_t_struct$_InitPerspective_$1827_memory_$dyn_memory_ptr",
-                        "typeString": "struct UprtclDetails.InitPerspective memory[] memory"
-                      }
-                    },
-                    "id": 1999,
-                    "isConstant": false,
-                    "isLValue": false,
-                    "isPure": false,
-                    "lValueRequested": false,
-                    "memberName": "length",
-                    "nodeType": "MemberAccess",
-                    "referencedDeclaration": null,
-                    "src": "2641:23:10",
-                    "typeDescriptions": {
-                      "typeIdentifier": "t_uint256",
-                      "typeString": "uint256"
-                    }
-                  },
-                  "nodeType": "VariableDeclarationStatement",
-                  "src": "2617:47:10"
-                },
-                {
-                  "assignments": [
-                    2002
-                  ],
-                  "declarations": [
-                    {
-                      "constant": false,
-                      "id": 2002,
-                      "name": "fee",
-                      "nodeType": "VariableDeclaration",
-                      "scope": 2043,
-                      "src": "2674:11:10",
-                      "stateVariable": false,
-                      "storageLocation": "default",
-                      "typeDescriptions": {
-                        "typeIdentifier": "t_uint256",
-                        "typeString": "uint256"
-                      },
-                      "typeName": {
-                        "id": 2001,
-                        "name": "uint256",
-                        "nodeType": "ElementaryTypeName",
-                        "src": "2674:7:10",
-                        "typeDescriptions": {
-                          "typeIdentifier": "t_uint256",
-                          "typeString": "uint256"
-                        }
-                      },
-                      "value": null,
-                      "visibility": "internal"
-                    }
-                  ],
-                  "id": 2009,
-                  "initialValue": {
-                    "argumentTypes": null,
-                    "arguments": [
-                      {
-                        "argumentTypes": null,
-                        "id": 2007,
-                        "name": "nPerspectives",
-                        "nodeType": "Identifier",
-                        "overloadedDeclarations": [],
-                        "referencedDeclaration": 1997,
-                        "src": "2718:13:10",
-                        "typeDescriptions": {
-                          "typeIdentifier": "t_uint256",
-                          "typeString": "uint256"
-                        }
-                      }
-                    ],
-                    "expression": {
-                      "argumentTypes": [
-                        {
-                          "typeIdentifier": "t_uint256",
-                          "typeString": "uint256"
-                        }
-                      ],
-                      "expression": {
-                        "argumentTypes": null,
-                        "arguments": [],
-                        "expression": {
-                          "argumentTypes": [],
-                          "expression": {
-                            "argumentTypes": null,
-                            "id": 2003,
-                            "name": "uprtclRoot",
-                            "nodeType": "Identifier",
-                            "overloadedDeclarations": [],
-                            "referencedDeclaration": 1837,
-                            "src": "2688:10:10",
-                            "typeDescriptions": {
-                              "typeIdentifier": "t_contract$_UprtclRoot_$3612",
-                              "typeString": "contract UprtclRoot"
-                            }
-                          },
-                          "id": 2004,
-                          "isConstant": false,
-                          "isLValue": false,
-                          "isPure": false,
-                          "lValueRequested": false,
-                          "memberName": "getUpdateFee",
-                          "nodeType": "MemberAccess",
-                          "referencedDeclaration": 3194,
-                          "src": "2688:23:10",
-                          "typeDescriptions": {
-                            "typeIdentifier": "t_function_external_view$__$returns$_t_uint256_$",
-                            "typeString": "function () view external returns (uint256)"
-                          }
-                        },
-                        "id": 2005,
-                        "isConstant": false,
-                        "isLValue": false,
-                        "isPure": false,
-                        "kind": "functionCall",
-                        "lValueRequested": false,
-                        "names": [],
-                        "nodeType": "FunctionCall",
-                        "src": "2688:25:10",
-                        "typeDescriptions": {
-                          "typeIdentifier": "t_uint256",
-                          "typeString": "uint256"
-                        }
-                      },
-                      "id": 2006,
-                      "isConstant": false,
-                      "isLValue": false,
-                      "isPure": false,
-                      "lValueRequested": false,
-                      "memberName": "mul",
-                      "nodeType": "MemberAccess",
-                      "referencedDeclaration": 420,
-                      "src": "2688:29:10",
-                      "typeDescriptions": {
-                        "typeIdentifier": "t_function_internal_pure$_t_uint256_$_t_uint256_$returns$_t_uint256_$bound_to$_t_uint256_$",
-                        "typeString": "function (uint256,uint256) pure returns (uint256)"
-                      }
-                    },
-                    "id": 2008,
-                    "isConstant": false,
-                    "isLValue": false,
-                    "isPure": false,
-                    "kind": "functionCall",
-                    "lValueRequested": false,
-                    "names": [],
-                    "nodeType": "FunctionCall",
-                    "src": "2688:44:10",
-                    "typeDescriptions": {
-                      "typeIdentifier": "t_uint256",
-                      "typeString": "uint256"
-                    }
-                  },
-                  "nodeType": "VariableDeclarationStatement",
-                  "src": "2674:58:10"
-                },
-                {
-                  "condition": {
-                    "argumentTypes": null,
-                    "commonType": {
-                      "typeIdentifier": "t_uint256",
-                      "typeString": "uint256"
-                    },
-                    "id": 2012,
-                    "isConstant": false,
-                    "isLValue": false,
-                    "isPure": false,
-                    "lValueRequested": false,
-                    "leftExpression": {
-                      "argumentTypes": null,
-                      "id": 2010,
-                      "name": "fee",
-                      "nodeType": "Identifier",
-                      "overloadedDeclarations": [],
-                      "referencedDeclaration": 2002,
-                      "src": "2747:3:10",
-                      "typeDescriptions": {
-                        "typeIdentifier": "t_uint256",
-                        "typeString": "uint256"
-                      }
-                    },
-                    "nodeType": "BinaryOperation",
-                    "operator": ">",
-                    "rightExpression": {
-                      "argumentTypes": null,
-                      "hexValue": "30",
-                      "id": 2011,
-                      "isConstant": false,
-                      "isLValue": false,
-                      "isPure": true,
-                      "kind": "number",
-                      "lValueRequested": false,
-                      "nodeType": "Literal",
-                      "src": "2753:1:10",
-                      "subdenomination": null,
-                      "typeDescriptions": {
-                        "typeIdentifier": "t_rational_0_by_1",
-                        "typeString": "int_const 0"
-                      },
-                      "value": "0"
-                    },
-                    "src": "2747:7:10",
-                    "typeDescriptions": {
-                      "typeIdentifier": "t_bool",
-                      "typeString": "bool"
-                    }
-                  },
-                  "falseBody": null,
-                  "id": 2023,
-                  "nodeType": "IfStatement",
-                  "src": "2743:82:10",
-                  "trueBody": {
-                    "id": 2022,
-                    "nodeType": "Block",
-                    "src": "2756:69:10",
-                    "statements": [
-                      {
-                        "expression": {
-                          "argumentTypes": null,
-                          "arguments": [
-                            {
-                              "argumentTypes": null,
-                              "id": 2016,
-                              "name": "account",
-                              "nodeType": "Identifier",
-                              "overloadedDeclarations": [],
-                              "referencedDeclaration": 1993,
-                              "src": "2789:7:10",
-                              "typeDescriptions": {
-                                "typeIdentifier": "t_address",
-                                "typeString": "address"
-                              }
-                            },
-                            {
-                              "argumentTypes": null,
-                              "expression": {
-                                "argumentTypes": null,
-                                "id": 2017,
-                                "name": "msg",
-                                "nodeType": "Identifier",
-                                "overloadedDeclarations": [],
-                                "referencedDeclaration": 4060,
-                                "src": "2798:3:10",
-                                "typeDescriptions": {
-                                  "typeIdentifier": "t_magic_message",
-                                  "typeString": "msg"
-                                }
-                              },
-                              "id": 2018,
-                              "isConstant": false,
-                              "isLValue": false,
-                              "isPure": false,
-                              "lValueRequested": false,
-                              "memberName": "sender",
-                              "nodeType": "MemberAccess",
-                              "referencedDeclaration": null,
-                              "src": "2798:10:10",
-                              "typeDescriptions": {
-                                "typeIdentifier": "t_address_payable",
-                                "typeString": "address payable"
-                              }
-                            },
-                            {
-                              "argumentTypes": null,
-                              "id": 2019,
-                              "name": "fee",
-                              "nodeType": "Identifier",
-                              "overloadedDeclarations": [],
-                              "referencedDeclaration": 2002,
-                              "src": "2810:3:10",
-                              "typeDescriptions": {
-                                "typeIdentifier": "t_uint256",
-                                "typeString": "uint256"
-                              }
-                            }
-                          ],
-                          "expression": {
-                            "argumentTypes": [
-                              {
-                                "typeIdentifier": "t_address",
-                                "typeString": "address"
-                              },
-                              {
-                                "typeIdentifier": "t_address_payable",
-                                "typeString": "address payable"
-                              },
-                              {
-                                "typeIdentifier": "t_uint256",
-                                "typeString": "uint256"
-                              }
-                            ],
-                            "expression": {
-                              "argumentTypes": null,
-                              "id": 2013,
-                              "name": "uprtclRoot",
-                              "nodeType": "Identifier",
-                              "overloadedDeclarations": [],
-                              "referencedDeclaration": 1837,
-                              "src": "2770:10:10",
-                              "typeDescriptions": {
-                                "typeIdentifier": "t_contract$_UprtclRoot_$3612",
-                                "typeString": "contract UprtclRoot"
-                              }
-                            },
-                            "id": 2015,
-                            "isConstant": false,
-                            "isLValue": false,
-                            "isPure": false,
-                            "lValueRequested": false,
-                            "memberName": "consume",
-                            "nodeType": "MemberAccess",
-                            "referencedDeclaration": 3214,
-                            "src": "2770:18:10",
-                            "typeDescriptions": {
-                              "typeIdentifier": "t_function_external_nonpayable$_t_address_$_t_address_$_t_uint256_$returns$__$",
-                              "typeString": "function (address,address,uint256) external"
-                            }
-                          },
-                          "id": 2020,
-                          "isConstant": false,
-                          "isLValue": false,
-                          "isPure": false,
-                          "kind": "functionCall",
-                          "lValueRequested": false,
-                          "names": [],
-                          "nodeType": "FunctionCall",
-                          "src": "2770:44:10",
-                          "typeDescriptions": {
-                            "typeIdentifier": "t_tuple$__$",
-                            "typeString": "tuple()"
-                          }
-                        },
-                        "id": 2021,
-                        "nodeType": "ExpressionStatement",
-                        "src": "2770:44:10"
-                      }
-                    ]
-                  }
-                },
-                {
-                  "body": {
-                    "id": 2041,
-                    "nodeType": "Block",
-                    "src": "2882:79:10",
-                    "statements": [
-                      {
-                        "expression": {
-                          "argumentTypes": null,
-                          "arguments": [
-                            {
-                              "argumentTypes": null,
-                              "baseExpression": {
-                                "argumentTypes": null,
-                                "id": 2035,
-                                "name": "perspectivesData",
-                                "nodeType": "Identifier",
-                                "overloadedDeclarations": [],
-                                "referencedDeclaration": 1991,
-                                "src": "2920:16:10",
-                                "typeDescriptions": {
-                                  "typeIdentifier": "t_array$_t_struct$_InitPerspective_$1827_memory_$dyn_memory_ptr",
-                                  "typeString": "struct UprtclDetails.InitPerspective memory[] memory"
-                                }
-                              },
-                              "id": 2037,
-                              "indexExpression": {
-                                "argumentTypes": null,
-                                "id": 2036,
-                                "name": "ix",
-                                "nodeType": "Identifier",
-                                "overloadedDeclarations": [],
-                                "referencedDeclaration": 2025,
-                                "src": "2937:2:10",
-                                "typeDescriptions": {
-                                  "typeIdentifier": "t_uint256",
-                                  "typeString": "uint256"
-                                }
-                              },
-                              "isConstant": false,
-                              "isLValue": true,
-                              "isPure": false,
-                              "lValueRequested": false,
-                              "nodeType": "IndexAccess",
-                              "src": "2920:20:10",
-                              "typeDescriptions": {
-                                "typeIdentifier": "t_struct$_InitPerspective_$1827_memory",
-                                "typeString": "struct UprtclDetails.InitPerspective memory"
-                              }
-                            },
-                            {
-                              "argumentTypes": null,
-                              "id": 2038,
-                              "name": "account",
-                              "nodeType": "Identifier",
-                              "overloadedDeclarations": [],
-                              "referencedDeclaration": 1993,
-                              "src": "2942:7:10",
-                              "typeDescriptions": {
-                                "typeIdentifier": "t_address",
-                                "typeString": "address"
-                              }
-                            }
-                          ],
-                          "expression": {
-                            "argumentTypes": [
-                              {
-                                "typeIdentifier": "t_struct$_InitPerspective_$1827_memory",
-                                "typeString": "struct UprtclDetails.InitPerspective memory"
-                              },
-                              {
-                                "typeIdentifier": "t_address",
-                                "typeString": "address"
-                              }
-                            ],
-                            "id": 2034,
-                            "name": "initPerspectiveInternal",
-                            "nodeType": "Identifier",
-                            "overloadedDeclarations": [],
-                            "referencedDeclaration": 1955,
-                            "src": "2896:23:10",
-                            "typeDescriptions": {
-                              "typeIdentifier": "t_function_internal_nonpayable$_t_struct$_InitPerspective_$1827_memory_ptr_$_t_address_$returns$__$",
-                              "typeString": "function (struct UprtclDetails.InitPerspective memory,address)"
-                            }
-                          },
-                          "id": 2039,
-                          "isConstant": false,
-                          "isLValue": false,
-                          "isPure": false,
-                          "kind": "functionCall",
-                          "lValueRequested": false,
-                          "names": [],
-                          "nodeType": "FunctionCall",
-                          "src": "2896:54:10",
-                          "typeDescriptions": {
-                            "typeIdentifier": "t_tuple$__$",
-                            "typeString": "tuple()"
-                          }
-                        },
-                        "id": 2040,
-                        "nodeType": "ExpressionStatement",
-                        "src": "2896:54:10"
-                      }
-                    ]
-                  },
-                  "condition": {
-                    "argumentTypes": null,
-                    "commonType": {
-                      "typeIdentifier": "t_uint256",
-                      "typeString": "uint256"
-                    },
-                    "id": 2030,
-                    "isConstant": false,
-                    "isLValue": false,
-                    "isPure": false,
-                    "lValueRequested": false,
-                    "leftExpression": {
-                      "argumentTypes": null,
-                      "id": 2028,
-                      "name": "ix",
-                      "nodeType": "Identifier",
-                      "overloadedDeclarations": [],
-                      "referencedDeclaration": 2025,
-                      "src": "2856:2:10",
-                      "typeDescriptions": {
-                        "typeIdentifier": "t_uint256",
-                        "typeString": "uint256"
-                      }
-                    },
-                    "nodeType": "BinaryOperation",
-                    "operator": "<",
-                    "rightExpression": {
-                      "argumentTypes": null,
-                      "id": 2029,
-                      "name": "nPerspectives",
-                      "nodeType": "Identifier",
-                      "overloadedDeclarations": [],
-                      "referencedDeclaration": 1997,
-                      "src": "2861:13:10",
-                      "typeDescriptions": {
-                        "typeIdentifier": "t_uint256",
-                        "typeString": "uint256"
-                      }
-                    },
-                    "src": "2856:18:10",
-                    "typeDescriptions": {
-                      "typeIdentifier": "t_bool",
-                      "typeString": "bool"
-                    }
-                  },
-                  "id": 2042,
-                  "initializationExpression": {
-                    "assignments": [
-                      2025
-                    ],
-                    "declarations": [
-                      {
-                        "constant": false,
-                        "id": 2025,
-                        "name": "ix",
-                        "nodeType": "VariableDeclaration",
-                        "scope": 2042,
-                        "src": "2840:10:10",
-                        "stateVariable": false,
-                        "storageLocation": "default",
-                        "typeDescriptions": {
-                          "typeIdentifier": "t_uint256",
-                          "typeString": "uint256"
-                        },
-                        "typeName": {
-                          "id": 2024,
-                          "name": "uint256",
-                          "nodeType": "ElementaryTypeName",
-                          "src": "2840:7:10",
-                          "typeDescriptions": {
-                            "typeIdentifier": "t_uint256",
-                            "typeString": "uint256"
-                          }
-                        },
-                        "value": null,
-                        "visibility": "internal"
-                      }
-                    ],
-                    "id": 2027,
-                    "initialValue": {
-                      "argumentTypes": null,
-                      "hexValue": "30",
-                      "id": 2026,
-                      "isConstant": false,
-                      "isLValue": false,
-                      "isPure": true,
-                      "kind": "number",
-                      "lValueRequested": false,
-                      "nodeType": "Literal",
-                      "src": "2853:1:10",
-                      "subdenomination": null,
-                      "typeDescriptions": {
-                        "typeIdentifier": "t_rational_0_by_1",
-                        "typeString": "int_const 0"
-                      },
-                      "value": "0"
-                    },
-                    "nodeType": "VariableDeclarationStatement",
-                    "src": "2840:14:10"
-                  },
-                  "loopExpression": {
-                    "expression": {
-                      "argumentTypes": null,
-                      "id": 2032,
-                      "isConstant": false,
-                      "isLValue": false,
-                      "isPure": false,
-                      "lValueRequested": false,
-                      "nodeType": "UnaryOperation",
-                      "operator": "++",
-                      "prefix": false,
-                      "src": "2876:4:10",
-                      "subExpression": {
-                        "argumentTypes": null,
-                        "id": 2031,
-                        "name": "ix",
-                        "nodeType": "Identifier",
-                        "overloadedDeclarations": [],
-                        "referencedDeclaration": 2025,
-                        "src": "2876:2:10",
-                        "typeDescriptions": {
-                          "typeIdentifier": "t_uint256",
-                          "typeString": "uint256"
-                        }
-                      },
-                      "typeDescriptions": {
-                        "typeIdentifier": "t_uint256",
-                        "typeString": "uint256"
-                      }
-                    },
-                    "id": 2033,
-                    "nodeType": "ExpressionStatement",
-                    "src": "2876:4:10"
-                  },
-                  "nodeType": "ForStatement",
-                  "src": "2835:126:10"
-                }
-              ]
-            },
-            "documentation": null,
-            "id": 2044,
-            "implemented": true,
-            "kind": "function",
-            "modifiers": [],
-            "name": "initPerspectiveBatch",
-            "nodeType": "FunctionDefinition",
-            "parameters": {
-              "id": 1994,
-              "nodeType": "ParameterList",
-              "parameters": [
-                {
-                  "constant": false,
-                  "id": 1991,
-                  "name": "perspectivesData",
-                  "nodeType": "VariableDeclaration",
-                  "scope": 2044,
-                  "src": "2528:41:10",
-                  "stateVariable": false,
-                  "storageLocation": "memory",
-                  "typeDescriptions": {
-                    "typeIdentifier": "t_array$_t_struct$_InitPerspective_$1827_memory_$dyn_memory_ptr",
-                    "typeString": "struct UprtclDetails.InitPerspective[]"
-                  },
-                  "typeName": {
-                    "baseType": {
-                      "contractScope": null,
-                      "id": 1989,
-                      "name": "InitPerspective",
-                      "nodeType": "UserDefinedTypeName",
-                      "referencedDeclaration": 1827,
-                      "src": "2528:15:10",
-                      "typeDescriptions": {
-                        "typeIdentifier": "t_struct$_InitPerspective_$1827_storage_ptr",
-                        "typeString": "struct UprtclDetails.InitPerspective"
-                      }
-                    },
-                    "id": 1990,
-                    "length": null,
-                    "nodeType": "ArrayTypeName",
-                    "src": "2528:17:10",
-                    "typeDescriptions": {
-                      "typeIdentifier": "t_array$_t_struct$_InitPerspective_$1827_storage_$dyn_storage_ptr",
-                      "typeString": "struct UprtclDetails.InitPerspective[]"
-                    }
-                  },
-                  "value": null,
-                  "visibility": "internal"
-                },
-                {
-                  "constant": false,
-                  "id": 1993,
-                  "name": "account",
-                  "nodeType": "VariableDeclaration",
-                  "scope": 2044,
-                  "src": "2571:15:10",
-                  "stateVariable": false,
-                  "storageLocation": "default",
-                  "typeDescriptions": {
-                    "typeIdentifier": "t_address",
-                    "typeString": "address"
-                  },
-                  "typeName": {
-                    "id": 1992,
-                    "name": "address",
-                    "nodeType": "ElementaryTypeName",
-                    "src": "2571:7:10",
-                    "stateMutability": "nonpayable",
-                    "typeDescriptions": {
-                      "typeIdentifier": "t_address",
-                      "typeString": "address"
-                    }
-                  },
-                  "value": null,
-                  "visibility": "internal"
-                }
-              ],
-              "src": "2527:60:10"
-            },
-            "returnParameters": {
-              "id": 1995,
-              "nodeType": "ParameterList",
-              "parameters": [],
-              "src": "2607:0:10"
-            },
-            "scope": 2045,
-            "src": "2498:469:10",
-            "stateMutability": "nonpayable",
-            "superFunction": null,
-            "visibility": "public"
-          }
-        ],
-        "scope": 2046,
-        "src": "150:2820:10"
-      }
-    ],
-    "src": "0:2971:10"
-  },
+
   "compiler": {
     "name": "solc",
     "version": "0.5.8+commit.23d335f2.Emscripten.clang"
   },
->>>>>>> db25ff71
   "networks": {
     "4": {
       "events": {
