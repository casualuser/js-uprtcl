--- conflicted
+++ resolved
@@ -1766,12 +1766,8 @@
             }
           ],
           "name": "OwnershipTransferred",
-<<<<<<< HEAD
-          "type": "event"
-=======
           "type": "event",
           "signature": "0x8be0079c531659141344cd1fd0a4f28419497f9722a3daafe3b4186f6b6457e0"
->>>>>>> 06027e20
         }
       },
       "links": {},
@@ -1779,14 +1775,8 @@
       "transactionHash": "0xd2c7a3fd0f3d946a29ba709c23858a581b860439bc3e50d7ad3f8f06afd692d7"
     }
   },
-<<<<<<< HEAD
-  "schemaVersion": "3.0.23",
-  "updatedAt": "2020-04-01T08:24:29.618Z",
-  "networkType": "ethereum",
-=======
   "schemaVersion": "3.0.11",
   "updatedAt": "2020-04-09T16:09:28.795Z",
->>>>>>> 06027e20
   "devdoc": {
     "methods": {
       "isOwner()": {
