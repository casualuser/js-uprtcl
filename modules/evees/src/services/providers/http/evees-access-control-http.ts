import { HttpProvider, HttpConnection } from '@uprtcl/http-provider';
import { Logger } from '@uprtcl/micro-orchestrator';
import { BasicAdminAccessControlService, BasicAdminPermissions } from '@uprtcl/access-control';

const uprtcl_api: string = 'uprtcl-ac-v1';
export class EveesAccessControlHttp extends HttpProvider implements BasicAdminAccessControlService {

	logger = new Logger('HTTP-EVEES-ACCESS-CONTROL');

	constructor(host: string, protected connection: HttpConnection) {
		super(
			{
				host: host,
				apiId: uprtcl_api
			},
			connection
		);
	}
<<<<<<< HEAD
	setCanWrite(hash: string, userId: string): Promise<void> {
		throw new Error("Method not implemented.");
	}

=======
	
>>>>>>> adaa42e7
	async getPermissions(hash: string): Promise<BasicAdminPermissions | undefined> {
		return super.getObject<BasicAdminPermissions>(`/permissions/${hash}`);
	}

	async setPermissions(hash: string, permissions: BasicAdminPermissions) {
<<<<<<< HEAD
		await super.httpPut(`/permissions/${hash}`, permissions);
=======
		await super.put(`/permissions/${hash}`, permissions);
	}

	setCanWrite(hash: string, userId: string): Promise<void> {
		throw new Error("Method not implemented.");
>>>>>>> adaa42e7
	}

}<|MERGE_RESOLUTION|>--- conflicted
+++ resolved
@@ -16,28 +16,17 @@
 			connection
 		);
 	}
-<<<<<<< HEAD
+	
 	setCanWrite(hash: string, userId: string): Promise<void> {
 		throw new Error("Method not implemented.");
 	}
 
-=======
-	
->>>>>>> adaa42e7
 	async getPermissions(hash: string): Promise<BasicAdminPermissions | undefined> {
 		return super.getObject<BasicAdminPermissions>(`/permissions/${hash}`);
 	}
 
 	async setPermissions(hash: string, permissions: BasicAdminPermissions) {
-<<<<<<< HEAD
-		await super.httpPut(`/permissions/${hash}`, permissions);
-=======
 		await super.put(`/permissions/${hash}`, permissions);
 	}
 
-	setCanWrite(hash: string, userId: string): Promise<void> {
-		throw new Error("Method not implemented.");
->>>>>>> adaa42e7
-	}
-
 }