--- conflicted
+++ resolved
@@ -60,33 +60,21 @@
     async head(parent, _, { container }) {
       const evees: Evees = container.get(EveesTypes.Evees);
 
-<<<<<<< HEAD
-      const details = await evees.getPerspectiveDetails(parent.entity.id);
-=======
       const details = await evees.getPerspectiveDetails(parent.__entity.id);
->>>>>>> 74bc38f9
 
       return details && details.headId;
     },
     async name(parent, _, { container }) {
       const evees: Evees = container.get(EveesTypes.Evees);
 
-<<<<<<< HEAD
-      const details = await evees.getPerspectiveDetails(parent.entity.id);
-=======
       const details = await evees.getPerspectiveDetails(parent.__entity.id);
->>>>>>> 74bc38f9
 
       return details && details.name;
     },
     async context(parent, _, { container }) {
       const evees: Evees = container.get(EveesTypes.Evees);
 
-<<<<<<< HEAD
-      const details = await evees.getPerspectiveDetails(parent.entity.id);
-=======
       const details = await evees.getPerspectiveDetails(parent.__entity.id);
->>>>>>> 74bc38f9
 
       return details && details.context;
     }
