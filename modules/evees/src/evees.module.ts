--- conflicted
+++ resolved
@@ -91,14 +91,10 @@
 
     submodules = [
       graphQlSchemaModule(eveesTypeDefs, eveesResolvers),
-<<<<<<< HEAD
-      elementsModule({ 'evees-commit-history': CommitHistory }),
-=======
       elementsModule({ 
         'evee-commit-history': CommitHistory,
         'evee-perspectives-list': PerspectivesList 
       }),
->>>>>>> da91d733
       i18nModule('evees', { en: en }),
       patternsModule({
         [CortexTypes.Core.Hashed]: [CidHashedPattern],
