import { injectable } from 'inversify';

import { PatternTypes } from '@uprtcl/cortex';
import {
  graphQlSchemaModule,
  DefaultSecuredPattern,
  DefaultSignedPattern,
  ReduxCortexModule,
  CidHashedPattern
} from '@uprtcl/common';

import { PerspectivePattern } from './patterns/perspective.pattern';
import { CommitPattern } from './patterns/commit.pattern';
import { CommitHistory } from './lenses/commit-history';
import { EveesTypes, EveesLocal } from './types';
import { EveesDexie } from './services/providers/evees.dexie';
import { Evees } from './services/evees';
import { EveesRemote } from './services/evees.remote';
import { EveesReduxModule } from './state';
<<<<<<< HEAD
import { eveesTypeDefs, eveesResolvers } from './graphql.schema';
=======
import { RecursiveContextMergeStrategy } from './merge/recursive-context.merge-strategy';
>>>>>>> cd8457f9

/**
 * Configure a _Prtcl Evees module with the given configured providers
 *
 * Example usage:
 *
 * ```ts
 * import { MicroOrchestrator } from '@uprtcl/micro-orchestrator';
 * import { IpfsConnection, HolochainConnection, EthereumConnection } from '@uprtcl/connections';
 * import { eveesModule, EveesEthereum, EveesHolochain, EveesTypes } from '@uprtcl/evees';
 *
 * const ipfsConnection = new IpfsConnection({
 *   host: 'ipfs.infura.io',
 *   port: 5001,
 *   protocol: 'https'
 * });
 *
 * // Don't put anything on host to get from Metamask's ethereum provider
 * const ethConnection = new EthereumConnection({});
 *
 * const eveesEth = new EveesEthereum(ethConnection, ipfsConnection);
 *
 * const knownSources = new KnownSourcesHolochain('test-instance', hcConnection);
 *
 * const hcConnection = new HolochainConnection({ host: 'ws://localhost:8888' });
 *
 * const eveesHolochain = new EveesHolochain('test-instance', hcConnection);
 *
 * const evees = eveesModule([eveesHolochain, eveesEth]);
 *
 * const orchestrator = new MicroOrchestrator();
 *
 * await orchestrator.loadModules({
 *   id: EveesTypes.Module,
 *   module: evees
 * });
 * ```
 *
 * @category CortexModule
 *
 * @param eveesProviders
 * @param localEvees
 * @returns a configured _Prtcl Evees module ready to be used with `micro-orchestrator`
 */
export function eveesModule(
  eveesProviders: Array<EveesRemote>,
  localEvees: new (...args: any[]) => EveesLocal = EveesDexie
): new (...args: any[]) => ReduxCortexModule {
  @injectable()
  class EveesModule extends ReduxCortexModule {
    get elements() {
      return [{ name: 'commit-history', element: CommitHistory }];
    }

    get sources() {
      return eveesProviders.map(evees => ({
        symbol: EveesTypes.EveesRemote,
        source: evees
      }));
    }

    get services() {
      return [
        { symbol: EveesTypes.EveesLocal, service: localEvees },
        { symbol: EveesTypes.Evees, service: Evees },
        { symbol: EveesTypes.MergeStrategy, service: RecursiveContextMergeStrategy }
      ];
    }

    get patterns() {
      return [
        { symbol: PatternTypes.Core.Hashed, pattern: CidHashedPattern },
        { symbol: PatternTypes.Core.Signed, pattern: DefaultSignedPattern },
        { symbol: PatternTypes.Core.Secured, pattern: DefaultSecuredPattern },
        { symbol: EveesTypes.PerspectivePattern, pattern: PerspectivePattern },
        { symbol: EveesTypes.CommitPattern, pattern: CommitPattern }
      ];
    }

    submodules = [EveesReduxModule, graphQlSchemaModule(eveesTypeDefs, eveesResolvers)];
  }

  return EveesModule;
}<|MERGE_RESOLUTION|>--- conflicted
+++ resolved
@@ -17,11 +17,8 @@
 import { Evees } from './services/evees';
 import { EveesRemote } from './services/evees.remote';
 import { EveesReduxModule } from './state';
-<<<<<<< HEAD
 import { eveesTypeDefs, eveesResolvers } from './graphql.schema';
-=======
 import { RecursiveContextMergeStrategy } from './merge/recursive-context.merge-strategy';
->>>>>>> cd8457f9
 
 /**
  * Configure a _Prtcl Evees module with the given configured providers
