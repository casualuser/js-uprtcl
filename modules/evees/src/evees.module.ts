import { interfaces } from 'inversify';

<<<<<<< HEAD
import { ElementsModule, MicroModule, i18nextModule } from '@uprtcl/micro-orchestrator';
=======
import { MicroModule, i18nextModule, Dictionary } from '@uprtcl/micro-orchestrator';
>>>>>>> 196b30fc
import { PatternsModule } from '@uprtcl/cortex';
import { CASModule } from '@uprtcl/multiplatform';
import { GraphQlSchemaModule } from '@uprtcl/graphql';
import { AccessControlModule } from '@uprtcl/access-control';

import {
  PerspectiveLinks,
  PerspectiveLens,
  PerspectiveCreate,
  PerspectiveAccessControl,
<<<<<<< HEAD
  PerspectivePattern
=======
>>>>>>> 196b30fc
} from './patterns/perspective.pattern';
import { CommitPattern, CommitLens, CommitLinked, CommitCreate } from './patterns/commit.pattern';
import { CommitHistory } from './elements/evees-commit-history';
import { EveesBindings } from './bindings';
import { Evees } from './services/evees';
import { EveesRemote } from './services/evees.remote';
import { eveesTypeDefs } from './graphql/schema';
import { eveesResolvers } from './graphql/resolvers';
import { OwnerPreservingMergeStrategy } from './merge/owner-preserving.merge-strategy';
import { PerspectivesList } from './elements/evees-perspectives-list';
import { EveesPerspective } from './elements/evees-perspective';
import { EveesInfoPopper } from './elements/evees-info-popper';

import en from './i18n/en.json';
import { RemotesConfig } from './types';
import { EveesInfoPage } from './elements/evees-info-page';
import { ItemWithMenu } from './elements/common-ui/evees-list-item';
import { EveesOptionsMenu } from './elements/common-ui/evees-options-menu';

/**
 * Configure a _Prtcl Evees module with the given service providers
 *
 * Example usage:
 *
 * ```ts
 * import { MicroOrchestrator } from '@uprtcl/micro-orchestrator';
 * import { IpfsStore } from '@uprtcl/ipfs-provider';
 * import { HolochainConnection } from '@uprtcl/holochain-provider';
 * import { EthereumConnection } from '@uprtcl/ethereum-provider';
 * import { EveesModule, EveesEthereum, EveesHolochain, EveesBindings } from '@uprtcl/evees';
 *
 * const ipfsConnection = new IpfsConnection({
 *   host: 'ipfs.infura.io',
 *   port: 5001,
 *   protocol: 'https'
 * });
 *
 * // Don't put anything on host to get from Metamask's ethereum provider
 * const ethConnection = new EthereumConnection({});
 *
 * const eveesEth = new EveesEthereum(ethConnection, ipfsConnection);
 *
 * const hcConnection = new HolochainConnection({ host: 'ws://localhost:8888' });
 *
 * const eveesHolochain = new EveesHolochain('test-instance', hcConnection);
 *
 * const evees = new EveesModule([eveesHolochain, eveesEth]);
 *
 * const orchestrator = new MicroOrchestrator();
 *
 * await orchestrator.loadModule(evees);
 * ```
 *
 * @category CortexModule
 *
 * @param eveesProviders
 * @param localEvees
 */
export class EveesModule extends MicroModule {
  static id = 'evees-module';

  dependencies = [AccessControlModule.id];

  static bindings = EveesBindings;

  constructor(
    protected eveesProviders: Array<EveesRemote>,
    protected remotesConfig: RemotesConfig
  ) {
    super();
  }

  async onLoad(container: interfaces.Container) {
    container.bind(EveesModule.bindings.Evees).to(Evees);
    container.bind(EveesModule.bindings.MergeStrategy).to(OwnerPreservingMergeStrategy);
    container.bind(EveesModule.bindings.RemotesConfig).toConstantValue(this.remotesConfig);

<<<<<<< HEAD
    for (const remote of this.eveesProviders) {
      container.bind(EveesModule.bindings.EveesRemote).toConstantValue(remote);
    }
=======
    customElements.define('evees-commit-history', CommitHistory);
    customElements.define('evees-perspectives-list', PerspectivesList);
    customElements.define('evees-perspective', EveesPerspective);
    customElements.define('evees-info-popper', EveesInfoPopper);
    customElements.define('evees-info-page', EveesInfoPage);
    customElements.define('evees-list-item', ItemWithMenu);
    customElements.define('evees-options-menu', EveesOptionsMenu);
>>>>>>> 196b30fc
  }

  submodules = [
    new GraphQlSchemaModule(eveesTypeDefs, eveesResolvers),
    new i18nextModule('evees', { en: en }),
    new PatternsModule([
      new CommitPattern([CommitLinked, CommitCreate, CommitLens]),
      new PerspectivePattern([
        PerspectiveLinks,
        PerspectiveLens,
        PerspectiveCreate,
<<<<<<< HEAD
        PerspectiveAccessControl
      ])
    ]),
    new CASModule(this.eveesProviders)
=======
        PerspectiveAccessControl,
      ],
      [EveesModule.bindings.CommitPattern]: [CommitLinked, CommitPattern, CommitLens],
    }),
    new SourcesModule(
      this.eveesProviders.map((evees) => ({
        symbol: EveesModule.bindings.EveesRemote,
        source: evees,
      }))
    ),
>>>>>>> 196b30fc
  ];
}<|MERGE_RESOLUTION|>--- conflicted
+++ resolved
@@ -1,10 +1,6 @@
 import { interfaces } from 'inversify';
 
-<<<<<<< HEAD
-import { ElementsModule, MicroModule, i18nextModule } from '@uprtcl/micro-orchestrator';
-=======
-import { MicroModule, i18nextModule, Dictionary } from '@uprtcl/micro-orchestrator';
->>>>>>> 196b30fc
+import { MicroModule, i18nextModule } from '@uprtcl/micro-orchestrator';
 import { PatternsModule } from '@uprtcl/cortex';
 import { CASModule } from '@uprtcl/multiplatform';
 import { GraphQlSchemaModule } from '@uprtcl/graphql';
@@ -15,10 +11,7 @@
   PerspectiveLens,
   PerspectiveCreate,
   PerspectiveAccessControl,
-<<<<<<< HEAD
   PerspectivePattern
-=======
->>>>>>> 196b30fc
 } from './patterns/perspective.pattern';
 import { CommitPattern, CommitLens, CommitLinked, CommitCreate } from './patterns/commit.pattern';
 import { CommitHistory } from './elements/evees-commit-history';
@@ -96,11 +89,9 @@
     container.bind(EveesModule.bindings.MergeStrategy).to(OwnerPreservingMergeStrategy);
     container.bind(EveesModule.bindings.RemotesConfig).toConstantValue(this.remotesConfig);
 
-<<<<<<< HEAD
     for (const remote of this.eveesProviders) {
       container.bind(EveesModule.bindings.EveesRemote).toConstantValue(remote);
     }
-=======
     customElements.define('evees-commit-history', CommitHistory);
     customElements.define('evees-perspectives-list', PerspectivesList);
     customElements.define('evees-perspective', EveesPerspective);
@@ -108,7 +99,6 @@
     customElements.define('evees-info-page', EveesInfoPage);
     customElements.define('evees-list-item', ItemWithMenu);
     customElements.define('evees-options-menu', EveesOptionsMenu);
->>>>>>> 196b30fc
   }
 
   submodules = [
@@ -120,22 +110,9 @@
         PerspectiveLinks,
         PerspectiveLens,
         PerspectiveCreate,
-<<<<<<< HEAD
         PerspectiveAccessControl
       ])
     ]),
     new CASModule(this.eveesProviders)
-=======
-        PerspectiveAccessControl,
-      ],
-      [EveesModule.bindings.CommitPattern]: [CommitLinked, CommitPattern, CommitLens],
-    }),
-    new SourcesModule(
-      this.eveesProviders.map((evees) => ({
-        symbol: EveesModule.bindings.EveesRemote,
-        source: evees,
-      }))
-    ),
->>>>>>> 196b30fc
   ];
 }