import { interfaces } from 'inversify';

import { MicroModule, i18nextModule } from '@uprtcl/micro-orchestrator';
import { PatternsModule } from '@uprtcl/cortex';
import { CASModule } from '@uprtcl/multiplatform';
import { GraphQlSchemaModule } from '@uprtcl/graphql';
import { AccessControlModule } from '@uprtcl/access-control';

import {
  PerspectiveLinks,
  PerspectiveAccessControl,
  PerspectivePattern
} from './patterns/perspective.pattern';
import { CommitPattern, CommitLinked } from './patterns/commit.pattern';
import { CommitHistory } from './elements/evees-commit-history';
import { EveesBindings } from './bindings';
import { Evees } from './services/evees';
import { EveesRemote } from './services/evees.remote';
import { eveesTypeDefs } from './graphql/schema';
import { eveesResolvers } from './graphql/resolvers';
import { PerspectivesList } from './elements/evees-perspectives-list';
import { EveesInfoPopper } from './elements/evees-info-popper';

import en from './i18n/en.json';
import { RemoteMap, defaultRemoteMap } from './types';
import { EveesInfoPage } from './elements/evees-info-page';
import { ItemWithMenu } from './elements/common-ui/evees-list-item';
import { EveesOptionsMenu } from './elements/common-ui/evees-options-menu';
import { RecursiveContextMergeStrategy } from './uprtcl-evees';
import { UpdatedDiff } from './elements/evees-diff';

/**
 * Configure a _Prtcl Evees module with the given service providers
 *
 * Example usage:
 *
 * ```ts
 * import { MicroOrchestrator } from '@uprtcl/micro-orchestrator';
 * import { IpfsStore } from '@uprtcl/ipfs-provider';
 * import { HttpConnection } from '@uprtcl/http-provider';
 * import { EthereumConnection } from '@uprtcl/ethereum-provider';
 * import { EveesModule, EveesEthereum, EveesHttp } from '@uprtcl/evees';
 * 
 * const ipfsConfig = { host: 'ipfs.infura.io', port: 5001, protocol: 'https' };
 * 
 * const cidConfig = { version: 1, type: 'sha2-256', codec: 'raw', base: 'base58btc' };
 *
 * // Don't put anything on host to get from Metamask's ethereum provider
 * const ethConnection = new EthereumConnection({});
 *
 * const eveesEth = new EveesEthereum(ethConnection, ipfsConfig, cidConfig);
 *
 * const httpConnection = new HttpConnection();
 *
 * const httpEvees = new EveesHttp('http://localhost:3100/uprtcl/1', httpConnection, ethConnection, cidConfig);
 *
 * const evees = new EveesModule([httpEvees, eveesEth], httpEvees);
 *
 * const orchestrator = new MicroOrchestrator();
 *
 * await orchestrator.loadModule(evees);
 * ```
 *
 *
 * @param eveesProviders array of remote services that implement Evees behaviour
 * @param defaultRemote default remote service to which to create Perspective and Commits
 * @param remoteMap optional map between the given evees remotes and the CASSources to create the data to by default
 */
export class EveesModule extends MicroModule {
  static id = 'evees-module';

  dependencies = [AccessControlModule.id];

  static bindings = EveesBindings;

  constructor(
    protected eveesProviders: Array<EveesRemote>,
    protected defaultRemote: EveesRemote,
    protected remoteMap: RemoteMap = defaultRemoteMap
  ) {
    super();
  }

  async onLoad(container: interfaces.Container) {
    container.bind(EveesModule.bindings.Evees).to(Evees);
    container.bind(EveesModule.bindings.MergeStrategy).to(RecursiveContextMergeStrategy);
    container.bind(EveesModule.bindings.DefaultRemote).toConstantValue(this.defaultRemote);
    container.bind(EveesModule.bindings.RemoteMap).toConstantValue(this.remoteMap);

<<<<<<< HEAD
    for (const remote of this.eveesProviders) {
      container.bind(EveesModule.bindings.EveesRemote).toConstantValue(remote);
    }
=======
    this.eveesProviders.map((evees) => ({
      symbol: AccessControlModule.bindings.Authority,
      source: evees,
    }))

>>>>>>> db25ff71
    customElements.define('evees-commit-history', CommitHistory);
    customElements.define('evees-perspectives-list', PerspectivesList);
    customElements.define('evees-info-popper', EveesInfoPopper);
    customElements.define('evees-info-page', EveesInfoPage);
    customElements.define('evees-list-item', ItemWithMenu);
    customElements.define('evees-options-menu', EveesOptionsMenu);
    customElements.define('evees-update-diff', UpdatedDiff)
  }

  get submodules() {
    return [
      new GraphQlSchemaModule(eveesTypeDefs, eveesResolvers),
      new i18nextModule('evees', { en: en }),
      new PatternsModule([
        new CommitPattern([CommitLinked]),
        new PerspectivePattern([PerspectiveLinks, PerspectiveAccessControl])
      ]),
      new CASModule(this.eveesProviders)
    ];
  }
}<|MERGE_RESOLUTION|>--- conflicted
+++ resolved
@@ -87,17 +87,11 @@
     container.bind(EveesModule.bindings.DefaultRemote).toConstantValue(this.defaultRemote);
     container.bind(EveesModule.bindings.RemoteMap).toConstantValue(this.remoteMap);
 
-<<<<<<< HEAD
     for (const remote of this.eveesProviders) {
       container.bind(EveesModule.bindings.EveesRemote).toConstantValue(remote);
+      container.bind(AccessControlModule.bindings.Authority).toConstantValue(remote);
     }
-=======
-    this.eveesProviders.map((evees) => ({
-      symbol: AccessControlModule.bindings.Authority,
-      source: evees,
-    }))
 
->>>>>>> db25ff71
     customElements.define('evees-commit-history', CommitHistory);
     customElements.define('evees-perspectives-list', PerspectivesList);
     customElements.define('evees-info-popper', EveesInfoPopper);
