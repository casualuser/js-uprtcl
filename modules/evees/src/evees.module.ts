--- conflicted
+++ resolved
@@ -9,16 +9,9 @@
   i18nModule
 } from '@uprtcl/common';
 
-<<<<<<< HEAD
-import { PerspectiveEntity, PerspectiveLinks } from './patterns/perspective.pattern';
-import { CommitPattern, CommitEntity, CommitLens, CommitLinked } from './patterns/commit.pattern';
-import { CommitHistory } from './lenses/commit-history';
-import { PerspectivesList } from './lenses/perspectives-list';
-=======
 import { PerspectiveLinks } from './patterns/perspective.pattern';
 import { CommitPattern, CommitLens, CommitLinked } from './patterns/commit.pattern';
 import { CommitHistory } from './lenses/evee-commit-history';
->>>>>>> 8a10c86b
 import { EveesTypes, EveesLocal } from './types';
 import { EveesDexie } from './services/providers/evees.dexie';
 import { Evees } from './services/evees';
@@ -76,48 +69,11 @@
   localEvees: new (...args: any[]) => EveesLocal = EveesDexie
 ): Constructor<MicroModule> {
   @injectable()
-<<<<<<< HEAD
-  class EveesModule extends ReduxCortexModule {
-    get elements() {
-      return [
-        { name: 'commit-history', element: CommitHistory },
-        { name: 'perspectives-list', element: PerspectivesList }
-      ];
-    }
-
-    get sources() {
-      return eveesProviders.map(evees => ({
-        symbol: EveesTypes.EveesRemote,
-        source: evees
-      }));
-    }
-
-    get services() {
-      return [
-        { symbol: EveesTypes.EveesLocal, service: localEvees },
-        { symbol: EveesTypes.Evees, service: Evees },
-        { symbol: EveesTypes.MergeStrategy, service: RecursiveContextMergeStrategy }
-      ];
-    }
-
-    get patterns() {
-      return [
-        { symbol: PatternTypes.Core.Hashed, patterns: [CidHashedPattern] },
-        { symbol: PatternTypes.Core.Signed, patterns: [DefaultSignedPattern] },
-        { symbol: PatternTypes.Core.Secured, patterns: [DefaultSecuredPattern] },
-        { symbol: EveesTypes.PerspectivePattern, patterns: [PerspectiveLinks] },
-        {
-          symbol: EveesTypes.CommitPattern,
-          patterns: [CommitLinked, CommitPattern, CommitLens]
-        }
-      ];
-=======
   class EveesModule implements MicroModule {
     async onLoad(context: interfaces.Context, bind: interfaces.Bind) {
       bind(EveesTypes.EveesLocal).to(localEvees);
       bind(EveesTypes.Evees).to(Evees);
       bind(EveesTypes.MergeStrategy).to(RecursiveContextMergeStrategy);
->>>>>>> 8a10c86b
     }
 
     submodules = [
