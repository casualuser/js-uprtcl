import {
  DiscoveryService,
  DiscoveryModule,
  TaskQueue,
  Task,
  EntityCache
} from '@uprtcl/multiplatform';
import { Pattern, Creatable, Signed } from '@uprtcl/cortex';
import { Secured } from '../patterns/default-secured.pattern';

import { Commit, Perspective } from '../types';
import { EveesBindings } from '../bindings';
import { Evees } from '../services/evees';
<<<<<<< HEAD
import { ProposalsProvider } from '../services/proposals.provider';
=======
import { ApolloClient, gql } from 'apollo-boost';
import { ApolloClientModule } from '@uprtcl/graphql';
>>>>>>> bd7822dc

export const eveesResolvers = {
  Commit: {
    message(parent) {
      return parent.payload.message;
    },
    timestamp(parent) {
      return parent.payload.timestamp;
    },
    parentCommits(parent) {
      return parent.payload.parentsIds;
    },
    data(parent) {
      return parent.payload.dataId;
    }
  },
  Context: {
    identifier(parent) {
      return typeof parent === 'string' ? parent : parent.context;
    },
    async perspectives(parent, _, { container }) {
      const context = typeof parent === 'string' ? parent : parent.context;

      const evees: Evees = container.get(EveesBindings.Evees);

      return evees.getContextPerspectives(context);
    }
  },
  UpdateProposal: {
    toPerspective (parent) {
      return parent.toPerspectiveId;
    },
    fromPerspective (parent) {
      return parent.fromPerspectiveId;
    }
  },
  Perspective: {
    async head(parent, _, { container }) {
      const evees: Evees = container.get(EveesBindings.Evees);

      const remote = evees.getPerspectiveProvider(parent);
      const details = await remote.getPerspectiveDetails(parent.id);

      return details && details.headId;
    },
    async name(parent, _, { container }) {
      const evees: Evees = container.get(EveesBindings.Evees);

      const remote = evees.getPerspectiveProvider(parent);
      const details = await remote.getPerspectiveDetails(parent.id);

      return details && details.name;
    },
    async context(parent, _, { container }) {
      const evees: Evees = container.get(EveesBindings.Evees);

      const remote = evees.getPerspectiveProvider(parent);
      const details = await remote.getPerspectiveDetails(parent.id);

      return details && details.context;
    },
    async proposals(parent, _, { container }) {
      const evees: Evees = container.get(EveesBindings.Evees);

      const remote = evees.getPerspectiveProvider(parent);
      
      if (!remote.proposals) return [];
      
      const proposalsIds = await remote.proposals.getProposalsToPerspective(parent.id);
      const proposalsPromises = proposalsIds.map((proposalId) => {
        return (remote.proposals as ProposalsProvider).getProposal(proposalId)
      });

      const proposals = await Promise.all(proposalsPromises);

      return proposals;
    }
  },
  Mutation: {
    async createCommit(_, { dataId, parentsIds, message, source }, { container }) {
      const patterns: Pattern[] = container.getAll(EveesBindings.CommitPattern);

      const creatable: Creatable<any, Signed<Commit>> | undefined = patterns.find(
        p => ((p as unknown) as Creatable<any, Signed<Commit>>).create
      ) as Creatable<any, Signed<Commit>> | undefined;

      if (!creatable) throw new Error(`No creatable pattern registered for perspectives`);

      const commit: Secured<Commit> = await creatable.create()(
        { dataId, parentsIds, message },
        source
      );

      return { id: commit.id, ...commit.object };
    },
    async updatePerspectiveHead(parent, { perspectiveId, headId }, { container }) {
      const evees: Evees = container.get(EveesBindings.Evees);
      const discovery: DiscoveryService = container.get(DiscoveryModule.bindings.DiscoveryService);
      const client: ApolloClient<any> = container.get(ApolloClientModule.bindings.Client);
      const taskQueue: TaskQueue = container.get(DiscoveryModule.bindings.TaskQueue);

      const provider = await evees.getPerspectiveProviderById(perspectiveId);

      const updatePerspectiveTask: Task = {
        id: `Update head of ${perspectiveId}`,
        task: async () => {
          await provider.updatePerspectiveDetails(perspectiveId, { headId });
        }
      };

      taskQueue.queueTask(updatePerspectiveTask);

      await discovery.postEntityUpdate(provider, [headId]);

      const result = await client.query({
        query: gql`{
        entity(id: "${perspectiveId}") {
          id
          _context {
            raw
          }
        }
      }`
      });

      const perspective = JSON.parse(result.data.entity._context.raw);

      if (!perspective) throw new Error(`Perspective with id ${perspectiveId} not found`);

      return { id: perspectiveId, ...perspective, head: { id: headId } };
    },
    async createPerspective(_, { headId, context, name, authority, recursive }, { container }) {
      const patterns: Pattern[] = container.getAll(EveesBindings.PerspectivePattern);

      const creatable: Creatable<any, Signed<Perspective>> | undefined = patterns.find(
        p => ((p as unknown) as Creatable<any, Signed<Perspective>>).create
      ) as Creatable<any, Signed<Perspective>> | undefined;

      if (!creatable) throw new Error(`No creatable pattern registered for perspectives`);

      const perspective: Secured<Perspective> = await creatable.create()(
        { name, headId, context, recursive },
        authority
      );

      return { id: perspective.id, ...perspective.object, head: headId };
    }
  }
};<|MERGE_RESOLUTION|>--- conflicted
+++ resolved
@@ -11,12 +11,9 @@
 import { Commit, Perspective } from '../types';
 import { EveesBindings } from '../bindings';
 import { Evees } from '../services/evees';
-<<<<<<< HEAD
 import { ProposalsProvider } from '../services/proposals.provider';
-=======
 import { ApolloClient, gql } from 'apollo-boost';
 import { ApolloClientModule } from '@uprtcl/graphql';
->>>>>>> bd7822dc
 
 export const eveesResolvers = {
   Commit: {
