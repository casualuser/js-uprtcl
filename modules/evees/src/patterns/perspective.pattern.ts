import { injectable, inject } from 'inversify';
import { Store } from 'redux';

import {
  PatternTypes,
  HasRedirect,
  Pattern,
  IsSecure,
  HasChildren,
  HasLinks,
  Creatable,
  Signed,
  HasActions,
  PatternAction,
  PatternRecognizer,
  CreateChild,
  IsEntity
} from '@uprtcl/cortex';
import { AccessControlService, Updatable, Secured } from '@uprtcl/common';
import { ReduxTypes, Logger } from '@uprtcl/micro-orchestrator';

import { Perspective, EveesTypes, Commit } from '../types';
import { Evees, NewPerspectiveArgs } from '../services/evees';
import { selectPerspectiveHeadId, selectEvees } from '../state/evees.selectors';
import { LoadPerspectiveDetails, LOAD_PERSPECTIVE_DETAILS } from '../state/evees.actions';
import { MergeStrategy } from '../merge/merge-strategy';
import { createEntity } from '../utils/utils';

export const propertyOrder = ['origin', 'creatorId', 'timestamp'];

@injectable()
export class PerspectivePattern
  implements
    Pattern,
    IsEntity,
    HasLinks,
    HasRedirect,
    Creatable<NewPerspectiveArgs, Signed<Perspective>>,
    HasActions,
    CreateChild,
    Updatable {
  constructor(
    @inject(PatternTypes.Core.Secured) protected securedPattern: Pattern & IsSecure<any>,
    @inject(EveesTypes.Evees) protected evees: Evees,
    @inject(PatternTypes.Recognizer) protected recognizer: PatternRecognizer,
    @inject(ReduxTypes.Store) protected store: Store,
    @inject(EveesTypes.MergeStrategy) protected merge: MergeStrategy
  ) {}

  recognize(object: object) {
    return (
      this.securedPattern.recognize(object) &&
      propertyOrder.every(p =>
        this.securedPattern.extract(object as Secured<Perspective>).hasOwnProperty(p)
      )
    );
  }

<<<<<<< HEAD
  name = 'Perspective';

  getHardLinks: (perspective: Secured<Perspective>) => string[] = (
    perspective: Secured<Perspective>
  ): string[] => [];

  getSoftLinks: (perspective: Secured<Perspective>) => Promise<string[]> = async (
=======
  getLinks: (perspective: Secured<Perspective>) => Promise<string[]> = async (
>>>>>>> cd8457f9
    perspective: Secured<Perspective>
  ) => {
    const details = await this.evees.getPerspectiveDetails(perspective.id);
    return details.headId ? [details.headId] : [];
  };

<<<<<<< HEAD
  getLinks: (perspective: Secured<Perspective>) => Promise<string[]> = (
    perspective: Secured<Perspective>
  ) => this.getSoftLinks(perspective).then(links => links.concat(this.getHardLinks(perspective)));

  redirect: (perspective: Secured<Perspective>) => Promise<string | undefined> = async (
=======
  redirect: (perspective: Secured<Perspective>) => string | undefined = (
>>>>>>> cd8457f9
    perspective: Secured<Perspective>
  ) => {
    const details = await this.evees.getPerspectiveDetails(perspective.id);

    return details.headId;
  };

  create: (
    args: NewPerspectiveArgs | undefined,
    providerName?: string
  ) => Promise<Secured<Perspective>> = async (
    args: NewPerspectiveArgs | undefined,
    providerName?: string
  ) => {
    return this.evees.createPerspective(args || {}, providerName);
  };

  getActions: (perspective: Secured<Perspective>) => PatternAction[] = (
    perspective: Secured<Perspective>
  ): PatternAction[] => {
    return [
      {
        icon: 'call_split',
        title: 'New perspective',
        action: async () => {
          const details = await this.evees.getPerspectiveDetails(perspective.id);
          const newPerspective = await this.create(
            { headId: details.headId, context: details.context },
            perspective.object.payload.origin
          );
          window.history.pushState('', '', `/?id=${newPerspective.id}`);
        }
      },
      {
        icon: 'merge_type',
        title: 'Merge',
        action: async () => {
          const updateRequests = await this.merge.mergePerspectives(
            perspective.id,
            'zb2rhcyLxU429tS4CoGYFbtskWPVE1ws6cByhYqjFTaTgivDe'
          );
          console.log(updateRequests);
        }
      }
    ];
  };

  createChild = async (perspective: Secured<Perspective>, parent: any) => {
    const patterns: Pattern | Creatable<any, any> | HasChildren = this.recognizer.recognizeMerge(
      parent
    );

    const replaceChildrenLinks = (patterns as HasChildren).replaceChildrenLinks;

    if (patterns && (patterns as Creatable<any, any>).create && replaceChildrenLinks) {
      const newChildHashed = await (patterns as Creatable<any, any>).create(undefined);

      const childPerspective: Secured<Perspective> = await this.create(
        { dataId: newChildHashed.id },
        perspective.object.payload.origin
      );

      const previousLinks = (patterns as HasChildren).getChildrenLinks(parent);

      const entity = replaceChildrenLinks(parent, [...previousLinks, childPerspective.id]);

      await this.update(perspective, entity);
    }
  };

  update: (perspective: Secured<Perspective>, newContent: any) => Promise<boolean> = async (
    perspective: Secured<Perspective>,
    newContent: any
  ) => {
    const details = await this.evees.getPerspectiveDetails(perspective.id);

    if (!details.headId)
      throw new Error('First commit must be made before being able to update the perspective');

    const previousHead: Secured<Commit> | undefined = await this.evees.get(details.headId);

    if (!previousHead)
      throw new Error('First commit must be made before being able to update the perspective');

    const knownSources = await this.evees.knownSources.getKnownSources(
      previousHead.object.payload.dataId
    );

    const data = await createEntity(this.recognizer)(
      newContent,
      knownSources ? knownSources[0] : undefined
    );

    const newHead = await this.evees.createCommit(
      {
        dataId: data.id,
        message: `Commit at ${Date.now() / 1000}`,
        parentsIds: details.headId ? [details.headId] : []
      },
      perspective.object.payload.origin
    );

    await this.evees.updatePerspectiveDetails(perspective.id, { headId: newHead.id });

    const loadHead: LoadPerspectiveDetails = {
      type: LOAD_PERSPECTIVE_DETAILS,
      payload: {
        perspectiveId: perspective.id
      }
    };
    this.store.dispatch(loadHead);

    return true;
  };

  accessControl: (perspective: Secured<Perspective>) => AccessControlService<any> | undefined = (
    perspective: Secured<Perspective>
  ) => {
    return this.evees.getPerspectiveProvider(perspective).accessControl;
  };

  origin = (entity: Secured<Perspective>) => entity.object.payload.origin;
}<|MERGE_RESOLUTION|>--- conflicted
+++ resolved
@@ -56,32 +56,14 @@
     );
   }
 
-<<<<<<< HEAD
-  name = 'Perspective';
-
-  getHardLinks: (perspective: Secured<Perspective>) => string[] = (
-    perspective: Secured<Perspective>
-  ): string[] => [];
-
-  getSoftLinks: (perspective: Secured<Perspective>) => Promise<string[]> = async (
-=======
   getLinks: (perspective: Secured<Perspective>) => Promise<string[]> = async (
->>>>>>> cd8457f9
     perspective: Secured<Perspective>
   ) => {
     const details = await this.evees.getPerspectiveDetails(perspective.id);
     return details.headId ? [details.headId] : [];
   };
 
-<<<<<<< HEAD
-  getLinks: (perspective: Secured<Perspective>) => Promise<string[]> = (
-    perspective: Secured<Perspective>
-  ) => this.getSoftLinks(perspective).then(links => links.concat(this.getHardLinks(perspective)));
-
-  redirect: (perspective: Secured<Perspective>) => Promise<string | undefined> = async (
-=======
   redirect: (perspective: Secured<Perspective>) => string | undefined = (
->>>>>>> cd8457f9
     perspective: Secured<Perspective>
   ) => {
     const details = await this.evees.getPerspectiveDetails(perspective.id);
