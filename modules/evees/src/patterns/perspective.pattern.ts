--- conflicted
+++ resolved
@@ -30,13 +30,9 @@
   CreateDataAction,
   CREATE_COMMIT_ACTION,
   CreateCommitAction,
-<<<<<<< HEAD
-=======
   CREATE_AND_INIT_PERSPECTIVE_ACTION,
->>>>>>> d5bcdb78
   CreateAndInitPerspectiveAction,
-  PerspectiveDetails,
-  CREATE_AND_INIT_PERSPECTIVE_ACTION
+  PerspectiveDetails
 } from '../types';
 import { EveesBindings } from '../bindings';
 import { Evees, NewPerspectiveArgs, CreatePerspectiveArgs } from '../services/evees';
