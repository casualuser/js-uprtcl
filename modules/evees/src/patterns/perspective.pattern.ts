import { injectable, inject } from 'inversify';
import { Store } from 'redux';

import {
  PatternTypes,
  HasRedirect,
  Pattern,
  IsSecure,
  HasChildren,
  HasLinks,
  Creatable,
  Signed,
  HasActions,
  PatternAction,
  PatternRecognizer,
  CreateChild
} from '@uprtcl/cortex';
import { AccessControlService, Updatable, Secured } from '@uprtcl/common';
import { ReduxTypes, Logger } from '@uprtcl/micro-orchestrator';

import { Perspective, EveesTypes, Commit, UpdateRequest } from '../types';
import { Evees, NewPerspectiveArgs } from '../services/evees';
import { selectPerspectiveHeadId, selectEvees } from '../state/evees.selectors';
import { LoadPerspectiveDetails, LOAD_PERSPECTIVE_DETAILS } from '../state/evees.actions';
import { MergeStrategy } from '../merge/merge-strategy';
import { createEntity } from '../utils/utils';

export const propertyOrder = ['origin', 'creatorId', 'timestamp'];

@injectable()
export class PerspectivePattern
  implements
    Pattern,
    HasLinks,
    HasRedirect,
    Creatable<NewPerspectiveArgs, Signed<Perspective>>,
    HasActions,
    CreateChild,
    Updatable {
  constructor(
    @inject(PatternTypes.Core.Secured) protected securedPattern: Pattern & IsSecure<any>,
    @inject(EveesTypes.Evees) protected evees: Evees,
    @inject(PatternTypes.Recognizer) protected recognizer: PatternRecognizer,
    @inject(ReduxTypes.Store) protected store: Store,
    @inject(EveesTypes.MergeStrategy) protected merge: MergeStrategy
  ) {}

  recognize(object: object) {
    return (
      this.securedPattern.recognize(object) &&
      propertyOrder.every(p =>
        this.securedPattern.extract(object as Secured<Perspective>).hasOwnProperty(p)
      )
    );
  }

  getLinks: (perspective: Secured<Perspective>) => Promise<string[]> = async (
    perspective: Secured<Perspective>
  ) => {
    const details = await this.evees.getPerspectiveDetails(perspective.id);
    return details.headId ? [details.headId] : [];
  };

  redirect: (perspective: Secured<Perspective>) => string | undefined = (
    perspective: Secured<Perspective>
  ) => {
    const state = this.store.getState();

    const headId = selectPerspectiveHeadId(perspective.id)(selectEvees(state));

    return headId;
  };

  create: (
    args: NewPerspectiveArgs | undefined,
    providerName?: string
  ) => Promise<Secured<Perspective>> = async (
    args: NewPerspectiveArgs | undefined,
    providerName?: string
  ) => {
    return this.evees.createPerspective(args || {}, providerName);
  };

  getActions: (perspective: Secured<Perspective>) => PatternAction[] = (
    perspective: Secured<Perspective>
  ): PatternAction[] => {
    return [
      {
        icon: 'call_split',
        title: 'New perspective',
        action: async () => {
          const details = await this.evees.getPerspectiveDetails(perspective.id);
          const newPerspective = await this.create(
            { headId: details.headId, context: details.context },
            perspective.object.payload.origin
          );
          window.history.pushState('', '', `/?id=${newPerspective.id}`);
        }
      },
      {
        icon: 'merge_type',
        title: 'Merge',
        action: async () => {
<<<<<<< HEAD
          const proposals = this.evees.getPerspectiveProvider(perspective);
          console.log(proposals)
          if (!proposals) return;
          // const newRequest: UpdateRequest = {
          //   fromPerspectiveId
          // };

          // Cesar: aqui se llama la interficie de proposals

=======
          const updateRequests = await this.merge.mergePerspectives(
            perspective.id,
            'zb2rhcyLxU429tS4CoGYFbtskWPVE1ws6cByhYqjFTaTgivDe'
          );
          console.log(updateRequests);
>>>>>>> 950fee3a
        }
      }
    ];
  };

  createChild = async (perspective: Secured<Perspective>, parent: any) => {
    const patterns: Pattern | Creatable<any, any> | HasChildren = this.recognizer.recognizeMerge(
      parent
    );

    const replaceChildrenLinks = (patterns as HasChildren).replaceChildrenLinks;

    if (patterns && (patterns as Creatable<any, any>).create && replaceChildrenLinks) {
      const newChildHashed = await (patterns as Creatable<any, any>).create(undefined);

      const childPerspective: Secured<Perspective> = await this.create(
        { dataId: newChildHashed.id },
        perspective.object.payload.origin
      );

      const previousLinks = (patterns as HasChildren).getChildrenLinks(parent);

      const entity = replaceChildrenLinks(parent, [...previousLinks, childPerspective.id]);

      await this.update(perspective, entity);
    }
  };

  update: (perspective: Secured<Perspective>, newContent: any) => Promise<boolean> = async (
    perspective: Secured<Perspective>,
    newContent: any
  ) => {
    const details = await this.evees.getPerspectiveDetails(perspective.id);

    if (!details.headId)
      throw new Error('First commit must be made before being able to update the perspective');

    const previousHead: Secured<Commit> | undefined = await this.evees.get(details.headId);

    if (!previousHead)
      throw new Error('First commit must be made before being able to update the perspective');

    const knownSources = await this.evees.knownSources.getKnownSources(
      previousHead.object.payload.dataId
    );

    const data = await createEntity(this.recognizer)(
      newContent,
      knownSources ? knownSources[0] : undefined
    );

    const newHead = await this.evees.createCommit(
      {
        dataId: data.id,
        message: `Commit at ${Date.now() / 1000}`,
        parentsIds: details.headId ? [details.headId] : []
      },
      perspective.object.payload.origin
    );

    await this.evees.updatePerspectiveDetails(perspective.id, { headId: newHead.id });

    const loadHead: LoadPerspectiveDetails = {
      type: LOAD_PERSPECTIVE_DETAILS,
      payload: {
        perspectiveId: perspective.id
      }
    };
    this.store.dispatch(loadHead);

    return true;
  };

  accessControl: (perspective: Secured<Perspective>) => AccessControlService<any> | undefined = (
    perspective: Secured<Perspective>
  ) => {
    return this.evees.getPerspectiveProvider(perspective).accessControl;
  };

  origin = (entity: Secured<Perspective>) => entity.object.payload.origin;
}<|MERGE_RESOLUTION|>--- conflicted
+++ resolved
@@ -101,23 +101,11 @@
         icon: 'merge_type',
         title: 'Merge',
         action: async () => {
-<<<<<<< HEAD
-          const proposals = this.evees.getPerspectiveProvider(perspective);
-          console.log(proposals)
-          if (!proposals) return;
-          // const newRequest: UpdateRequest = {
-          //   fromPerspectiveId
-          // };
-
-          // Cesar: aqui se llama la interficie de proposals
-
-=======
           const updateRequests = await this.merge.mergePerspectives(
             perspective.id,
             'zb2rhcyLxU429tS4CoGYFbtskWPVE1ws6cByhYqjFTaTgivDe'
           );
           console.log(updateRequests);
->>>>>>> 950fee3a
         }
       }
     ];
