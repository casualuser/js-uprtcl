import { ApolloClient, gql } from 'apollo-boost';
import { injectable, inject } from 'inversify';

import {
  Pattern,
  HasLinks,
<<<<<<< HEAD
  Create,
  Entity,
  Signed,
  CortexModule,
  PatternRecognizer,
  New
} from '@uprtcl/cortex';
import { Updatable } from '@uprtcl/access-control';
import { ApolloClientModule } from '@uprtcl/graphql';
import { CidConfig, DiscoveryModule, HasRedirect, EntityCache } from '@uprtcl/multiplatform';

import { Perspective, PerspectiveDetails } from '../types';
import { EveesBindings } from '../bindings';
import { Evees, NewPerspectiveArgs, CreatePerspectiveArgs } from '../services/evees';
import { CREATE_PERSPECTIVE } from '../graphql/queries';
import { executeActions, cacheActions } from '../utils/actions';
import { extractSignedEntity, signObject } from '../utils/signed';
import { signAndHashObject, hashObject } from '../utils/cid-hash';
=======
  Entity  
} from '@uprtcl/cortex';
import { Updatable } from '@uprtcl/access-control';
import { ApolloClientModule } from '@uprtcl/graphql';
import { HasLenses, Lens } from '@uprtcl/lenses';

import { Secured } from '../patterns/default-secured.pattern';
import { Perspective } from '../types';
import { EveesBindings } from '../bindings';
import { Evees } from '../services/evees';
import { Logger } from '@uprtcl/micro-orchestrator';
>>>>>>> 86da0b32

export const propertyOrder = ['authority', 'creatorId', 'timestamp'];

export class PerspectivePattern extends Pattern<Entity<Signed<Perspective>>> {
  recognize(entity: object) {
    const object = extractSignedEntity(entity);

    return object && propertyOrder.every(p => object.hasOwnProperty(p));
  }

  type = 'Perspective';
}

@injectable()
<<<<<<< HEAD
export class PerspectiveCreate
  implements
    Create<CreatePerspectiveArgs, Signed<Perspective>>,
    New<NewPerspectiveArgs, Signed<Perspective>> {
  constructor(
    @inject(EveesBindings.Evees) protected evees: Evees,
    @inject(CortexModule.bindings.Recognizer) protected patternRecognizer: PatternRecognizer,
    @inject(ApolloClientModule.bindings.Client) protected client: ApolloClient<any>,
    @inject(DiscoveryModule.bindings.EntityCache) protected entityCache: EntityCache
  ) {}

  create = () => async (args: CreatePerspectiveArgs, authority: string) => {
    let fromDetails: PerspectiveDetails = (args as any).fromDetails;
    // TODO, review "if" logic. You might want to create a new perspective with details but without computing it.
    if (fromDetails || args.ofPerspectiveId) {
      fromDetails.context =
        fromDetails.context || `${Date.now()}.${Math.floor(Math.random() / 1000)}`;
      fromDetails.name = fromDetails.name || 'master';

      const result = await this.evees.computeNewGlobalPerspectiveOps(
        authority,
        fromDetails,
        args.ofPerspectiveId,
        args.canWrite,
        args.parentId
      );
      const actions = result[1];
      const perspective = result[0];

      await cacheActions(actions, this.entityCache, this.client);
      await executeActions(actions, this.client, this.patternRecognizer);

      return perspective;
    } else {
      const remote = this.evees.getAuthority(authority);

      const perspectiveObject = await this.new()((args as any).newPerspective);
      const perspectiveId = await hashObject(perspectiveObject, remote.cidConfig);
      const perspective = { id: perspectiveId, entity: perspectiveObject };

      const result = await this.client.mutate({
        mutation: CREATE_PERSPECTIVE,
        variables: {
          creatorId: perspective.entity.payload.creatorId,
          origin: perspective.entity.payload.origin,
          timestamp: perspective.entity.payload.timestamp,
          authority: perspective.entity.payload.origin,
          canWrite: args.canWrite || remote.userId,
          parentId: args.parentId
        }
      });

      return perspective;
    }
  };

  new = () => async (args: NewPerspectiveArgs) => {
    const userId = this.evees.getAuthority(args.autority).userId;

    if (!userId) throw new Error('Cannot create in an authority in which you are not signed in');

    const perspective: Perspective = {
      creatorId: userId,
      origin: args.autority,
      timestamp: args.timestamp || Date.now()
    };

    return signObject(perspective);
  };
}

@injectable()
export class PerspectiveLinks
  implements HasLinks<Entity<Signed<Perspective>>>, HasRedirect<Entity<Signed<Perspective>>> {
  constructor(@inject(ApolloClientModule.bindings.Client) protected client: ApolloClient<any>) {}
=======
export class PerspectiveLinks extends PerspectiveEntity implements HasLinks, HasRedirect {
  constructor(
    @inject(EveesBindings.Secured) protected securedPattern: Pattern & IsSecure<any>,
    @inject(ApolloClientModule.bindings.Client) protected client: ApolloClient<any>
  ) {
    super(securedPattern);
  }
>>>>>>> 86da0b32

  links = async (perspective: Entity<Signed<Perspective>>) => {
    const result = await this.client.query({
      query: gql`{
        entity(ref: "${perspective.id}") {
          id
          ... on Perspective {
            head {
              id
            }
          }
        }
      }`
    });

    const headId = result.data.entity.head ? result.data.entity.head.id : undefined;

    return headId ? [headId] : [];
  };

  redirect = async (perspective: Entity<Signed<Perspective>>) => {
    const result = await this.client.query({
      query: gql`{
        entity(ref: "${perspective.id}") {
          id
          ... on Perspective {
            head {
              id
            }
          }
        }
      }`
    });

    return result.data.entity.head ? result.data.entity.head.id : undefined;
  };
}

@injectable()
export class PerspectiveAccessControl implements Updatable<Entity<Signed<Perspective>>> {
  constructor(@inject(EveesBindings.Evees) protected evees: Evees) {}

  authority = (perspective: Entity<Signed<Perspective>>) =>
    this.evees.getPerspectiveProvider(perspective.entity);

  accessControl = (perspective: Entity<Signed<Perspective>>) => {
    const provider = this.evees.getPerspectiveProvider(perspective.entity);
    return provider.accessControl;
  };
}<|MERGE_RESOLUTION|>--- conflicted
+++ resolved
@@ -4,38 +4,14 @@
 import {
   Pattern,
   HasLinks,
-<<<<<<< HEAD
-  Create,
-  Entity,
-  Signed,
-  CortexModule,
-  PatternRecognizer,
-  New
-} from '@uprtcl/cortex';
-import { Updatable } from '@uprtcl/access-control';
-import { ApolloClientModule } from '@uprtcl/graphql';
-import { CidConfig, DiscoveryModule, HasRedirect, EntityCache } from '@uprtcl/multiplatform';
-
-import { Perspective, PerspectiveDetails } from '../types';
-import { EveesBindings } from '../bindings';
-import { Evees, NewPerspectiveArgs, CreatePerspectiveArgs } from '../services/evees';
-import { CREATE_PERSPECTIVE } from '../graphql/queries';
-import { executeActions, cacheActions } from '../utils/actions';
-import { extractSignedEntity, signObject } from '../utils/signed';
-import { signAndHashObject, hashObject } from '../utils/cid-hash';
-=======
   Entity  
 } from '@uprtcl/cortex';
 import { Updatable } from '@uprtcl/access-control';
 import { ApolloClientModule } from '@uprtcl/graphql';
-import { HasLenses, Lens } from '@uprtcl/lenses';
 
-import { Secured } from '../patterns/default-secured.pattern';
 import { Perspective } from '../types';
 import { EveesBindings } from '../bindings';
 import { Evees } from '../services/evees';
-import { Logger } from '@uprtcl/micro-orchestrator';
->>>>>>> 86da0b32
 
 export const propertyOrder = ['authority', 'creatorId', 'timestamp'];
 
@@ -50,91 +26,11 @@
 }
 
 @injectable()
-<<<<<<< HEAD
-export class PerspectiveCreate
-  implements
-    Create<CreatePerspectiveArgs, Signed<Perspective>>,
-    New<NewPerspectiveArgs, Signed<Perspective>> {
+export class PerspectiveLinks implements HasLinks, HasRedirect {
   constructor(
-    @inject(EveesBindings.Evees) protected evees: Evees,
-    @inject(CortexModule.bindings.Recognizer) protected patternRecognizer: PatternRecognizer,
-    @inject(ApolloClientModule.bindings.Client) protected client: ApolloClient<any>,
-    @inject(DiscoveryModule.bindings.EntityCache) protected entityCache: EntityCache
-  ) {}
-
-  create = () => async (args: CreatePerspectiveArgs, authority: string) => {
-    let fromDetails: PerspectiveDetails = (args as any).fromDetails;
-    // TODO, review "if" logic. You might want to create a new perspective with details but without computing it.
-    if (fromDetails || args.ofPerspectiveId) {
-      fromDetails.context =
-        fromDetails.context || `${Date.now()}.${Math.floor(Math.random() / 1000)}`;
-      fromDetails.name = fromDetails.name || 'master';
-
-      const result = await this.evees.computeNewGlobalPerspectiveOps(
-        authority,
-        fromDetails,
-        args.ofPerspectiveId,
-        args.canWrite,
-        args.parentId
-      );
-      const actions = result[1];
-      const perspective = result[0];
-
-      await cacheActions(actions, this.entityCache, this.client);
-      await executeActions(actions, this.client, this.patternRecognizer);
-
-      return perspective;
-    } else {
-      const remote = this.evees.getAuthority(authority);
-
-      const perspectiveObject = await this.new()((args as any).newPerspective);
-      const perspectiveId = await hashObject(perspectiveObject, remote.cidConfig);
-      const perspective = { id: perspectiveId, entity: perspectiveObject };
-
-      const result = await this.client.mutate({
-        mutation: CREATE_PERSPECTIVE,
-        variables: {
-          creatorId: perspective.entity.payload.creatorId,
-          origin: perspective.entity.payload.origin,
-          timestamp: perspective.entity.payload.timestamp,
-          authority: perspective.entity.payload.origin,
-          canWrite: args.canWrite || remote.userId,
-          parentId: args.parentId
-        }
-      });
-
-      return perspective;
-    }
-  };
-
-  new = () => async (args: NewPerspectiveArgs) => {
-    const userId = this.evees.getAuthority(args.autority).userId;
-
-    if (!userId) throw new Error('Cannot create in an authority in which you are not signed in');
-
-    const perspective: Perspective = {
-      creatorId: userId,
-      origin: args.autority,
-      timestamp: args.timestamp || Date.now()
-    };
-
-    return signObject(perspective);
-  };
-}
-
-@injectable()
-export class PerspectiveLinks
-  implements HasLinks<Entity<Signed<Perspective>>>, HasRedirect<Entity<Signed<Perspective>>> {
-  constructor(@inject(ApolloClientModule.bindings.Client) protected client: ApolloClient<any>) {}
-=======
-export class PerspectiveLinks extends PerspectiveEntity implements HasLinks, HasRedirect {
-  constructor(
-    @inject(EveesBindings.Secured) protected securedPattern: Pattern & IsSecure<any>,
     @inject(ApolloClientModule.bindings.Client) protected client: ApolloClient<any>
   ) {
-    super(securedPattern);
   }
->>>>>>> 86da0b32
 
   links = async (perspective: Entity<Signed<Perspective>>) => {
     const result = await this.client.query({
