--- conflicted
+++ resolved
@@ -1,33 +1,12 @@
 import { injectable, inject, multiInject } from 'inversify';
-import { ApolloClient } from 'apollo-boost';
 
-<<<<<<< HEAD
-import { Pattern, HasLinks, Create, Entity, Signed, New } from '@uprtcl/cortex';
-import { HasRedirect, CidConfig } from '@uprtcl/multiplatform';
-import { ApolloClientModule } from '@uprtcl/graphql';
-
-import { Commit } from '../types';
-import { EveesBindings } from '../bindings';
-import { EveesRemote } from '../services/evees.remote';
-import { CREATE_COMMIT } from '../graphql/queries';
-import { CreateCommitArgs } from '../services/evees';
-import { extractSignedEntity, signObject } from '../utils/signed';
-import { hashObject } from 'src/utils/cid-hash';
-=======
 import {
   Pattern,
-  HasRedirect,
-  IsSecure,
   HasLinks,
   Entity  
 } from '@uprtcl/cortex';
-import { CidConfig } from '@uprtcl/ipfs-provider';
-import { Lens, HasLenses } from '@uprtcl/lenses';
 
-import { Secured } from '../patterns/default-secured.pattern';
 import { Commit } from '../types';
-import { EveesBindings } from '../bindings';
->>>>>>> 86da0b32
 
 export const propertyOrder = ['creatorsIds', 'timestamp', 'message', 'parentsIds', 'dataId'];
 
@@ -42,9 +21,7 @@
 }
 
 @injectable()
-<<<<<<< HEAD
-export class CommitLinked
-  implements HasLinks<Entity<Signed<Commit>>>, HasRedirect<Entity<Signed<Commit>>> {
+export class CommitLinked implements HasLinks<Entity<Signed<Commit>>>, HasRedirect<Entity<Signed<Commit>>> {
   links: (commit: Entity<Signed<Commit>>) => Promise<string[]> = async (
     commit: Entity<Signed<Commit>>
   ): Promise<string[]> => [commit.entity.payload.dataId, ...commit.entity.payload.parentsIds];
@@ -61,81 +38,4 @@
   redirect: (commit: Entity<Signed<Commit>>) => Promise<string | undefined> = async (
     commit: Entity<Signed<Commit>>
   ) => commit.entity.payload.dataId;
-}
-
-@injectable()
-export class CommitCreate implements Create<Commit, Signed<Commit>>, New<Commit, Signed<Commit>> {
-  constructor(
-    @multiInject(EveesBindings.EveesRemote) protected remotes: EveesRemote[],
-    @inject(ApolloClientModule.bindings.Client) protected client: ApolloClient<any>
-  ) {}
-
-  create = () => async (args: CreateCommitArgs, casID: string) => {
-    args.timestamp = args.timestamp || Date.now();
-    args.message = args.message || `Commit at ${Date.now()}`;
-    args.parentsIds = args.parentsIds || [];
-
-    const remote = this.remotes.find(r => r.casID === casID);
-    if (remote === undefined) throw new Error(`remote ${casID} not found`);
-    if (!args.creatorsIds) {
-      if (!remote || !remote.userId)
-        throw new Error(
-          'You must be signed in the evees remote you are trying to create the commit on or specify the creators ids'
-        );
-
-      args.creatorsIds = [remote.userId];
-    }
-
-    const commitObject: Signed<Commit> = await this.new()(args as Commit);
-    const commitId = await hashObject(commitObject);
-
-    const result = await this.client.mutate({
-      mutation: CREATE_COMMIT,
-      variables: {
-        ...args,
-        source: casID
-      }
-    });
-    if (result.data.createCommit.id != commitId) {
-      throw new Error('unexpected id');
-    }
-    return { id: commitId, entity: commitObject, casID };
-  };
-
-  new = () => async (args: Commit) => {
-    if (!args) throw new Error('Cannot create commit without specifying its details');
-
-    const timestamp = args.timestamp || Date.now();
-    const creatorsIds = args.creatorsIds;
-
-    const commitData: Commit = {
-      creatorsIds: creatorsIds,
-      dataId: args.dataId,
-      message: args.message,
-      timestamp: timestamp,
-      parentsIds: args.parentsIds
-    };
-
-    return signObject(commitData);
-=======
-export class CommitLens extends CommitEntity implements HasLenses {
-  constructor(
-    @inject(EveesBindings.Secured)
-    protected securedPattern: Pattern & IsSecure<Secured<Commit>>
-  ) {
-    super(securedPattern);
-  }
-
-  lenses: (commit: Secured<Commit>) => Lens[] = (commit: Secured<Commit>): Lens[] => {
-    return [
-      {
-        name: 'evees:commit-history',
-        type: 'version-control',
-        render: (lensContent: TemplateResult) => html`
-          <evees-commit-history .headId=${commit.id}>${lensContent}</evees-commit-history>
-        `
-      }
-    ];
->>>>>>> 86da0b32
-  };
 }