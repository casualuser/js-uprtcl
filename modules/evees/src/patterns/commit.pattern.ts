--- conflicted
+++ resolved
@@ -8,22 +8,16 @@
   HasLinks,
   Creatable,
   Signed,
-<<<<<<< HEAD
-  PatternTypes,
-  IsEntity
-=======
   PatternRecognizer,
   PatternTypes,
   DiscoveryTypes,
   DiscoveryService
->>>>>>> cd8457f9
 } from '@uprtcl/cortex';
 import { Secured } from '@uprtcl/common';
 import { Lens, HasLenses } from '@uprtcl/lenses';
 
 import { Commit, EveesTypes } from '../types';
 import { Evees } from '../services/evees';
-import { Mergeable } from '../properties/mergeable';
 
 export const propertyOrder = ['creatorsIds', 'timestamp', 'message', 'parentsIds', 'dataId'];
 
@@ -56,21 +50,11 @@
     );
   }
 
-<<<<<<< HEAD
-  name = 'Commit';
-
-  getHardLinks: (commit: Secured<Commit>) => string[] = (commit: Secured<Commit>): string[] => [
-    commit.object.payload.dataId,
-    ...commit.object.payload.parentsIds
-  ];
-  getSoftLinks: (commit: Secured<Commit>) => Promise<string[]> = async (commit: Secured<Commit>) =>
-=======
   getLinks: (commit: Secured<Commit>) => Promise<string[]> = async (
     commit: Secured<Commit>
   ): Promise<string[]> => [commit.object.payload.dataId, ...commit.object.payload.parentsIds];
 
   getChildrenLinks: (commit: Secured<Commit>) => string[] = (commit: Secured<Commit>) =>
->>>>>>> cd8457f9
     [] as string[];
 
   replaceChildrenLinks = (commit: Secured<Commit>, newLinks: string[]): Secured<Commit> => commit;
