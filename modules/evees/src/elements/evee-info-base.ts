import { LitElement, property, html, css, query } from 'lit-element';
// import { styleMap } from 'lit-html/directives/style-map';
// https://github.com/Polymer/lit-html/issues/729
export const styleMap = style => {
  return Object.entries(style).reduce((styleString, [propName, propValue]) => {
    propName = propName.replace(/([A-Z])/g, matches => `-${matches[0].toLowerCase()}`);
    return `${styleString}${propName}:${propValue};`;
  }, '');
};

import { ApolloClient, gql } from 'apollo-boost';

import '@authentic/mwc-card';
import '@material/mwc-tab';
import '@material/mwc-tab-bar';

import { ApolloClientModule } from '@uprtcl/graphql';
import { moduleConnect, Logger } from '@uprtcl/micro-orchestrator';
import { AccessControlService, OwnerPermissions, SET_PUBLIC_READ } from '@uprtcl/access-control';
import { CortexModule, PatternRecognizer, Entity } from '@uprtcl/cortex';
import { DiscoveryModule, EntityCache, loadEntity } from '@uprtcl/multiplatform';

import {
  RemoteMap,
  ProposalCreatedEvent,
  Perspective,
  PerspectiveDetails,
  Commit
} from '../types';
import { EveesBindings } from '../bindings';
import { EveesModule } from '../evees.module';
import {
  UPDATE_HEAD,
  AUTHORIZE_PROPOSAL,
  EXECUTE_PROPOSAL,
  DELETE_PERSPECTIVE,
  CREATE_AND_ADD_PROPOSAL
} from '../graphql/queries';
import { EveesHelpers } from '../graphql/helpers';
import { MergeStrategy } from '../merge/merge-strategy';
import { Evees } from '../services/evees';

import { EveesRemote } from '../uprtcl-evees';

import { EveesDialog } from './common-ui/evees-dialog';
import { EveesWorkspace } from '../services/evees.workspace';
import { EveesDiff } from './evees-diff';

interface PerspectiveData {
  id: string;
  perspective: Perspective;
  details: PerspectiveDetails;
  canWrite: Boolean;
  permissions: any;
  head: Entity<Commit>;
  data: Entity<any>;
}

export class EveesInfoBase extends moduleConnect(LitElement) {
  logger = new Logger('EVEES-INFO');

  @property({ type: String, attribute: 'perspective-id' })
  perspectiveId!: string;

  @property({ type: String, attribute: 'first-perspective-id' })
  firstPerspectiveId!: string;

  @property({ type: String, attribute: 'default-authority'})
  defaultAuthority: string | undefined = undefined;

  @property({ type: String, attribute: 'evee-color' })
  eveeColor!: string;

  @property({ attribute: false })
  loading: Boolean = false;

  @property({ attribute: false })
  activeTabIndex: number = 0;

  @property({ attribute: false })
  publicRead: boolean = true;

  @property({ attribute: false })
  isLogged: boolean = false;

  @property({ attribute: false })
  forceUpdate: string = 'true';

  @property({ attribute: false})
  showUpdatesDialog: boolean = false;

  @property({ attribute: false })
  firstHasChanges!: boolean;

  @query('#updates-dialog')
  updatesDialogEl!: EveesDialog;

  @query('#evees-update-diff')
  eveesDiffEl!: EveesDiff;
  
  perspectiveData!: PerspectiveData;
  pullWorkspace!: EveesWorkspace;

  protected client!: ApolloClient<any>;
  protected merge!: MergeStrategy;
  protected evees!: Evees;
  protected recognizer!: PatternRecognizer;
  protected cache!: EntityCache;
  protected remoteMap!: RemoteMap;
  protected defaultRemote: EveesRemote | undefined = undefined;

  firstUpdated() {
    this.client = this.request(ApolloClientModule.bindings.Client);
    this.merge = this.request(EveesBindings.MergeStrategy);
    this.evees = this.request(EveesModule.bindings.Evees);
    this.recognizer = this.request(CortexModule.bindings.Recognizer);
    this.cache = this.request(DiscoveryModule.bindings.EntityCache);
    this.remoteMap = this.request(EveesModule.bindings.RemoteMap);

    if (this.defaultAuthority !== undefined) {
      this.defaultRemote = (this.requestAll(EveesModule.bindings.EveesRemote) as EveesRemote[]).find(remote => remote.authority === this.defaultAuthority);
    }

    this.load();
  }
  
  updated(changedProperties) {
    if (changedProperties.get('perspectiveId') !== undefined) {
      this.logger.info('updated() reload', { changedProperties });
      this.load();
    }
  }
  
  async load() {
    if (!this.client) throw new Error('client undefined');

    this.loading = true;
    const result = await this.client.query({
      query: gql`
        {
          entity(ref: "${this.perspectiveId}") {
            id
            ... on Perspective {
              context {
                id
              }
              head {
                id
                ... on Commit {
                  data {
                    id
                  }
                }
              }
              name
              payload {
                authority
                creatorId
                timestamp
              }
            }
            _context {
              patterns {
                accessControl {
                  canWrite
                  permissions
                }
              }
            }
          }
        }
      `
    });

    const accessControl = result.data.entity._context.patterns.accessControl;
    const data = await loadEntity(this.client, result.data.entity.head.data.id);
    const head = await loadEntity(this.client, result.data.entity.head.id) as Entity<Commit>;

    if (!data) throw new Error('data undefined');
    if (!head) throw new Error('head undefined');

    this.perspectiveData = {
      id: result.data.entity.id,
      details: {
        context: result.data.entity.context.id,
        headId: result.data.entity.head.id,
        name: result.data.entity.name
      },
      perspective: result.data.entity.payload,
      canWrite: accessControl ? accessControl.canWrite : true,
      permissions: accessControl ? accessControl.permissions : undefined,
      head,
      data
    };

    this.publicRead = this.perspectiveData.permissions.publicRead !== undefined ? this.perspectiveData.permissions.publicRead : true;
  
    this.logger.info('load', { perspectiveData: this.perspectiveData });
    this.isLogged = this.defaultRemote !== undefined ? (this.defaultRemote.userId !== undefined) : false;

    this.reload();
    this.loading = false;

    this.checkPull();
  }

  async checkPull() {
    if((this.perspectiveId === this.firstPerspectiveId)
      || (!this.perspectiveData.canWrite)) {

      this.firstHasChanges = false;
      return;
    }

    const remote = await this.evees.getPerspectiveProviderById(this.perspectiveId);

    const config = {
      forceOwner: true,
      authority: this.perspectiveData.perspective.authority,
      canWrite: remote.userId
    };

    this.pullWorkspace = new EveesWorkspace(this.client, this.recognizer);

    await this.merge.mergePerspectivesExternal(
      this.perspectiveId,
      this.firstPerspectiveId,
      this.pullWorkspace,
      config
    );

    this.logger.info('checkPull()');
    this.firstHasChanges = this.pullWorkspace.hasUpdates();
  }

  connectedCallback() {
    super.connectedCallback();

    this.addEventListener('permissions-updated', ((e: CustomEvent) => {
      this.logger.info('CATCHED EVENT: permissions-updated ', {
        perspectiveId: this.perspectiveId,
        e
      });
      e.stopPropagation();
      this.load();
    }) as EventListener);
  }

  reload() {
    if (this.forceUpdate === 'true') {
      this.forceUpdate = 'false';
    } else {
      this.forceUpdate = 'true';
    }
  }

  async login() {
    if (this.defaultRemote === undefined) throw new Error('default remote undefined');
    await this.defaultRemote.login();

    await this.client.resetStore();
    this.reload();
    this.load();
  }

  async logout() {
    if (this.defaultRemote === undefined) throw new Error('default remote undefined');
    await this.defaultRemote.logout();

    await this.client.resetStore();
    this.reload();
    this.load();
  }

  async makePublic() {
    if(!this.client) throw new Error('client undefined');
    await this.client.mutate({
      mutation: SET_PUBLIC_READ,
      variables: {
        entityId: this.perspectiveId,
        value: true
      }
    });

    this.load();
  }

  async otherPerspectiveMerge(fromPerspectiveId: string, toPerspectiveId: string, isProposal: boolean) {
    this.logger.info(
      `merge ${fromPerspectiveId} on ${toPerspectiveId} - isProposal: ${isProposal}`
    );

    const remote = await this.evees.getPerspectiveProviderById(toPerspectiveId);

    const accessControl = remote.accessControl as AccessControlService<OwnerPermissions>;
    const permissions = await accessControl.getPermissions(toPerspectiveId);

    if (permissions === undefined)
      throw new Error('target perspective dont have permissions control');

    if (!permissions.owner) {
      // TODO: ownerPreserving merge should be changed to permissionPreserving merge
      throw new Error(
        'Target perspective dont have an owner. TODO: ownerPreserving merge should be changed to permissionPreserving merge'
      );
    }

    const workspace = new EveesWorkspace(this.client, this.recognizer);

    const config = {
      forceOwner: true,
      authority: remote.authority,
      canWrite: permissions.owner
    };

<<<<<<< HEAD
    const mergeResult = await this.merge.mergePerspectivesExternal(
=======
    await this.merge.mergePerspectivesExternal(
>>>>>>> a75e0e14
      toPerspectiveId,
      fromPerspectiveId,
      workspace,
      config
    );

    const confirm = await this.updatesDialog(workspace, 'propose', 'cancel');

    if (!confirm) {
      return;
    };

    const toHeadId = await EveesHelpers.getPerspectiveHeadId(this.client, toPerspectiveId);
    const fromHeadId = await EveesHelpers.getPerspectiveHeadId(this.client, fromPerspectiveId);
    
    if (isProposal) {
      await this.createMergeProposal(fromPerspectiveId, toPerspectiveId, fromHeadId, toHeadId, workspace);
    } else {
      await this.applyWorkspace(workspace);
    }

    if (this.perspectiveId !== toPerspectiveId) {
      this.checkoutPerspective(toPerspectiveId);
    } else {
      /** reload perspectives-list */
      this.reload();
    }
  }

  async applyWorkspace(workspace: EveesWorkspace): Promise<void> {
    
    await workspace.execute(this.client);

    const update = workspace.getUpdates().map(async (update) => {
      return this.client.mutate({
        mutation: UPDATE_HEAD,
        variables: {
          perspectiveId: update.perspectiveId,
          headId: update.newHeadId
        }
      });
    });

    await Promise.all(update);
  }

  async createMergeProposal(
    fromPerspectiveId: string, 
    toPerspectiveId: string, 
    fromHeadId: string, 
    toHeadId: string, 
    workspace: EveesWorkspace): Promise<void> {

    // TODO: handle proposals and updates on multiple authorities.
    const authority = await EveesHelpers.getPerspectiveAuthority(this.client, toPerspectiveId);
    
    const not = await workspace.isSingleAuthority(authority);
    if (!not) throw new Error('cant create merge proposals on multiple authorities yet');

    /** create commits and data */
    await workspace.executeCreate(this.client);

    const proposal = {
      toPerspectiveId, 
      fromPerspectiveId, 
      toHeadId,
      fromHeadId,
      updates: workspace.getUpdates()
    };

    const result = await this.client.mutate({
      mutation: CREATE_AND_ADD_PROPOSAL,
      variables: {
        perspectives: workspace.getNewPerspectives(),
        proposal: proposal
      }
    });

    const proposalId = result.data.createAndAddProposal.id;

    this.logger.info('created proposal');

    this.dispatchEvent(
      new ProposalCreatedEvent({
        detail: { proposalId, authority },
        cancelable: true,
        composed: true,
        bubbles: true
      })
    );
    
  }

  async authorizeProposal(e: CustomEvent) {
    if (!this.client) throw new Error('client undefined');

    const proposalId = e.detail.proposalId;
    const perspectiveId = e.detail.perspectiveId;
    const result = await this.client.mutate({
      mutation: AUTHORIZE_PROPOSAL,
      variables: {
        proposalId: proposalId,
        perspectiveId: perspectiveId,
        authorize: true
      }
    });

    this.logger.info('accepted proposal', { proposalId });

    this.reload();
  }

  async executeProposal(e: CustomEvent) {
    if (!this.client) throw new Error('client undefined');

    const proposalId = e.detail.proposalId;
    const perspectiveId = e.detail.perspectiveId;

    const result = await this.client.mutate({
      mutation: EXECUTE_PROPOSAL,
      variables: {
        proposalId: proposalId,
        perspectiveId: perspectiveId
      }
    });

    this.logger.info('accepted proposal', { proposalId });

    this.dispatchEvent(
      new CustomEvent('refresh-content', {
        cancelable: true,
        composed: true,
        bubbles: true
      })
    );

    this.reload();
  }

  async newPerspectiveClicked() {
    this.loading = true;

    const workspace = new EveesWorkspace(this.client, this.recognizer);
    const newPerspectiveId = await this.evees.forkPerspective(this.perspectiveId, workspace, this.defaultAuthority);
    await workspace.execute(this.client);

    this.checkoutPerspective(newPerspectiveId);

    this.logger.info('newPerspectiveClicked() - perspective created', { id: newPerspectiveId });
  }

  checkoutPerspective(perspectiveId: string) {
    this.dispatchEvent(
      new CustomEvent('checkout-perspective', {
        detail: {
          perspectiveId: perspectiveId
        },
        composed: true,
        bubbles: true
      })
    );
  }

  async proposeMergeClicked() {
    await this.otherPerspectiveMerge(this.perspectiveId, this.firstPerspectiveId, true);
  }

  perspectiveTextColor() {
    if (this.perspectiveId === this.firstPerspectiveId) {
      return '#37352f';
    } else {
      return '#ffffff';
    }
  }

  async delete() {
    if (!this.client) throw new Error('client undefined');

    await this.client.mutate({
      mutation: DELETE_PERSPECTIVE,
      variables: {
        perspectiveId: this.perspectiveId
      }
    });

    this.checkoutPerspective(this.firstPerspectiveId);
  }

  async updatesDialog(workspace: EveesWorkspace, primaryText: string, secondaryText: string): Promise<boolean> {
    
    this.showUpdatesDialog = true;
    await this.updateComplete;

    this.updatesDialogEl.primaryText = primaryText;
    this.updatesDialogEl.secondaryText = secondaryText;
    this.updatesDialogEl.showSecondary = secondaryText !== undefined ? 'true' : 'false';

    this.eveesDiffEl.workspace = workspace;

    return new Promise((resolve) => {
      this.updatesDialogEl.resolved = (value) => {
        this.showUpdatesDialog = false;
        resolve(value);
      };
    });
  }

  renderUpdatesDialog() {
    return html`
      <evees-dialog id="updates-dialog">
        <evees-update-diff id="evees-update-diff"></evees-update-diff>
      </evees-dialog>`;
  }

  renderLoading() {
    return html`
      <mwc-circular-progress></mwc-circular-progress>
    `;
  }

  renderInfo() {
    return html`
      <div class="perspective-details">
        <div class="technical-details">
          <div class="card-container">
            <div class="card tech-card">
              <table class="tech-table">
                <tr>
                  <td class="prop-name">perspective-id:</td>
                  <td class="prop-value">${this.perspectiveData.id}</td>
                </tr>
                <tr>
                  <td class="prop-name">context:</td>
                  <td class="prop-value">${this.perspectiveData.details.context}</td>
                </tr>
                <tr>
                  <td class="prop-name">authority:</td>
                  <td class="prop-value">${this.perspectiveData.perspective.authority}</td>
                </tr>
                <tr>
                  <td class="prop-name">head:</td>
                  <td class="prop-value">${JSON.stringify(this.perspectiveData.head)}</td>
                </tr>
                <tr>
                  <td class="prop-name">data:</td>
                  <td class="prop-value">${JSON.stringify(this.perspectiveData.data)}</td>
                </tr>
              </table>
            </div>
          </div>
        </div>
      </div>
    `;
  }

  static get styles() {
    return [
      css`
        .perspective-details {
          padding: 5px;
        }

        .summary {
          margin: 0 auto;
          padding: 32px 32px;
          max-width: 300px;
          text-align: center;
        }

        .card-container {
          flex-grow: 1;
          display: flex;
          padding: 10px;
        }

        .card {
          flex: 1;
          width: 100%;
          height: 100%;
          border: solid 1px #cccccc;
          border-radius: 3px;
        }

        .technical-details {
          max-width: 640px;
          margin: 0 auto;
        }

        .tech-card {
          width: 100%;
          padding: 16px 32px;
          text-align: center;
        }

        .tech-table .prop-name {
          text-align: right;
          font-weight: bold;
        }

        .tech-table .prop-value {
          font-family: Lucida Console, Monaco, monospace;
          font-size: 12px;
          text-align: left;
        }
      `
    ];
  }
}<|MERGE_RESOLUTION|>--- conflicted
+++ resolved
@@ -313,11 +313,7 @@
       canWrite: permissions.owner
     };
 
-<<<<<<< HEAD
-    const mergeResult = await this.merge.mergePerspectivesExternal(
-=======
     await this.merge.mergePerspectivesExternal(
->>>>>>> a75e0e14
       toPerspectiveId,
       fromPerspectiveId,
       workspace,
