--- conflicted
+++ resolved
@@ -7,12 +7,9 @@
 import { styleMap } from './evees-info-popper';
 import { prettyTime, prettyAddress, eveeColor } from './support';
 
-<<<<<<< HEAD
 export const DEFAULT_COLOR = '#d0dae0';
-=======
 import '@material/mwc-dialog';
 import '@material/mwc-button';
->>>>>>> db25ff71
 
 interface PerspectiveData {
   id: string;
