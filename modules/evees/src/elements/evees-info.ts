import { LitElement, property, html, css } from 'lit-element';
// import { styleMap } from 'lit-html/directives/style-map';
// https://github.com/Polymer/lit-html/issues/729
export const styleMap = style => {
  return Object.entries(style).reduce((styleString, [propName, propValue]) => {
    propName = propName.replace(/([A-Z])/g, matches => `-${matches[0].toLowerCase()}`);
    return `${styleString}${propName}:${propValue};`;
  }, '');
};

import { ApolloClient, gql } from 'apollo-boost';

import '@authentic/mwc-card';
import '@material/mwc-tab';
import '@material/mwc-tab-bar';

import { ApolloClientModule } from '@uprtcl/graphql';
import { moduleConnect, Logger, Dictionary } from '@uprtcl/micro-orchestrator';

import { UpdateRequest, RemotesConfig, RequestCreatedEvent, Proposal, Perspective, PerspectiveDetails } from '../types';
import { EveesBindings } from '../bindings';
import { EveesModule } from '../evees.module';
import { CREATE_PERSPECTIVE } from '../graphql/queries';
import { MergeStrategy } from '../merge/merge-strategy';
import { Evees } from '../services/evees';

interface PerspectiveData {
  id: string;
  perspective: Perspective;
  details: PerspectiveDetails;
  canWrite: Boolean
}

export class EveesInfo extends moduleConnect(LitElement) {
  logger = new Logger('EVEES-INFO');

  @property({ type: String, attribute: 'perspective-id' })
  perspectiveId!: string;

  @property({ type: String, attribute: 'evee-color' })
  eveeColor!: string;

  @property({ attribute: false })
  show: Boolean = false;

  @property({ attribute: false })
<<<<<<< HEAD
  loading: Boolean = true;
=======
  activeTabIndex: number = 0;
>>>>>>> bd7822dc

  perspectiveData!: PerspectiveData;

  firstUpdated() {}

  updated(changedProperties) {
    if (changedProperties.get('perspectiveId') !== undefined) {
      this.logger.info('updated() reload', { changedProperties });
      this.load();
    }
  }

  async load() {
    this.loading = true;
    const client: ApolloClient<any> = this.request(ApolloClientModule.bindings.Client);
    const result = await client.query({
      query: gql`
        {
          entity(id: "${this.perspectiveId}") {
            id
            ... on Perspective {
              context {
                identifier
              }
              head {
                id
              }
              name
              payload {
                origin
                creatorId
                timestamp
              }
            }
            _context {
              patterns {
                accessControl {
                  canWrite
                  permissions
                }
              }
            }
          }
        }
      `
    });

    const accessControl = result.data.entity._context.patterns.accessControl;

    this.perspectiveData = {
      id: result.data.entity.id,
      details: {
        context: result.data.entity.context.identifier,
        headId: result.data.entity.head.id,
        name: result.data.entity.name
      },
      perspective: result.data.entity.payload,
      canWrite: accessControl ? accessControl.canWrite : true,
      permissions: accessControl ? accessControl.permissions : undefined
    };

    this.logger.info('load', { perspectiveData: this.perspectiveData });
    this.loading = false;
  }

  async merge(fromPerspectiveId: string) {
    if (!fromPerspectiveId) return;

    this.logger.info('merge()', { perspectiveId: this.perspectiveId, fromPerspectiveId });

    const merge: MergeStrategy = this.request(EveesBindings.MergeStrategy);
    const updateRequests = await merge.mergePerspectives(this.perspectiveId, fromPerspectiveId);
    console.log(updateRequests);
  }

  connectedCallback() {
    super.connectedCallback();
  }

  otherPerspectiveClicked(e: CustomEvent) {
    this.logger.info(`otherPerspectiveClicked() ${e.detail.id}`);
    this.dispatchEvent(
      new CustomEvent('checkout-perspective', {
        bubbles: true,
        composed: true,
        detail: {
          perspectiveId: e.detail.id
        }
      })
    );
  }

  async otherPerspectiveMerge(e: CustomEvent) {

    const fromPerspectiveId = e.detail.id;
    this.logger.info(`merge ${fromPerspectiveId} on ${this.perspectiveId}`);

    const merge: MergeStrategy = this.request(EveesBindings.MergeStrategy);
    const updateRequests = await merge.mergePerspectives(this.perspectiveId, e.detail.id);

    this.logger.info('merge computed', { updateRequests });

    const client: ApolloClient<any> = this.request(ApolloClientModule.bindings.Client);

    /** filter updates per authority */
    const authoritiesPromises = updateRequests.map(async (updateRequest: UpdateRequest) => {
      const result = await client.query({
        query: gql`
          {
            entity(id: "${updateRequest.perspectiveId}") {
              id
              ... on Perspective {
                payload {
                  origin
                }
              }
            }
          }
        `
      });

      return {
        origin: result.data.entity.payload.origin,
        updateRequest: updateRequest
      };
    });

    const authoritiesData = await Promise.all(authoritiesPromises);

    const updatesByAuthority = {};

    for (var i = 0; i < authoritiesData.length; i++) {
      if (!updatesByAuthority[authoritiesData[i].origin]) {
        updatesByAuthority[authoritiesData[i].origin] = [];
      }
      updatesByAuthority[authoritiesData[i].origin].push(authoritiesData[i].updateRequest);
    }

    const evees: Evees = this.request(EveesModule.bindings.Evees);

    Object.keys(updatesByAuthority).map(async (authority: string) => {
      const remote = evees.getAuthority(authority);
      if (!remote.proposals) throw new Error('remote cant handle proposals');

      const requestId = await remote.proposals.createProposal(
        fromPerspectiveId,
        this.perspectiveId,
        updatesByAuthority[authority]
      );

      this.logger.info('created proposal', { requestId, updateRequests });

      this.dispatchEvent(
        new RequestCreatedEvent({
          detail: { requestId },
          cancelable: true,
          composed: true,
          bubbles: true
        })
      );
    });
  }

  showClicked() {
    this.show = !this.show;
    if (this.show) this.load();
  }

  async newPerspectiveClicked() {
    const client: ApolloClient<any> = this.request(ApolloClientModule.bindings.Client);

    /** new perspectives are always created in one evees remote */
    const remotesConfig: RemotesConfig = this.request(EveesModule.bindings.RemotesConfig);

    const perspectiveMutation = await client.mutate({
      mutation: CREATE_PERSPECTIVE,
      variables: {
        headId: this.perspectiveData.details.headId,
        authority: remotesConfig.defaultCreator.authority,
        context: this.perspectiveData.details.context,
        recursive: true
      }
    });

    const newPerspectiveId = perspectiveMutation.data.createPerspective.id;
    this.show = false;

    this.logger.info('newPerspectiveClicked() - perspective created', { newPerspectiveId });

    this.dispatchEvent(
      new CustomEvent('checkout-perspective', {
        detail: {
          perspectiveId: newPerspectiveId
        }
      })
    );
  }

  perspectiveTitle () {
    return this.perspectiveData.details.name !== '' ? 
      this.perspectiveData.details.name : 
      `by ${this.perspectiveData.perspective.creatorId.substr(0, 6)} on ${this.perspectiveData.perspective.timestamp}`;
  }

  renderLoading() {
    return html`
      loading perspective data ...<mwc-circular-progress></mwc-circular-progress>
    `;
  }

  renderInfo() {
    return html`
      <div class="perspective-details">
        <span><strong>Name:</strong> ${this.perspectiveData.details.name}</span>
        <span><strong>Context:</strong> ${this.perspectiveData.details.context}</span>
        <span><strong>Origin:</strong> ${this.perspectiveData.perspective.origin}</span>
        <span><strong>Head:</strong> ${this.perspectiveData.details.headId}</span>
      </div>
    `;
  }

  renderOtherPerspectives() {
    return html`
      <div style="margin-top: 16px; margin-bottom: 16px;">
        <evees-perspectives-list
          perspective-id=${this.perspectiveId}
          @perspective-selected=${this.otherPerspectiveClicked}
          @merge-perspective=${this.otherPerspectiveMerge}
        ></evees-perspectives-list>
      </div>
      <mwc-button
        outlined
        icon="call_split"
        @click=${this.newPerspectiveClicked}
        label="Create new perspective"
      ></mwc-button>
    `;
  }

  renderPermissions() {
    return html`
      <permissions-for-entity hash=${this.perspectiveId}></permissions-for-entity>
    `;
  }

  renderTabContent() {
    if (this.activeTabIndex === 0) return this.renderOtherPerspectives();
    else if (this.activeTabIndex === 1) return this.renderInfo();
    else return this.renderPermissions();
  }

  render() {
    return html`
      <div class="container">
        <div
          class="button"
          style=${styleMap({ backgroundColor: this.eveeColor })}
          @click=${this.showClicked}
        ></div>
        ${this.show
          ? html`
              <mwc-card class="info-box">
<<<<<<< HEAD
                <div>
                  ${this.loading
                    ? this.renderLoading()
                    : html`
                        <div class="perspective-header" style=${styleMap({ backgroundColor: this.eveeColor })}>
                          <strong>${ this.perspectiveTitle() }</strong>
                        </div>
                        <div style="margin-top: 16px; margin-bottom: 16px;">
                          <evees-perspectives-list
                            perspective-id=${this.perspectiveId}
                            @perspective-selected=${this.otherPerspectiveClicked}
                            @merge-perspective=${this.otherPerspectiveMerge}
                          ></evees-perspectives-list>
                        </div>
                        <mwc-button
                          outlined
                          icon="call_split"
                          @click=${this.newPerspectiveClicked}
                          label="Create new perspective"
                        ></mwc-button>
                      `}
                </div>
=======
                ${this.perspectiveData
                  ? html`
                      <div class="column">
                        <span style="padding: 16px;">
                          <strong>Perspective</strong> ${this.perspectiveData.id}
                        </span>

                        <mwc-tab-bar
                          @MDCTabBar:activated=${e => (this.activeTabIndex = e.detail.index)}
                        >
                          <mwc-tab .label=${this.t('evees:other-perspectives')} hasImageIcon>
                            <mwc-icon>list_alt</mwc-icon>
                          </mwc-tab>
                          <mwc-tab .label=${this.t('evees:information')} hasImageIcon>
                            <mwc-icon>info</mwc-icon>
                          </mwc-tab>
                          <mwc-tab .label=${this.t('evees:permissions')} hasImageIcon>
                            <mwc-icon>group</mwc-icon>
                          </mwc-tab>
                        </mwc-tab-bar>

                        <div style="padding: 16px;">
                          ${this.renderTabContent()}
                        </div>
                      </div>
                    `
                  : this.renderLoading()}
>>>>>>> bd7822dc
              </mwc-card>
            `
          : ''}
      </div>
    `;
  }

  static get styles() {
    return css`
      .container {
        position: relative;
        height: 100%;
        width: 15px;
      }
      .button {
        height: calc(100% - 10px);
        margin-top: 5px;
        margin-left: 5px;
        width: 10px;
        border-radius: 3px;
        cursor: pointer;
      }
      .button:hover {
        background-color: #cccccc;
      }
      .info-box {
        width: auto;
        z-index: 20;
        position: absolute;
        left: 20px;
        top: 0;
      }
      .perspective-details {
        flex-direction: column;
        display: flex;
      }
      .perspective-details > span {
        padding-bottom: 4px;
      }
<<<<<<< HEAD
      .perspective-header {
        padding: 16px 24px;
        color: white;
=======
      .row {
        display: flex;
        flex-direction: row;
      }
      .column {
        display: flex;
        flex-direction: column;
>>>>>>> bd7822dc
      }
    `;
  }
}<|MERGE_RESOLUTION|>--- conflicted
+++ resolved
@@ -44,11 +44,7 @@
   show: Boolean = false;
 
   @property({ attribute: false })
-<<<<<<< HEAD
-  loading: Boolean = true;
-=======
   activeTabIndex: number = 0;
->>>>>>> bd7822dc
 
   perspectiveData!: PerspectiveData;
 
@@ -311,30 +307,6 @@
         ${this.show
           ? html`
               <mwc-card class="info-box">
-<<<<<<< HEAD
-                <div>
-                  ${this.loading
-                    ? this.renderLoading()
-                    : html`
-                        <div class="perspective-header" style=${styleMap({ backgroundColor: this.eveeColor })}>
-                          <strong>${ this.perspectiveTitle() }</strong>
-                        </div>
-                        <div style="margin-top: 16px; margin-bottom: 16px;">
-                          <evees-perspectives-list
-                            perspective-id=${this.perspectiveId}
-                            @perspective-selected=${this.otherPerspectiveClicked}
-                            @merge-perspective=${this.otherPerspectiveMerge}
-                          ></evees-perspectives-list>
-                        </div>
-                        <mwc-button
-                          outlined
-                          icon="call_split"
-                          @click=${this.newPerspectiveClicked}
-                          label="Create new perspective"
-                        ></mwc-button>
-                      `}
-                </div>
-=======
                 ${this.perspectiveData
                   ? html`
                       <div class="column">
@@ -362,7 +334,6 @@
                       </div>
                     `
                   : this.renderLoading()}
->>>>>>> bd7822dc
               </mwc-card>
             `
           : ''}
@@ -402,11 +373,6 @@
       .perspective-details > span {
         padding-bottom: 4px;
       }
-<<<<<<< HEAD
-      .perspective-header {
-        padding: 16px 24px;
-        color: white;
-=======
       .row {
         display: flex;
         flex-direction: row;
@@ -414,7 +380,6 @@
       .column {
         display: flex;
         flex-direction: column;
->>>>>>> bd7822dc
       }
     `;
   }
