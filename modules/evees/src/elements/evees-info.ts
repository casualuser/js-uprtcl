import { LitElement, property, html, css } from 'lit-element';
// import { styleMap } from 'lit-html/directives/style-map';
// https://github.com/Polymer/lit-html/issues/729
export const styleMap = style => {
  return Object.entries(style).reduce((styleString, [propName, propValue]) => {
    propName = propName.replace(/([A-Z])/g, matches => `-${matches[0].toLowerCase()}`);
    return `${styleString}${propName}:${propValue};`;
  }, '');
};

import { ApolloClient, gql } from 'apollo-boost';

import '@authentic/mwc-card';
import '@material/mwc-tab';
import '@material/mwc-tab-bar';

import { ApolloClientModule } from '@uprtcl/graphql';
import { moduleConnect, Logger, Dictionary } from '@uprtcl/micro-orchestrator';

<<<<<<< HEAD
import { UpdateRequest, RemotesConfig, RequestCreatedEvent, Proposal, Perspective, PerspectiveDetails } from '../types';
=======
import { PerspectiveData, UpdateRequest, RemotesConfig, ProposalCreatedEvent } from '../types';
>>>>>>> 3a874bbe
import { EveesBindings } from '../bindings';
import { EveesModule } from '../evees.module';
import { CREATE_PERSPECTIVE } from '../graphql/queries';
import { MergeStrategy } from '../merge/merge-strategy';
import { Evees } from '../services/evees';

interface PerspectiveData {
  id: string;
  perspective: Perspective;
  details: PerspectiveDetails;
  canWrite: Boolean
  permissions: any;
}

export class EveesInfo extends moduleConnect(LitElement) {
  logger = new Logger('EVEES-INFO');

  @property({ type: String, attribute: 'perspective-id' })
  perspectiveId!: string;

  @property({ type: String, attribute: 'evee-color' })
  eveeColor!: string;

  @property({ attribute: false })
  show: Boolean = false;

  @property({ attribute: false })
  loading: Boolean = false;

  @property({ attribute: false })
  activeTabIndex: number = 0;

  perspectiveData!: PerspectiveData;

  firstUpdated() {}

  updated(changedProperties) {
    if (changedProperties.get('perspectiveId') !== undefined) {
      this.logger.info('updated() reload', { changedProperties });
      this.load();
    }
  }

  async load() {
    this.loading = true;
    const client: ApolloClient<any> = this.request(ApolloClientModule.bindings.Client);
    const result = await client.query({
      query: gql`
        {
          entity(id: "${this.perspectiveId}") {
            id
            ... on Perspective {
              context {
                identifier
              }
              head {
                id
              }
              name
              payload {
                origin
                creatorId
                timestamp
              }
            }
            _context {
              patterns {
                accessControl {
                  canWrite
                  permissions
                }
              }
            }
          }
        }
      `
    });

    const accessControl = result.data.entity._context.patterns.accessControl;

    this.perspectiveData = {
      id: result.data.entity.id,
      details: {
        context: result.data.entity.context.identifier,
        headId: result.data.entity.head.id,
        name: result.data.entity.name
      },
      perspective: result.data.entity.payload,
      canWrite: accessControl ? accessControl.canWrite : true,
      permissions: accessControl ? accessControl.permissions : undefined
    };

    this.logger.info('load', { perspectiveData: this.perspectiveData });
    this.loading = false;
  }

  async merge(fromPerspectiveId: string) {
    if (!fromPerspectiveId) return;

    this.logger.info('merge()', { perspectiveId: this.perspectiveId, fromPerspectiveId });

    const merge: MergeStrategy = this.request(EveesBindings.MergeStrategy);
    const updateRequests = await merge.mergePerspectives(this.perspectiveId, fromPerspectiveId);
    console.log(updateRequests);
  }

  connectedCallback() {
    super.connectedCallback();
  }

  otherPerspectiveClicked(e: CustomEvent) {
    this.logger.info(`otherPerspectiveClicked() ${e.detail.id}`);
    this.dispatchEvent(
      new CustomEvent('checkout-perspective', {
        bubbles: true,
        composed: true,
        detail: {
          perspectiveId: e.detail.id
        }
      })
    );
  }

  async otherPerspectiveMerge(e: CustomEvent) {

    const fromPerspectiveId = e.detail.id;
    this.logger.info(`merge ${fromPerspectiveId} on ${this.perspectiveId}`);

    const merge: MergeStrategy = this.request(EveesBindings.MergeStrategy);
    const updateRequests = await merge.mergePerspectives(this.perspectiveId, e.detail.id);

    this.logger.info('merge computed', { updateRequests });

    const client: ApolloClient<any> = this.request(ApolloClientModule.bindings.Client);

    /** filter updates per authority */
    const authoritiesPromises = updateRequests.map(async (updateRequest: UpdateRequest) => {
      const result = await client.query({
        query: gql`
          {
            entity(id: "${updateRequest.perspectiveId}") {
              id
              ... on Perspective {
                payload {
                  origin
                }
              }
            }
          }
        `
      });

      return {
        origin: result.data.entity.payload.origin,
        updateRequest: updateRequest
      };
    });

    const authoritiesData = await Promise.all(authoritiesPromises);

    const updatesByAuthority = {};

    for (var i = 0; i < authoritiesData.length; i++) {
      if (!updatesByAuthority[authoritiesData[i].origin]) {
        updatesByAuthority[authoritiesData[i].origin] = [];
      }
      updatesByAuthority[authoritiesData[i].origin].push(authoritiesData[i].updateRequest);
    }

    const evees: Evees = this.request(EveesModule.bindings.Evees);

    Object.keys(updatesByAuthority).map(async (authority: string) => {
      const remote = evees.getAuthority(authority);
      if (!remote.proposals) throw new Error('remote cant handle proposals');

      const proposalId = await remote.proposals.createProposal(
        fromPerspectiveId,
        this.perspectiveId,
        updatesByAuthority[authority]
      );

      this.logger.info('created proposal', { proposalId, updateRequests });

      this.dispatchEvent(
        new ProposalCreatedEvent({
          detail: { proposalId },
          cancelable: true,
          composed: true,
          bubbles: true
        })
      );
    });
  }

  showClicked() {
    this.show = !this.show;
    if (this.show) this.load();
  }

  async newPerspectiveClicked() {
    const client: ApolloClient<any> = this.request(ApolloClientModule.bindings.Client);

    /** new perspectives are always created in one evees remote */
    const remotesConfig: RemotesConfig = this.request(EveesModule.bindings.RemotesConfig);

    const perspectiveMutation = await client.mutate({
      mutation: CREATE_PERSPECTIVE,
      variables: {
        headId: this.perspectiveData.details.headId,
        authority: remotesConfig.defaultCreator.authority,
        context: this.perspectiveData.details.context,
        recursive: true
      }
    });

    const newPerspectiveId = perspectiveMutation.data.createPerspective.id;
    this.show = false;

    this.logger.info('newPerspectiveClicked() - perspective created', { newPerspectiveId });

    this.dispatchEvent(
      new CustomEvent('checkout-perspective', {
        detail: {
          perspectiveId: newPerspectiveId
        }
      })
    );
  }

  perspectiveTitle () {
    return this.perspectiveData.details.name !== '' ? 
      this.perspectiveData.details.name : 
      `by ${this.perspectiveData.perspective.creatorId.substr(0, 6)} on ${this.perspectiveData.perspective.timestamp}`;
  }

  renderLoading() {
    return html`
      loading perspective data ...<mwc-circular-progress></mwc-circular-progress>
    `;
  }

  renderInfo() {
    return html`
      <div class="perspective-details">
        <span><strong>Name:</strong> ${this.perspectiveData.details.name}</span>
        <span><strong>Context:</strong> ${this.perspectiveData.details.context}</span>
        <span><strong>Origin:</strong> ${this.perspectiveData.perspective.origin}</span>
        <span><strong>Head:</strong> ${this.perspectiveData.details.headId}</span>
      </div>
    `;
  }

  renderOtherPerspectives() {
    return html`
      <div style="margin-top: 16px; margin-bottom: 16px;">
        <evees-perspectives-list
          perspective-id=${this.perspectiveId}
          @perspective-selected=${this.otherPerspectiveClicked}
          @merge-perspective=${this.otherPerspectiveMerge}
        ></evees-perspectives-list>
      </div>
      <mwc-button
        outlined
        icon="call_split"
        @click=${this.newPerspectiveClicked}
        label="Create new perspective"
      ></mwc-button>
    `;
  }

  renderPermissions() {
    return html`
      <permissions-for-entity hash=${this.perspectiveId}></permissions-for-entity>
    `;
  }

  renderTabContent() {
    if (this.activeTabIndex === 0) return this.renderOtherPerspectives();
    else if (this.activeTabIndex === 1) return this.renderInfo();
    else return this.renderPermissions();
  }

  render() {
    return html`
      <div class="container">
        <div
          class="button"
          style=${styleMap({ backgroundColor: this.eveeColor })}
          @click=${this.showClicked}
        ></div>
        ${this.show
          ? html`
              <mwc-card class="info-box">
                ${this.perspectiveData
                  ? html`
                      <div class="column">
                        <span style="padding: 16px;">
                          <strong>Perspective</strong> ${this.perspectiveData.id}
                        </span>

                        <mwc-tab-bar
                          @MDCTabBar:activated=${e => (this.activeTabIndex = e.detail.index)}
                        >
                          <mwc-tab .label=${this.t('evees:other-perspectives')} hasImageIcon>
                            <mwc-icon>list_alt</mwc-icon>
                          </mwc-tab>
                          <mwc-tab .label=${this.t('evees:information')} hasImageIcon>
                            <mwc-icon>info</mwc-icon>
                          </mwc-tab>
                          <mwc-tab .label=${this.t('evees:permissions')} hasImageIcon>
                            <mwc-icon>group</mwc-icon>
                          </mwc-tab>
                        </mwc-tab-bar>

                        <div style="padding: 16px;">
                          ${this.renderTabContent()}
                        </div>
                      </div>
                    `
                  : this.renderLoading()}
              </mwc-card>
            `
          : ''}
      </div>
    `;
  }

  static get styles() {
    return css`
      .container {
        position: relative;
        height: 100%;
        width: 15px;
      }
      .button {
        height: calc(100% - 10px);
        margin-top: 5px;
        margin-left: 5px;
        width: 10px;
        border-radius: 3px;
        cursor: pointer;
      }
      .button:hover {
        background-color: #cccccc;
      }
      .info-box {
        width: auto;
        z-index: 20;
        position: absolute;
        left: 20px;
        top: 0;
      }
      .perspective-details {
        flex-direction: column;
        display: flex;
      }
      .perspective-details > span {
        padding-bottom: 4px;
      }
      .row {
        display: flex;
        flex-direction: row;
      }
      .column {
        display: flex;
        flex-direction: column;
      }
    `;
  }
}<|MERGE_RESOLUTION|>--- conflicted
+++ resolved
@@ -17,11 +17,7 @@
 import { ApolloClientModule } from '@uprtcl/graphql';
 import { moduleConnect, Logger, Dictionary } from '@uprtcl/micro-orchestrator';
 
-<<<<<<< HEAD
-import { UpdateRequest, RemotesConfig, RequestCreatedEvent, Proposal, Perspective, PerspectiveDetails } from '../types';
-=======
-import { PerspectiveData, UpdateRequest, RemotesConfig, ProposalCreatedEvent } from '../types';
->>>>>>> 3a874bbe
+import { UpdateRequest, RemotesConfig, ProposalCreatedEvent, Perspective, PerspectiveDetails } from '../types';
 import { EveesBindings } from '../bindings';
 import { EveesModule } from '../evees.module';
 import { CREATE_PERSPECTIVE } from '../graphql/queries';
