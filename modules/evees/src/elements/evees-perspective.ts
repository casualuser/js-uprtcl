--- conflicted
+++ resolved
@@ -150,11 +150,7 @@
     if (!this.perspectiveId) return;
     if (!this.perspective) return;
 
-<<<<<<< HEAD
-    const client: ApolloClient<any> = this.request(ApolloClientModule.types.Client);
-=======
     const client: ApolloClient<any> = this.request(ApolloClientModule.bindings.Client);
->>>>>>> 74ae9d2a
 
     this.logger.info('updateContent() pre', dataId);
 
@@ -194,16 +190,12 @@
       <cortex-entity
         .hash=${this.entityId}
         lens-type="content"
-<<<<<<< HEAD
         .context=${{
           perspective: this.perspective,
           color: this.getEveeColor(),
           onlyChildren: this.onlyChildren,
           level: this.level
         }}
-=======
-        .context=${{ perspective: this.perspective, color: this.getEveeColor() }}
->>>>>>> 74ae9d2a
       >
         <evees-info
           slot="evee"
