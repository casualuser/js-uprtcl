--- conflicted
+++ resolved
@@ -16,26 +16,8 @@
 
 import { RemotesConfig, Commit, Perspective } from '../types';
 import { EveesModule } from '../evees.module';
-<<<<<<< HEAD
 import { EveesRemote, EveesBindings, CreateCommitArgs, CreatePerspectiveArgs, UpdateContentEvent, Secured, UPDATE_HEAD } from '../uprtcl-evees';
 import { CreateSyblingEvent, CREATE_SYBLING_TAG, ADD_SYBLINGS_TAG, AddSyblingsEvent, RemoveChildrenEvent, REMOVE_CHILDREN_TAG, RemoveChildEvent, REMOVE_CHILD_TAG } from './events';
-=======
-import {
-  EveesRemote,
-  EveesBindings,
-  CreateCommitArgs,
-  CreatePerspectiveArgs,
-  UpdateContentEvent
-} from '../uprtcl-evees';
-import {
-  CreateSyblingEvent,
-  CREATE_SYBLING_TAG,
-  ADD_SYBLINGS_TAG,
-  AddSyblingsEvent,
-  RemoveChildrenEvent,
-  REMOVE_CHILDREN_TAG
-} from './events';
->>>>>>> 0b450336
 
 export abstract class EveesContent<T> extends moduleConnect(LitElement) {
   logger = new Logger('EVEES-CONTENT');
@@ -397,11 +379,7 @@
     if (!this.data) return;
 
     /** children are added to the bottom by default */
-<<<<<<< HEAD
     const oldLinks = this.getChildren(this.data as unknown as object);
-=======
-    const oldLinks = this.getChildren((this.data.object as unknown) as object);
->>>>>>> 0b450336
 
     index = index || oldLinks.length;
     let newLinks: string[] = [...oldLinks];
@@ -411,11 +389,7 @@
       newLinks.splice(index, 0, ...links);
     }
 
-<<<<<<< HEAD
     const newContent = this.replaceChildren(this.data as unknown as object, newLinks);
-=======
-    const newContent = this.replaceChildren((this.data.object as unknown) as object, newLinks);
->>>>>>> 0b450336
 
     this.updateContentLocal(newContent.object);
   }
@@ -423,11 +397,7 @@
   removeChildren(fromIndex?: number, toIndex?: number) {
     if (!this.data) throw new Error('data is undefined');
 
-<<<<<<< HEAD
     const oldLinks = this.getChildren(this.data as unknown as object);
-=======
-    const oldLinks = this.getChildren((this.data.object as unknown) as object);
->>>>>>> 0b450336
 
     /** children are added to the bottom by default */
     fromIndex = fromIndex || 0;
@@ -436,11 +406,7 @@
     let newLinks: string[] = [...oldLinks];
     newLinks.splice(fromIndex, toIndex - fromIndex + 1);
 
-<<<<<<< HEAD
     const newContent = this.replaceChildren(this.data as unknown as object, newLinks);
-=======
-    const newContent = this.replaceChildren((this.data.object as unknown) as object, newLinks);
->>>>>>> 0b450336
 
     this.updateContentLocal(newContent.object);
   }
