--- conflicted
+++ resolved
@@ -3,21 +3,8 @@
 
 import { moduleConnect, Logger } from '@uprtcl/micro-orchestrator';
 import { Source, DiscoveryService, DiscoveryModule } from '@uprtcl/multiplatform';
-<<<<<<< HEAD
-import {
-  Pattern,
-  Creatable,
-  Hashed,
-  Signed,
-  HasChildren,
-  PatternRecognizer,
-  CortexModule
-} from '@uprtcl/cortex';
-import { ApolloClientModule } from '@uprtcl/graphql';
-=======
 import { Pattern, Creatable, Hashed, Signed, HasChildren, PatternRecognizer, CortexModule } from '@uprtcl/cortex';
 import { ApolloClientModule, gql } from '@uprtcl/graphql';
->>>>>>> 06027e20
 
 import { RemotesConfig, Commit, Perspective } from '../types';
 import { EveesModule } from '../evees.module';
@@ -326,13 +313,6 @@
 
     const currentChildren = hasChildren.getChildrenLinks(data);
 
-<<<<<<< HEAD
-  async createChild(newNode: object, symbol: string, index?: number) {
-    if (!this.data) return;
-
-    const newLink = await this.createEvee(newNode, symbol);
-    const links = this.getChildren((this.data as unknown) as object);
-=======
     elements = elements || [];
     index = index !== undefined ? index : currentChildren.length;
     toIndex = toIndex !== undefined ? toIndex : index;
@@ -345,7 +325,6 @@
         return Promise.resolve(el);
       }
     })
->>>>>>> 06027e20
 
     const elementsIds = await Promise.all(create);
 
@@ -356,12 +335,8 @@
     return { entity, removed };
   }
 
-<<<<<<< HEAD
-    const newContent = this.replaceChildren((this.data as unknown) as object, newLinks);
-=======
   async createChild(newEntity: any, symbol: symbol, index?: number) {
     if (!this.data) return;
->>>>>>> 06027e20
 
     const newLink = await this.createEvee(newEntity, symbol);
     const { entity } = await this.spliceChildren([newLink], index);
@@ -380,12 +355,7 @@
         bubbles: true,
         composed: true,
         detail: {
-<<<<<<< HEAD
-          object: object,
-          symbol: string,
-=======
           elements: [{object, symbol}],
->>>>>>> 06027e20
           startedOnElementId: this.data.id,
           index: this.index + 1,
           focusAfter: this.index + 1
@@ -417,38 +387,6 @@
   spliceParent(elements: string[], index?: number, toIndex?: number, appendBackwards?: string, focusAfter?: number) {
     if (!this.data) return;
 
-<<<<<<< HEAD
-    const links = this.getChildren((this.data as unknown) as object);
-    const elementId = links[index];
-
-    let newLinks: string[] = [...links];
-    /** remove */
-    newLinks.splice(index, 1);
-    newLinks.splice(onIndex, 0, elementId);
-
-    const newContent = this.replaceChildren((this.data as unknown) as object, newLinks);
-
-    this.logger.info('moveChildElement()', newContent);
-
-    this.updateContentLocal(newContent.object);
-  }
-
-  async removeChildElement(index: number) {
-    if (!this.data) return;
-
-    const links = this.getChildren((this.data as unknown) as object);
-    const elementId = links[index];
-
-    let newLinks: string[] = [...links];
-    /** remove */
-    newLinks.splice(index, 1);
-
-    const newContent = this.replaceChildren((this.data as unknown) as object, newLinks);
-
-    this.logger.info('removeChildElement()', newContent);
-
-    this.updateContentLocal(newContent.object);
-=======
     this.logger.info('spliceParent()', { dataId: this.data ? this.data.id : undefined, elements, index, appendBackwards, focusAfter });
     this.dispatchEvent(
       new SpliceChildrenEvent({
@@ -467,7 +405,6 @@
     const { removed } = await this.spliceChildren([], index, index + 1);
     /** add */
     await this.spliceChildren(removed, onIndex);
->>>>>>> 06027e20
   }
 
   async liftChildElement(index: number) {
