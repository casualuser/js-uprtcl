import { injectable } from 'inversify';

import { ReduxCortexModule, graphQlSchemaModule } from '@uprtcl/common';

import { TextNodeLens } from './lenses/text-node.lens';
import { TextNodePattern } from './patterns/text-node.pattern';
import { DocumentsTypes } from './types';
import { DocumentsProvider } from './services/documents.provider';
import { DocumentsLocal } from './services/documents.local';
import { Documents } from './services/documents';
import { DocumentsRemote } from './services/documents.remote';
<<<<<<< HEAD
import { documentsTypeDefs, documentsSchema } from './graphql';
=======
import { TextNodeEntity } from './patterns/text-node.entity';
>>>>>>> cd8457f9

/**
 * Configure a documents module with the given providers
 *
 * Depends on: lensesModule, PatternsModule, discoveryModule
 *
 * Example usage:
 *
 * ```ts
 * import { IpfsConnection } from '@uprtcl/connections';
 * import { documentsModule, DocumentsTypes, DocumentsIpfs } from '@uprtcl/documents';
 *
 * const ipfsConnection = new IpfsConnection({
 *   host: 'ipfs.infura.io',
 *   port: 5001,
 *   protocol: 'https'
 * });
 *
 *  const documentsProvider = new DocumentsIpfs(ipfsConnection);
 *
 * const docs = documentsModule([{ service: documentsProvider }]);
 * await orchestrator.loadModules({
 *   id: DocumentsTypes.Module,
 *   module: docs
 * });
 * ```
 *
 * @category CortexModule
 *
 * @param documentsRemote an array of remotes of documents
 * @param documentsLocal the local cache service to
 * @returns a configured documents module ready to be loaded
 */
export function documentsModule(
  documentsRemotes: DocumentsRemote[],
  documentsLocal: new (...args: any[]) => DocumentsProvider = DocumentsLocal
): new (...args: any[]) => ReduxCortexModule {
  @injectable()
  class DocumentsModule extends ReduxCortexModule {
    get sources() {
      return documentsRemotes.map(remote => ({
        symbol: DocumentsTypes.DocumentsRemote,
        source: remote
      }));
    }

    get services() {
      return [
        { symbol: DocumentsTypes.DocumentsLocal, service: documentsLocal },
        { symbol: DocumentsTypes.Documents, service: Documents }
      ];
    }

    get elements() {
      return [{ name: 'text-node', element: TextNodeLens }];
    }

    get patterns() {
      return [
        { symbol: DocumentsTypes.TextNodeEntity, pattern: TextNodeEntity },
        { symbol: DocumentsTypes.TextNodePattern, pattern: TextNodePattern }
      ];
    }

    submodules = [graphQlSchemaModule(documentsTypeDefs, {})];
  }

  return DocumentsModule;
}<|MERGE_RESOLUTION|>--- conflicted
+++ resolved
@@ -9,11 +9,8 @@
 import { DocumentsLocal } from './services/documents.local';
 import { Documents } from './services/documents';
 import { DocumentsRemote } from './services/documents.remote';
-<<<<<<< HEAD
 import { documentsTypeDefs, documentsSchema } from './graphql';
-=======
 import { TextNodeEntity } from './patterns/text-node.entity';
->>>>>>> cd8457f9
 
 /**
  * Configure a documents module with the given providers
