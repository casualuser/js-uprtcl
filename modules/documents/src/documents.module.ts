import { interfaces } from 'inversify';

import { CASModule, CASStore } from '@uprtcl/multiplatform';
import { PatternsModule } from '@uprtcl/cortex';
import { GraphQlSchemaModule } from '@uprtcl/graphql';
import { i18nextModule, MicroModule } from '@uprtcl/micro-orchestrator';
import { EveesContentModule } from '@uprtcl/evees';

<<<<<<< HEAD
import { DocumentTextNode } from './elements/document-text-node';
import {
  TextNodeCreate,
  TextNodeCommon,
  TextNodeTitle,
  TextNodePattern
} from './patterns/text-node.pattern';
=======
import {
  TextNodeCreate,
  TextNodePatterns,
  TextNodeTitle
} from './patterns/text-node.entity';
>>>>>>> 83cf433f
import { documentsTypeDefs } from './graphql/schema';

import en from './i18n/en.json';
import { DocumentTextNodeEditor } from './elements/prosemirror/documents-text-node-editor';
import { DocumentsBindings } from './bindings';
import { DocumentEditor } from './elements/document-editor';

/**
 * Configure a documents module with the given stores
 *
 * Depends on these modules being present: LensesModule, CortexModule, DiscoveryModule, i18nBaseModule
 *
 * Example usage:
 *
 * ```ts
 * import { IpfsStore } from '@uprtcl/ipfs-provider';
 * import { DocumentsModule } from '@uprtcl/documents';
 *
 * const ipfsStore = new IpfsStore({
 *   host: 'ipfs.infura.io',
 *   port: 5001,
 *   protocol: 'https'
 * });
 *
 * const docs = new DocumentsModule([ ipfsStore ]);
 * await orchestrator.loadModule(docs);
 * ```
 *
 * @param CASStores an array of stores where documents can be put and retrieved
 */
export class DocumentsModule extends EveesContentModule {
  static id = 'documents-module';

  static bindings = DocumentsBindings;

  providerIdentifier = DocumentsBindings.DocumentsRemote;

<<<<<<< HEAD
  async onLoad(container: interfaces.Container) {
    super.onLoad(container);
    customElements.define('documents-text-node', DocumentTextNode);
=======
  async onLoad() {
>>>>>>> 83cf433f
    customElements.define('documents-text-node-editor', DocumentTextNodeEditor);
    customElements.define('documents-editor', DocumentEditor);
  }

  get submodules() {
    return [
      ...super.submodules,
      new GraphQlSchemaModule(documentsTypeDefs, {}),
      new i18nextModule('documents', { en: en }),
      new PatternsModule([new TextNodePattern([TextNodeCreate, TextNodeCommon, TextNodeTitle])])
    ];
  }
}<|MERGE_RESOLUTION|>--- conflicted
+++ resolved
@@ -6,21 +6,12 @@
 import { i18nextModule, MicroModule } from '@uprtcl/micro-orchestrator';
 import { EveesContentModule } from '@uprtcl/evees';
 
-<<<<<<< HEAD
-import { DocumentTextNode } from './elements/document-text-node';
 import {
   TextNodeCreate,
   TextNodeCommon,
   TextNodeTitle,
   TextNodePattern
 } from './patterns/text-node.pattern';
-=======
-import {
-  TextNodeCreate,
-  TextNodePatterns,
-  TextNodeTitle
-} from './patterns/text-node.entity';
->>>>>>> 83cf433f
 import { documentsTypeDefs } from './graphql/schema';
 
 import en from './i18n/en.json';
@@ -58,13 +49,8 @@
 
   providerIdentifier = DocumentsBindings.DocumentsRemote;
 
-<<<<<<< HEAD
   async onLoad(container: interfaces.Container) {
     super.onLoad(container);
-    customElements.define('documents-text-node', DocumentTextNode);
-=======
-  async onLoad() {
->>>>>>> 83cf433f
     customElements.define('documents-text-node-editor', DocumentTextNodeEditor);
     customElements.define('documents-editor', DocumentEditor);
   }
