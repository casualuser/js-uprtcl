--- conflicted
+++ resolved
@@ -15,12 +15,8 @@
 import { resolvers } from './graphql/resolvers';
 
 import en from '../i18n/en.json';
-<<<<<<< HEAD
-import { DocumentsTypes } from './types';
 import { DocumentTextNodeEditor } from './elements/prosemirror/documents-text-node-editor';
-=======
 import { DocumentsBindings } from './bindings';
->>>>>>> 74ae9d2a
 
 /**
  * Configure a documents module with the given service providers
