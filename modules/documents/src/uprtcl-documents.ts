// Required by inversify
import 'reflect-metadata';

export { TextNode, TextType } from './types';
export { DocumentsBindings } from './bindings';

export { htmlToText } from './support/documents.support';

// Module
<<<<<<< HEAD
export { DocumentsModule } from './documents.module';
=======
export { DocumentsModule } from './documents.module';

>>>>>>> 86da0b32
<|MERGE_RESOLUTION|>--- conflicted
+++ resolved
@@ -7,9 +7,4 @@
 export { htmlToText } from './support/documents.support';
 
 // Module
-<<<<<<< HEAD
-export { DocumentsModule } from './documents.module';
-=======
-export { DocumentsModule } from './documents.module';
-
->>>>>>> 86da0b32
+export { DocumentsModule } from './documents.module';