import { html, TemplateResult } from 'lit-element';
import { injectable, inject } from 'inversify';
import { Store } from 'redux';

import {
  Pattern,
  HasActions,
  PatternAction,
  Hashed,
  Hashable,
  PatternTypes,
  Creatable,
  PatternRecognizer,
<<<<<<< HEAD
  IsEntity
=======
  HasChildren
>>>>>>> cd8457f9
} from '@uprtcl/cortex';
import { Mergeable, MergeStrategy } from '@uprtcl/evees';
import { selectCanWrite } from '@uprtcl/common';
import { Lens, HasLenses } from '@uprtcl/lenses';
import { ReduxTypes } from '@uprtcl/micro-orchestrator';
import { mergeStrings, mergeResult } from '@uprtcl/evees';

import { TextNode, TextType, DocumentsTypes } from '../types';
import { Documents } from '../services/documents';

const propertyOrder = ['text', 'type', 'links'];

@injectable()
<<<<<<< HEAD
export class TextNodePattern
  implements Pattern, Creatable<Partial<TextNode>, TextNode>, IsEntity, HasLenses, HasActions {
  constructor(
    @inject(DocumentsTypes.Documents) protected documents: Documents,
    @inject(PatternTypes.Recognizer) protected recognizer: PatternRecognizer,
    @inject(PatternTypes.Core.Hashed) protected hashedPattern: Pattern & Hashable<TextNode>,
    @inject(ReduxTypes.Store) protected store: Store
  ) {}
=======
export class TextNodePattern implements Pattern, Creatable<Partial<TextNode>, TextNode> {
  constructor(@inject(DocumentsTypes.Documents) protected documents: Documents) {}
>>>>>>> cd8457f9

  recognize(object: object): boolean {
    return propertyOrder.every(p => object.hasOwnProperty(p));
  }

  name = 'TextNode';

  create = async (node: Partial<TextNode> | undefined, upl?: string): Promise<Hashed<TextNode>> => {
    const links = node && node.links ? node.links : [];
    const text = node && node.text ? node.text : '';
    const type = node && node.type ? node.type : TextType.Paragraph;

    if (!upl) {
      upl = this.documents.service.remote.getAllServicesUpl().find(upl => !upl.includes('http'));
    }

    const newTextNode = { links, text, type };
    return this.documents.createTextNode(newTextNode, upl);
  };
}<|MERGE_RESOLUTION|>--- conflicted
+++ resolved
@@ -11,11 +11,7 @@
   PatternTypes,
   Creatable,
   PatternRecognizer,
-<<<<<<< HEAD
-  IsEntity
-=======
   HasChildren
->>>>>>> cd8457f9
 } from '@uprtcl/cortex';
 import { Mergeable, MergeStrategy } from '@uprtcl/evees';
 import { selectCanWrite } from '@uprtcl/common';
@@ -29,19 +25,8 @@
 const propertyOrder = ['text', 'type', 'links'];
 
 @injectable()
-<<<<<<< HEAD
-export class TextNodePattern
-  implements Pattern, Creatable<Partial<TextNode>, TextNode>, IsEntity, HasLenses, HasActions {
-  constructor(
-    @inject(DocumentsTypes.Documents) protected documents: Documents,
-    @inject(PatternTypes.Recognizer) protected recognizer: PatternRecognizer,
-    @inject(PatternTypes.Core.Hashed) protected hashedPattern: Pattern & Hashable<TextNode>,
-    @inject(ReduxTypes.Store) protected store: Store
-  ) {}
-=======
 export class TextNodePattern implements Pattern, Creatable<Partial<TextNode>, TextNode> {
   constructor(@inject(DocumentsTypes.Documents) protected documents: Documents) {}
->>>>>>> cd8457f9
 
   recognize(object: object): boolean {
     return propertyOrder.every(p => object.hasOwnProperty(p));
