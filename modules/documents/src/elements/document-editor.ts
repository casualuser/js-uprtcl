import { LitElement, property, html, css } from 'lit-element';
import { ApolloClient, gql } from 'apollo-boost';
import isEqual from 'lodash-es/isEqual';

export const styleMap = style => {
  return Object.entries(style).reduce((styleString, [propName, propValue]) => {
    propName = propName.replace(/([A-Z])/g, matches => `-${matches[0].toLowerCase()}`);
    return `${styleString}${propName}:${propValue};`;
  }, '');
};

import { moduleConnect, Logger } from '@uprtcl/micro-orchestrator';
import { HasChildren, CortexModule, PatternRecognizer, Entity } from '@uprtcl/cortex';
import {
  EveesRemote,
  EveesModule,
  UPDATE_HEAD,
  RemoteMap,
  ContentUpdatedEvent,
  CREATE_PERSPECTIVE,
  CREATE_ENTITY,
  EveesDraftsLocal,
  MenuConfig,
  EveesHelpers
} from '@uprtcl/evees';
import { loadEntity, CASStore } from '@uprtcl/multiplatform';

import { TextType, DocNode } from '../types';
import { HasDocNodeLenses } from '../patterns/document-patterns';
import { icons } from './prosemirror/icons';
import { DocumentsBindings } from '../bindings';

const LOGINFO = false;
const SELECTED_BACKGROUND = 'rgb(200,200,200,0.2);';
const PLACEHOLDER_TOKEN = '_PLACEHOLDER_';

export class DocumentEditor extends moduleConnect(LitElement) {
  logger = new Logger('DOCUMENT-EDITOR');

  @property({ type: String })
  ref!: string;

  @property({ type: String })
  editable: string = 'true';

  @property({ attribute: false })
  client!: ApolloClient<any>;

  @property({ attribute: false })
  doc!: DocNode;

  @property({ attribute: false })
  docHasChanges: boolean = false;

  @property({ attribute: false })
  persistingAll: boolean = false;

  @property({ type: Boolean, attribute: false })
  showCommitMessage: boolean = false;

  @property({ type: String })
  color!: string;

  protected eveesRemotes!: EveesRemote[];
  protected remotesMap!: RemoteMap;
  protected recognizer!: PatternRecognizer;

  draftService = new EveesDraftsLocal();

  firstUpdated() {
    this.eveesRemotes = this.requestAll(EveesModule.bindings.EveesRemote);
    this.remotesMap = this.request(EveesModule.bindings.RemoteMap);
    this.recognizer = this.request(CortexModule.bindings.Recognizer);

    if (LOGINFO) this.logger.log('firstUpdated()', this.ref);

    this.loadDoc();
  }

  updated(changedProperties) {
    if (LOGINFO) this.logger.log('updated()', { ref: this.ref, changedProperties });

    if (changedProperties.has('ref')) {
      this.loadDoc();
    }
    if (changedProperties.has('client')) {
      this.loadDoc();
    }
  }

  async loadDoc() {
    if (!this.client) return;

    if (LOGINFO) this.logger.log('loadDoc()', this.ref);

    if (!this.ref) return;
    this.doc = await this.loadNodeRec(this.ref);
  }

  async loadNodeRec(ref: string, ix?: number, parent?: DocNode): Promise<DocNode> {
    if (LOGINFO) this.logger.log('loadNodeRec()', { ref, ix, parent });

    const node = await this.loadNode(ref, parent, ix);

    const loadChildren = node.hasChildren.getChildrenLinks({ id: '', object: node.draft }).map(
      async (child, ix): Promise<DocNode> => {
        return child !== undefined && child !== ''
          ? await this.loadNodeRec(child, ix, node)
          : node.childrenNodes[ix];
      }
    );

    node.parent = parent;
    node.childrenNodes = await Promise.all(loadChildren);

    /** focus if top element */
    if (node.ref === this.ref && node.editable) {
      node.focused = true;
    }

    return node;
  }

  async refToNode(ref: string, parent?: DocNode, ix?: number) {
    const entity = await loadEntity(this.client, ref);
    if (!entity) throw Error(`Entity not found ${ref}`);

    let entityType: string = this.recognizer.recognizeType(entity);

    let editable = false;
    let authority!: string | undefined;
    let context!: string;
    let dataId!: string;
    let headId!: string;

    if (entityType === EveesModule.bindings.PerspectiveType) {
      authority = await EveesHelpers.getPerspectiveAuthority(this.client, entity.id);

      if (this.editable === 'true') {
        const accessControl = await EveesHelpers.getAccessControl(this.client, entity.id);
        editable = accessControl.canWrite;
        context = await EveesHelpers.getPerspectiveContext(this.client, entity.id);
        headId = await EveesHelpers.getPerspectiveHeadId(this.client, entity.id);
        dataId = await EveesHelpers.getCommitDataId(this.client, headId);
      } else {
        editable = false;
        dataId = await EveesHelpers.getPerspectiveDataId(this.client, entity.id);
        context = '';
        headId = '';
      }
    } else {
      if (entityType === 'Commit') {
        if (!parent) throw new Error('Commit must have a parent');

        editable = parent.editable;
        authority = parent.authority;
        dataId = await EveesHelpers.getCommitDataId(this.client, entity.id);
        headId = this.ref;
      } else {
        entityType = 'Data';
        editable = false;
        authority = '';
        dataId = this.ref;
        headId = '';
      }
    }

    if (!dataId || !entityType) throw Error(`data not loaded for ref ${this.ref}`);

    // TODO get data and patterns hasChildren/hasDocNodeLenses from query
    const data: Entity<any> | undefined = await loadEntity(this.client, dataId);
    if (!data) throw Error('Data undefined');

    const hasChildren: HasChildren = this.recognizer
      .recognizeBehaviours(data)
      .find(b => (b as HasChildren).getChildrenLinks);
    const hasDocNodeLenses: HasDocNodeLenses = this.recognizer
      .recognizeBehaviours(data)
      .find(b => (b as HasDocNodeLenses).docNodeLenses);

    if (!hasChildren) throw Error('hasChildren undefined');
    if (!hasDocNodeLenses) throw Error('hasDocNodeLenses undefined');

    /** disable editable */
    if (this.editable !== 'true') {
      editable = false;
    }

    const node: DocNode = {
      ref: entity.id,
      ix,
      hasChildren,
      childrenNodes: [],
      data,
      draft: data ? data.object : undefined,
      headId,
      hasDocNodeLenses,
      editable,
      authority,
      context,
      focused: false
    };

    return node;
  }

  isPlaceholder(ref: string): boolean {
    return ref.startsWith(PLACEHOLDER_TOKEN);
  }

  async loadNode(ref: string, parent?: DocNode, ix?: number): Promise<DocNode> {
    if (LOGINFO) this.logger.log('loadNode()', { ref, ix });

    let node;
    if (this.isPlaceholder(ref)) {
      const draft = await this.draftService.getDraft(ref);
      node = this.draftToPlaceholder(draft, parent, ix);
    } else {
      node = await this.refToNode(ref, parent, ix);

      /** initialize draft */
      const draft = await this.draftService.getDraft(ref);
      if (draft !== undefined) {
        node.draft = draft;
      }
    }

    if (LOGINFO) this.logger.log('loadNode() post', { ref, ix, node });

    return node;
  }

  defaultEntity(text: string, type: TextType) {
    return {
      data: { text, type, links: [] },
      entityType: DocumentsBindings.TextNodeType
    };
  }

  getStore(eveesAuthority: string, type: string): CASStore {
    if (!this.remotesMap) throw new Error('remotes config undefined');
    const remote = this.eveesRemotes.find(r => r.authority === eveesAuthority);

    if (!remote) throw new Error(`Could not find evees remote with authority ID ${eveesAuthority}`);

    return this.remotesMap(remote, type);
  }

  hasChangesAll() {
    if (!this.doc) return true;
    return this.hasChangesRec(this.doc);
  }

  hasChanges(node: DocNode) {
    if (node.ref === '') return true; // is placeholder
    if (!node.data) return true;
    if (!isEqual(node.data.object, node.draft)) return true;
    return false;
  }

  hasChangesRec(node: DocNode) {
    if (this.hasChanges(node)) return true;
    const ix = node.childrenNodes.find(child => this.hasChangesRec(child));
    if (ix !== undefined) return true;
    return false;
  }

  performUpdate() {
    this.docHasChanges = this.hasChangesAll();
    // console.log({ hasChanges: this.docHasChanges });
    let event = new CustomEvent('doc-changed', {
      detail: {
        docChanged: this.docHasChanges
      }
    });
    this.dispatchEvent(event);
    super.performUpdate();
  }

  async persistAll(message?: string) {
    if (!this.doc) return;
    this.persistingAll = true;
    if (this.doc.authority === undefined) throw Error('top element must have an authority');
    await this.persistNodeRec(this.doc, this.doc.authority, message);
    /** reload doc from backend */
    await this.loadDoc();
    this.requestUpdate();
    this.persistingAll = false;
  }

  async persistNodeRec(node: DocNode, defaultAuthority: string, message?: string) {
    const persistChildren = node.childrenNodes.map(child =>
      this.persistNodeRec(child, defaultAuthority, message)
    );
    await Promise.all(persistChildren);

    /** set the children with the children refs (which were created above) */
    const { object } = node.hasChildren.replaceChildrenLinks({ id: '', object: node.draft })(
      node.childrenNodes.map(node => node.ref)
    );
    this.setNodeDraft(node, object);

    await this.persistNode(node, defaultAuthority, message);
  }

  async persistNode(node: DocNode, defaultAuthority: string, message?: string) {
    if (
      !this.isPlaceholder(node.ref) &&
      node.data !== undefined &&
      isEqual(node.data.object, node.draft)
    ) {
      /** nothing to persist here */
      return;
    }

    let refType;

    /** keep entity type or create commit by default */
    if (!this.isPlaceholder(node.ref)) {
      const entity = await loadEntity(this.client, node.ref);
      if (!entity) throw new Error('entity not found');
      refType = this.recognizer.recognizeType(entity);
    } else {
      refType = EveesModule.bindings.CommitType;
    }

    /** if its a placeholder create an object, otherwise make a commit */
    switch (refType) {
      case EveesModule.bindings.PerspectiveType:
        await this.updateEvee(node, message);
        break;

      case EveesModule.bindings.CommitType:
        const commitParents = this.isPlaceholder(node.ref) ? [] : node.headId ? [node.headId] : [];
        const commitId = await this.createCommit(
          node.draft,
          node.authority !== undefined ? node.authority : defaultAuthority,
          commitParents,
          message
        );
        node.ref = commitId;
        break;

      default:
        if (node.authority === undefined) throw Error(`authority not defined for node ${node.ref}`);
        const dataId = await this.createEntity(node.draft, node.authority);
        node.ref = dataId;
        break;
    }

    /** clean draft memory */
    await this.draftService.removeDraft(node.ref);
  }

  async createEntity(content: any, authority: string): Promise<string> {
    const entityType = this.recognizer.recognizeType({ id: '', object: content });
    const store = this.getStore(authority, entityType);

    const createTextNode = await this.client.mutate({
      mutation: CREATE_ENTITY,
      variables: {
        object: content,
        casID: store.casID
      }
    });

    return createTextNode.data.createEntity.id;
  }

  async createCommit(
    content: object,
    authority: string,
    parentsIds?: string[],
    message?: string
  ): Promise<string> {
    const dataId = await this.createEntity(content, authority);

    const remote = this.eveesRemotes.find(r => r.authority === authority);
    if (!remote) throw new Error(`Remote not found for authority ${authority}`);

    return await EveesHelpers.createCommit(this.client, remote, { dataId, parentsIds });
  }

  async updateEvee(node: DocNode, message?: string): Promise<void> {
    if (node.authority === undefined) throw Error(`authority not defined for node ${node.ref}`);

    const commitId = await this.createCommit(
      node.draft,
      node.authority,
      node.headId ? [node.headId] : []
    );

    await this.client.mutate({
      mutation: UPDATE_HEAD,
      variables: {
        perspectiveId: node.ref,
        context: node.context,
        headId: commitId,
        message
      }
    });

    /** inform the external world if top element */
    if (this.doc && node.ref === this.doc.ref) {
      this.dispatchEvent(
        new ContentUpdatedEvent({
          bubbles: true,
          composed: true,
          detail: { ref: this.ref as string }
        })
      );
    }
  }

  async createEvee(
    content: object,
    authority: string,
    casID: string,
    context: string
  ): Promise<string> {
    if (LOGINFO) this.logger.log('createEvee()', { content, authority });

    const commitId = await this.createCommit(content, authority);

    if (!this.eveesRemotes) throw new Error('eveesRemotes undefined');
    const remote = this.eveesRemotes.find(r => r.authority === authority);
    if (!remote) throw new Error(`Remote not found for authority ${authority}`);

    const createPerspective = await this.client.mutate({
      mutation: CREATE_PERSPECTIVE,
      variables: {
        headId: commitId,
        context,
        parentId: this.ref,
        casID: remote.casID
      }
    });

    return createPerspective.data.createPerspective.id;
  }

  draftToPlaceholder(draft: any, parent?: DocNode, ix?: number) {
    const draftForReco = { id: '', object: draft };
    const hasChildren = this.recognizer
      .recognizeBehaviours(draftForReco)
      .find(b => (b as HasChildren).getChildrenLinks);

    const hasDocNodeLenses = this.recognizer
      .recognizeBehaviours(draftForReco)
      .find(b => (b as HasDocNodeLenses).docNodeLenses);

    const context = `${parent ? parent.context : 'ROOT'}-${ix}-${Date.now()}`;

    if (!hasChildren)
      throw new Error(`hasChildren not found for object ${JSON.stringify(draftForReco)}`);
    if (!hasDocNodeLenses)
      throw new Error(`hasDocNodeLenses not found for object ${JSON.stringify(draftForReco)}`);

    const randint = 0 + Math.floor((10000 - 0) * Math.random());
    const ref = PLACEHOLDER_TOKEN + `-${ix !== undefined ? ix : 0}-${randint}`;

    return {
      ref,
      ix,
      parent,
      draft,
      childrenNodes: [],
      hasChildren,
      hasDocNodeLenses,
      context,
      editable: true,
      focused: false
    };
  }

  createPlaceholder(draft: any, parent?: DocNode, ix?: number): DocNode {
    const node = this.draftToPlaceholder(draft, parent, ix);
    /** async store */
    this.draftService.setDraft(node.ref, node.draft);
    return node;
  }

  setNodeDraft(node, draft) {
    node.draft = draft;
    /** async store */
    this.draftService.setDraft(node.ref, draft);
  }

  /** node updated as reference */
  async spliceChildren(
    node: DocNode,
    elements: any[] = [],
    index?: number,
    count: number = 0
  ): Promise<DocNode[]> {
    if (LOGINFO) this.logger.log('spliceChildren()', { node, elements, index, count });

    const currentChildren = node.hasChildren.getChildrenLinks({ id: '', object: node.draft });
    index = index !== undefined ? index : currentChildren.length;

    /** create objects if elements is not an id */
    const getNewNodes = elements.map((el, ix) => {
      const elIndex = (index as number) + ix;
      if (typeof el !== 'string') {
        if (el.object !== undefined && el.entityType !== undefined) {
          /** element is an object from which a DocNode should be create */
          const placeholder = this.createPlaceholder(el.object, node, elIndex);
          return Promise.resolve(placeholder);
        } else {
          /** element is a DocNode */
          return Promise.resolve(el);
        }
      } else {
        /** element is a string (a ref) */
        return this.loadNodeRec(el, elIndex, node);
      }
    });

    const newNodes = await Promise.all(getNewNodes);

    let newChildren = [...currentChildren];
    newChildren.splice(index, count, ...newNodes.map(node => node.ref));
    const removed = node.childrenNodes.splice(index, count, ...newNodes);

    /** update ix and parent of child nodes */
    node.childrenNodes.map((child, ix) => {
      child.ix = ix;
      child.parent = node;
    });

    const { object } = node.hasChildren.replaceChildrenLinks({ id: '', object: node.draft })(
      newChildren
    );
    this.setNodeDraft(node, object);

    return removed;
  }

  /** explore node children at path until the last child of the last child is find
   * and returns the path to that element */
  getLastChild(node: DocNode) {
    let child = node;
    while (child.childrenNodes.length > 0) {
      child = child.childrenNodes[child.childrenNodes.length - 1];
    }
    return child;
  }

  getNextSiblingOf(node: DocNode): DocNode | undefined {
    if (!node.parent) return undefined;
    if (node.ix === undefined) return undefined;

    if (node.ix === node.parent.childrenNodes.length - 1) {
      /** this is the last child of its parent */
      return undefined;
    } else {
      /** return the next  */
      return node.parent.childrenNodes[node.ix + 1];
    }
  }

  /** find the next sibling of the parent with a next sibling */
  getNextSiblingOfLastParent(node: DocNode): DocNode | undefined {
    let parent = node.parent;

    let nextSibling = parent ? this.getNextSiblingOf(parent) : undefined;

    while (parent && !nextSibling) {
      parent = parent.parent;
      nextSibling = parent ? this.getNextSiblingOf(parent) : undefined;
    }

    return nextSibling;
  }

  /** the tree of nodes is falttened, this gets the upper node in that flat list */
  getDownwardNode(node: DocNode): DocNode | undefined {
    if (node.childrenNodes.length > 0) {
      /** downward is the first child */
      return node.childrenNodes[0];
    } else {
      let nextSibling = this.getNextSiblingOf(node);
      if (nextSibling) {
        return nextSibling;
      } else {
        return this.getNextSiblingOfLastParent(node);
      }
    }
  }

  getBackwardNode(node: DocNode): DocNode | undefined {
    if (node.ix === undefined) throw new Error('Node dont have an ix');

    if (node.ix === 0) {
      /** backward is the parent */
      return node.parent;
    } else {
      /** backward is the last child of the upper sybling */
      if (!node.parent) return undefined;
      return this.getLastChild(node.parent.childrenNodes[node.ix - 1]);
    }
  }

  async createChild(node: DocNode, newEntity: any, entityType: string, index?: number) {
    if (LOGINFO) this.logger.log('createChild()', { node, newEntity, entityType, index });

    await this.spliceChildren(node, [{ object: newEntity, entityType }], 0);

    /** focus child */
    const child = node.childrenNodes[0];

    if (child.parent) {
      child.parent.focused = false;
    }
    child.focused = true;

    this.requestUpdate();
  }

  async createSibling(node: DocNode, newEntity: any, entityType: string) {
    if (!node.parent) throw new Error('Node dont have a parent');
    if (node.ix === undefined) throw new Error('Node dont have an ix');

    if (LOGINFO) this.logger.log('createSibling()', { node, newEntity, entityType });

    await this.spliceChildren(node.parent, [{ object: newEntity, entityType }], node.ix + 1);

    /** focus sibling */
    const sibling = node.parent.childrenNodes[node.ix + 1];
    node.focused = false;
    sibling.focused = true;

    this.requestUpdate();
  }

  focused(node: DocNode) {
    if (LOGINFO) this.logger.log('focused()', { node });
    node.focused = true;
    this.requestUpdate();
  }

  blured(node: DocNode) {
    if (LOGINFO) this.logger.log('blured()', { node });
    node.focused = false;
    this.requestUpdate();
  }

  focusBackward(node: DocNode) {
    if (LOGINFO) this.logger.log('focusBackward()', { node });

    const backwardNode = this.getBackwardNode(node);
    if (!backwardNode) return;

    node.focused = false;
    backwardNode.focused = true;
    this.requestUpdate();
  }

  focusDownward(node: DocNode) {
    if (LOGINFO) this.logger.log('focusDownward()', { node });

    const downwardNode = this.getDownwardNode(node);
    if (!downwardNode) return;

    node.focused = false;
    downwardNode.focused = true;
    this.requestUpdate();
  }

  async contentChanged(node: DocNode, content: any, lift?: boolean) {
    if (LOGINFO) this.logger.log('contentChanged()', { node, content });

    const oldType = node.draft.type;

    this.setNodeDraft(node, content);

    /** react to type change by manipulating the tree */
    /** PAR => TITLE */
    if (oldType === TextType.Paragraph && content.type === TextType.Title) {
      if (lift === undefined || lift === false) {
        await this.nestAfter(node);
      } else {
        if (!node.parent) throw new Error('parent undefined');
        await this.nestAfter(node);
        await this.liftChildren(node.parent, node.ix, 1);
      }
    }

    /** TITLE => PAR */
    if (oldType === TextType.Title && content.type === TextType.Paragraph) {
      /** remove this node children */
      const children = await this.spliceChildren(node, [], 0, node.childrenNodes.length);
      /** append backwards this node with its children as siblings */
      await this.appendBackwards(node, '', [node].concat(children));
    }

    this.requestUpdate();
  }

  /** take all next syblings of node and nest them under it */
  async nestAfter(node: DocNode) {
    if (!node.parent) return;
    if (node.ix === undefined) return;

    const ix = node.ix;
    const ixNext = ix + 1;
    const deltaWithChidren = node.parent.childrenNodes
      .slice(ixNext)
      .findIndex(sibling => sibling.childrenNodes.length > 0);

    /** remove next siblings (until the first sibling with childs is found) from parent */
    const removed = await this.spliceChildren(
      node.parent,
      [],
      ixNext,
      deltaWithChidren !== -1 ? deltaWithChidren : node.parent.childrenNodes.length - ixNext
    );

    /** add them as child of this node */
    await this.spliceChildren(node, removed);
  }

  async liftChildren(node: DocNode, index?: number, count?: number) {
    if (!node.parent) throw new Error('parent undefined');
    if (node.ix === undefined) throw new Error('ix undefined');

    /** default to all children */
    index = index !== undefined ? index : 0;
    count = count !== undefined ? count : node.childrenNodes.length;

    /** remove children */
    const removed = await this.spliceChildren(node, [], index, count);

    /** add to parent */
    await this.spliceChildren(node.parent, removed, node.ix + 1);
  }

  /** content is appended to the node, elements are added as silblings */
  async appendBackwards(node: DocNode, content: any, elements: DocNode[]) {
    const backwardNode = this.getBackwardNode(node);
    if (!backwardNode) throw new Error('backward node not found');

    if (node.parent === undefined) throw new Error('cant remove node');
    if (node.ix === undefined) throw new Error('cant remove node');

    /** set the content to append to the backward node */
    backwardNode.append = content;
    /** remove this node */
    await this.spliceChildren(node.parent, [], node.ix, 1);

    if (elements.length > 0) {
      if (backwardNode.parent !== undefined) {
        if (backwardNode.ix === undefined) throw new Error('cant append elements');
        /** add elements as siblings of backward node */
        await this.spliceChildren(backwardNode.parent, elements, backwardNode.ix + 1);
      } else {
        /** add elements as children of backward node */
        await this.spliceChildren(backwardNode, elements, 0);
      }
    }

    backwardNode.focused = true;
    node.focused = false;
  }

  appended(node: DocNode) {
    node.append = undefined;
    this.requestUpdate();
  }

  async joinBackward(node: DocNode, tail: string) {
    if (LOGINFO) this.logger.log('joinBackward()', { node, tail });

    /** remove this node children */
    const removed = await this.spliceChildren(node, [], 0, node.childrenNodes.length);
    await this.appendBackwards(node, tail, removed);

    this.requestUpdate();
  }

  async pullDownward(node: DocNode) {
    if (LOGINFO) this.logger.log('pullDownward()', { node });

    const next = this.getDownwardNode(node);
    if (!next) return;

    await this.joinBackward(next, next.draft.text);
    this.requestUpdate();
  }

  async lift(node: DocNode) {
    if (!node.parent) throw new Error('parent undefined');
    if (node.ix === undefined) throw new Error('ix undefined');

    await this.liftChildren(node.parent, node.ix, 1);

    this.requestUpdate();
  }

  async split(node: DocNode, tail: string, asChild: boolean) {
    if (LOGINFO) this.logger.log('split()', { node, tail });

    const dftEntity = this.defaultEntity(tail, TextType.Paragraph);

    if (asChild) {
      await this.createChild(node, dftEntity.data, dftEntity.entityType, 0);
    } else {
      await this.createSibling(node, dftEntity.data, dftEntity.entityType);
    }

    this.requestUpdate();
  }

  isNodeFocused() {
    return this.isNodeFocusedRec(this.doc);
  }

  isNodeFocusedRec(node: DocNode): boolean {
    if (node.focused) {
      return true;
    } else {
      for (let ix = 0; ix < node.childrenNodes.length; ix++) {
        if (this.isNodeFocusedRec(node.childrenNodes[ix])) {
          return true;
        }
      }
    }
    return false;
  }

  getLastNode(): DocNode {
    return this.getLastNodeRec(this.doc);
  }

  getLastNodeRec(node: DocNode): DocNode {
    if (node.childrenNodes.length === 0) {
      return node;
    } else {
      return this.getLastNodeRec(node.childrenNodes[node.childrenNodes.length - 1]);
    }
  }

  clickAreaClicked() {
    if (!this.isNodeFocused()) {
      const last = this.getLastNode();
      last.focused = true;
    }
    this.requestUpdate();
  }

  connectedCallback() {
    super.connectedCallback();

    // this.addEventListener('keydown', event => {
    //   if (event.keyCode === 83) {
    //     if (event.ctrlKey === true) {
    //       event.preventDefault();
    //       this.persistAll();
    //     }
    //   }
    // });
  }

  commitWithMessageClicked() {
    this.showCommitMessage = true;
  }

  cancelCommitClicked() {
    this.showCommitMessage = false;
  }

  acceptCommitClicked() {
    if (!this.shadowRoot) return;
    const input = this.shadowRoot.getElementById('COMMIT_MESSAGE') as any;
    const message = input.value;

    this.showCommitMessage = false;

    this.persistAll(message);
  }

  renderWithCortex(node: DocNode) {
    return html`
      <cortex-entity hash=${node.ref}></cortex-entity>
    `;
  }

  renderTopRow(node: DocNode) {
    if (LOGINFO) this.logger.log('renderTopRow()', { node });
    /** the ref to which the parent is pointing at */
    const color = this.color;
    const nodeLense = node.hasDocNodeLenses.docNodeLenses()[0];
    const hasIcon = this.hasChanges(node);
    const icon = node.ref === '' ? icons.add_box : icons.edit;

    return html`
      <div class="row">
        <div class="column">
          <div class="evee-info">
            ${false
              ? html`
                  <evees-info-popper
                    first-perspective-id=${node.ref}
                    perspective-id=${node.ref}
                    evee-color=${color}
                  ></evees-info-popper>
                `
              : ''}
          </div>
          <div class="node-content">
            ${nodeLense.render(node, {
              focus: () => this.focused(node),
              blur: () => this.blured(node),
              contentChanged: (content: any, lift: boolean) =>
                this.contentChanged(node, content, lift),
              focusBackward: () => this.focusBackward(node),
              focusDownward: () => this.focusDownward(node),
              joinBackward: (tail: string) => this.joinBackward(node, tail),
              pullDownward: () => this.pullDownward(node),
              lift: () => this.lift(node),
              split: (tail: string, asChild: boolean) => this.split(node, tail, asChild),
              appended: () => this.appended(node)
            })}
            ${hasIcon
              ? html`
                  <div class="node-mark">${icon}</div>
                `
              : ''}
          </div>
        </div>
      </div>
    `;
  }

  renderHere(node: DocNode) {
    return html`
      ${this.renderTopRow(node)}
      ${node.childrenNodes
        ? node.childrenNodes.map(child => {
            return this.renderDocNode(child);
          })
        : ''}
    `;
  }

  renderDocNode(node: DocNode) {
    return html`
      <div
        style=${styleMap({ backgroundColor: node.focused ? SELECTED_BACKGROUND : 'transparent' })}
      >
        ${node.hasDocNodeLenses.docNodeLenses().length > 0
          ? this.renderHere(node)
          : this.renderWithCortex(node)}
      </div>
    `;
  }

  commitOptionSelected(e) {
    switch (e.detail.key) {
      case 'push':
        this.persistAll();
        break;

      case 'push-with-message':
        this.commitWithMessageClicked();
        break;
    }
  }

  renderTopBar() {
    const options: MenuConfig = {
      // 'push': {
      //   graphic: 'unarchive',
      //   text: 'push'
      // },
      'push-with-message': {
        graphic: 'notes',
        text: 'push with message'
      }
    };
    return html`
      <div class="doc-topbar">
        ${this.docHasChanges && !this.showCommitMessage
          ? html`
              <div class="button-container">
                <evees-loading-button
                  icon="unarchive"
                  @click=${() => this.persistAll()}
                  loading=${this.persistingAll ? 'true' : 'false'}
                  label="push"
                >
                </evees-loading-button>
              </div>
              <!-- <evees-options-menu 
                .config=${options} 
                @option-click=${this.commitOptionSelected}
                icon="arrow_drop_down">
              </evees-options-menu> -->
              <evees-help>
                <span>
<<<<<<< HEAD
                  Your current changes are safely stored on this device and won't be lost.<br><br>
                  "Push" them if<br><br>
                    <li> You are about to propose a merge.</li><br>
                    <li> This draft is public and you want them to be visible to others.</li>
=======
                  Changes are saved locally on this device until you "push" them.<br /><br />
                  Once pushed they will be visible (if this draft is public).<br /><br />
                  Only pushed changes are included on merge proposals.
>>>>>>> ee774f1d
                </span>
              </evees-help>
            `
          : ''}
        ${this.showCommitMessage
          ? html`
              <mwc-textfield outlined id="COMMIT_MESSAGE" label="Message"> </mwc-textfield>
              <mwc-icon-button icon="clear" @click=${this.cancelCommitClicked}> </mwc-icon-button>
              <mwc-icon-button icon="done" @click=${this.acceptCommitClicked}> </mwc-icon-button>
            `
          : ''}
      </div>
    `;
  }

  render() {
    if (LOGINFO) this.logger.log('render()', { doc: this.doc });

    if (!this.doc) {
      return html`
        <cortex-loading-placeholder></cortex-loading-placeholder>
      `;
    }

    return html`
      <div class="editor-container">
        ${this.renderTopBar()} ${this.renderDocNode(this.doc)}
      </div>
      <div @click=${this.clickAreaClicked} class="click-area"></div>
    `;
  }

  static get styles() {
    return css`
      :host {
        flex-grow: 1;
        display: flex;
        flex-direction: column;
      }
      .editor-container {
        position: relative;
        width: 100%;
      }
      .button-container {
        height: 48px;
        margin-right: 6px;
        display: flex;
        flex-direction: column;
        justify-content: center;
      }

      .click-area {
        flex-grow: 1;
      }

      .doc-topbar {
        position: absolute;
        top: -55px;
        right: 10px;
        display: flex;
      }

      .row {
        margin-bottom: 8px;
      }

      .column {
        display: flex;
        flex-direction: row;
      }

      .evee-info {
        width: 30px;
        min-width: 30px;
      }

      .node-content {
        max-width: calc(100% - 30px);
        flex: 1 1 0;
        position: relative;
      }

      .node-mark {
        position: absolute;
        top: 0px;
        left: -6px;
        height: 100%;
        display: flex;
        flex-direction: column;
        justify-content: center;
        fill: rgb(80, 80, 80, 0.2);
      }

      .node-mark svg {
        height: 14px;
        width: 14px;
      }

      @media (max-width: 768px) {
        .doc-topbar {
          display: none;
        }
      }
    `;
  }
}<|MERGE_RESOLUTION|>--- conflicted
+++ resolved
@@ -998,16 +998,10 @@
               </evees-options-menu> -->
               <evees-help>
                 <span>
-<<<<<<< HEAD
                   Your current changes are safely stored on this device and won't be lost.<br><br>
                   "Push" them if<br><br>
                     <li> You are about to propose a merge.</li><br>
                     <li> This draft is public and you want them to be visible to others.</li>
-=======
-                  Changes are saved locally on this device until you "push" them.<br /><br />
-                  Once pushed they will be visible (if this draft is public).<br /><br />
-                  Only pushed changes are included on merge proposals.
->>>>>>> ee774f1d
                 </span>
               </evees-help>
             `
