import { LitElement, property, html, css } from 'lit-element';
import { ApolloClient, gql } from 'apollo-boost';
import { isEqual } from 'lodash-es';

export const styleMap = style => {
  return Object.entries(style).reduce((styleString, [propName, propValue]) => {
    propName = propName.replace(/([A-Z])/g, matches => `-${matches[0].toLowerCase()}`);
    return `${styleString}${propName}:${propValue};`;
  }, '');
};

import { moduleConnect, Logger } from '@uprtcl/micro-orchestrator';
import { Pattern, HasChildren, CortexModule, PatternRecognizer, Entity } from '@uprtcl/cortex';
import { ApolloClientModule } from '@uprtcl/graphql';
import {
  EveesRemote,
  EveesModule,
  UPDATE_HEAD,
  RemoteMap,
  ContentUpdatedEvent,
  CREATE_COMMIT,
  CREATE_PERSPECTIVE,
  CREATE_ENTITY
} from '@uprtcl/evees';
import { loadEntity, CASSource } from '@uprtcl/multiplatform';

import { TextType, DocNode, TextNode } from '../types';
import { HasDocNodeLenses } from '../patterns/document-patterns';
import { icons } from './prosemirror/icons';
import { DocumentsBindings } from '../bindings';

const LOGINFO = false;
const SELECTED_BACKGROUND = 'rgb(200,200,200,0.2);';

export class DocumentEditor extends moduleConnect(LitElement) {
  logger = new Logger('DOCUMENT-EDITOR');

  @property({ type: String })
  ref: string | undefined = undefined;

  @property({ type: Object, attribute: false })
  doc: DocNode | undefined = undefined;

  @property({ type: Boolean, attribute: false })
  docHasChanges: Boolean = false;

  @property({ type: String })
  color!: string;

  protected client!: ApolloClient<any>;
  protected eveesRemotes!: EveesRemote[];
  protected remotesMap!: RemoteMap;
  protected recognizer!: PatternRecognizer;

  firstUpdated() {
    this.client = this.request(ApolloClientModule.bindings.Client);
    this.eveesRemotes = this.requestAll(EveesModule.bindings.EveesRemote);
    this.remotesMap = this.request(EveesModule.bindings.RemoteMap);
    this.recognizer = this.request(CortexModule.bindings.Recognizer);

    if (LOGINFO) this.logger.log('firstUpdated()', this.ref);

    this.loadDoc();
  }

  updated(changedProperties) {
    if (LOGINFO) this.logger.log('updated()', { ref: this.ref, changedProperties });

    if (changedProperties.has('ref')) {
      this.loadDoc();
    }
  }

  async loadDoc() {
    if (LOGINFO) this.logger.log('loadDoc()', this.ref);

    if (!this.ref) return;
    this.doc = await this.loadNodeRec(this.ref);
  }

  async loadNodeRec(ref: string, ix?: number, parent?: DocNode): Promise<DocNode> {
    if (LOGINFO) this.logger.log('loadNodeRec()', { ref, ix, parent });

    const node = await this.loadNode(ref, parent, ix);

    const loadChildren = node.hasChildren.getChildrenLinks(node.draft).map(
      async (child, ix): Promise<DocNode> => {
        return child !== undefined && child !== ''
          ? await this.loadNodeRec(child, ix, node)
          : node.childrenNodes[ix];
      }
    );

    node.parent = parent;
    node.childrenNodes = await Promise.all(loadChildren);

    /** focus if top element */
    if (this.doc && node.ref === this.doc.ref && node.editable) {
      node.focused = true;
    }

    return node;
  }

  async loadNode(ref: string, parent?: DocNode, ix?: number): Promise<DocNode> {
    if (LOGINFO) this.logger.log('loadNode()', { ref, ix });

    const recognizer = this.recognizer;

    const entity = await loadEntity(this.client, ref);

    let entityType: string = recognizer.recognizeType(entity);
    let editable = false;
    let authority: string | undefined = undefined;
    let context: string | undefined = undefined;
    let dataId: string | undefined = undefined;
    let headId: string | undefined = undefined;

    if (entityType === EveesModule.bindings.PerspectiveType) {
      const result = await this.client.query({
        query: gql`
        {
          entity(ref: "${ref}") {
            id
            ... on Perspective {
              payload {
                authority
              }
              head {
                id 
                ... on Commit {
                  data {
                    id
                  }
                }
              }
              context {
                id
              }
            }
            _context {
              patterns {
                accessControl {
                  canWrite
                }
              }
            }
          }
        }`
      });
      editable = result.data.entity._context.patterns.accessControl.canWrite;
      authority = result.data.entity.payload.authority;
      context = result.data.entity.context.id;
      dataId = result.data.entity.head.data.id;
      headId = result.data.entity.head.id;
    }

    if (entityType === 'Commit') {
      if (!parent) throw new Error('Commit must have a parent');

      const result = await this.client.query({
        query: gql`
        {
          entity(ref: "${ref}") {
            id
            ... on Commit {
              data {
                id
              }
            }
          }
        }`
      });

      editable = parent.editable;
      authority = parent.authority;
      dataId = result.data.entity.data.id;
      headId = this.ref;
    }

    if (!dataId || !entityType || !authority) throw Error(`data not loaded for ref ${this.ref}`);

    // TODO get data and patterns hasChildren/hasDocNodeLenses from query
    const data: Entity<any> | undefined = await loadEntity(this.client, dataId);
    if (!data) throw Error('Data undefined');

    const hasChildren: HasChildren = this.recognizer
      .recognizeBehaviours(data)
      .find(b => (b as HasChildren).getChildrenLinks);
    const hasDocNodeLenses: HasDocNodeLenses = this.recognizer
      .recognizeBehaviours(data)
      .find(b => (b as HasDocNodeLenses).docNodeLenses);

    if (!hasChildren) throw Error('hasChildren undefined');
    if (!hasDocNodeLenses) throw Error('hasDocNodeLenses undefined');

    const node: DocNode = {
      ref,
      ix,
      hasChildren,
      childrenNodes: [],
      data,
      draft: { ...data.object },
      entityType,
      headId,
      hasDocNodeLenses,
      editable,
      authority,
      context,
      focused: false
    };

    if (LOGINFO) this.logger.log('loadNode() post', { ref, ix, node });

    return node;
  }

  defaultEntity(text: string, type: TextType) {
    return {
      data: { text, type, links: [] },
      entityType: DocumentsBindings.TextNodeType
    };
  }

  getStore(eveesAuthority: string, type: string): CASSource {
    if (!this.remotesMap) throw new Error('remotes config undefined');
    const remote = this.eveesRemotes.find(r => r.authority === eveesAuthority);

    if (!remote) throw new Error(`Could not find evees remote with authority ID ${eveesAuthority}`);

    return this.remotesMap(remote, type);
  }

  hasChangesAll() {
    if (!this.doc) return true;
    return this.hasChangesRec(this.doc);
  }

  hasChanges(node: DocNode) {
    if (node.ref === '') return true; // is placeholder
    if (!node.data) return true;
    if (!isEqual(node.data.object, node.draft)) return true;
    return false;
  }

  hasChangesRec(node: DocNode) {
    if (this.hasChanges(node)) return true;
    const ix = node.childrenNodes.find(child => this.hasChangesRec(child));
    if (ix !== undefined) return true;
    return false;
  }

  performUpdate() {
    this.docHasChanges = this.hasChangesAll();
    super.performUpdate();
  }

  async persistAll() {
    if (!this.doc) return;
    await this.persistNodeRec(this.doc);
    /** reload doc from backend */
    await this.loadDoc();
    this.requestUpdate();
  }

  async persistNodeRec(node: DocNode) {
    const persistChildren = node.childrenNodes.map(child => this.persistNodeRec(child));
    await Promise.all(persistChildren);

    /** set the children with the children refs (which were created above) */
    node.draft = node.hasChildren.replaceChildrenLinks(node.draft)(
      node.childrenNodes.map(node => node.ref)
    );

    await this.persistNode(node);
  }

  async persistNode(node: DocNode) {
    const isPlaceholder = node.ref === undefined || node.ref === '';

    if (!isPlaceholder && node.data !== undefined && isEqual(node.data.object, node.draft)) {
      /** nothing to persist here */
      return;
    }

    /** if its a placeholder create an object, otherwise make a commit */
    switch (node.entityType) {
      case EveesModule.bindings.PerspectiveType:
        if (isPlaceholder) {
          node.ref = await this.createEvee(
            node.draft,
            node.entityType,
            node.authority,
            node.context as string
          );
        } else {
          await this.updateEvee(node);
        }
        break;

      case EveesModule.bindings.CommitType:
        const commitParents = isPlaceholder ? [] : node.headId ? [node.headId] : [];
        const commitId = await this.createCommit(
          node.draft,
          node.entityType,
          node.authority,
          commitParents
        );
        node.ref = commitId;
        break;

      default:
        const store = this.getStore(node.authority, node.entityType);
        const dataId = await this.createEntity(node.draft, store.casID);
        node.ref = dataId;
        break;
    }
  }

  async createEntity(content: any, casID: string): Promise<string> {
    const client = this.client as ApolloClient<any>;

    // TODO, replace for a single CREATE mutation
    const createTextNode = await client.mutate({
      mutation: CREATE_ENTITY,
      variables: {
        content: JSON.stringify(content),
        casID: casID
      }
    });
    // }

    return createTextNode.data.createEntity;
  }

  async createCommit(
    content: object,
    type: string,
    authority: string,
    parentsIds?: string[]
  ): Promise<string> {
    const client = this.client as ApolloClient<any>;

    const store = this.getStore(authority, type);
    const objectId = await this.createEntity(content, store.casID);

    const remote = this.eveesRemotes.find(r => r.authority === authority);
    if (!remote) throw new Error(`Remote not found for authority ${authority}`);

    const createCommit = await client.mutate({
      mutation: CREATE_COMMIT,
      variables: {
        dataId: objectId,
        parentsIds,
        casID: remote.casID
      }
    });

    if (LOGINFO) this.logger.info('createCommit()', { content });

    return createCommit.data.createCommit.id;
  }

  async updateEvee(node: DocNode): Promise<void> {
    const eveesRemotes = this.eveesRemotes as EveesRemote[];
    const client = this.client as ApolloClient<any>;

    const commitId = await this.createCommit(
      node.draft,
      node.entityType,
      node.authority,
      node.headId ? [node.headId] : []
    );

    await client.mutate({
      mutation: UPDATE_HEAD,
      variables: {
        perspectiveId: node.ref,
        context: node.context,
        headId: commitId
      }
    });

    /** inform the external world if top element */
    if (this.doc && node.ref === this.doc.ref) {
      this.dispatchEvent(
        new ContentUpdatedEvent({
          bubbles: true,
          composed: true,
          detail: { ref: this.ref as string }
        })
      );
    }
  }

  async createEvee(
    content: object,
    type: string,
    authority: string,
    context: string
  ): Promise<string> {
    const client = this.client as ApolloClient<any>;

    if (LOGINFO) this.logger.log('createEvee()', { content, authority });

    const commitId = await this.createCommit(content, type, authority);

    if (!this.eveesRemotes) throw new Error('eveesRemotes undefined');
    const remote = this.eveesRemotes.find(r => r.authority === authority);
    if (!remote) throw new Error(`Remote not found for authority ${authority}`);

    const createPerspective = await client.mutate({
      mutation: CREATE_PERSPECTIVE,
      variables: {
        headId: commitId,
        context,
        parentId: this.ref,
        casID: remote.casID
      }
    });

    return createPerspective.data.createPerspective.id;
  }

  createPlaceholder(
    ref: string,
    ix: number,
    draft: any,
    authority: string,
    parent: DocNode,
    entityType: string
  ): DocNode {
    const hasChildren = this.recognizer
      .recognizeBehaviours(draft)
      .find(b => (b as HasChildren).getChildrenLinks);
    const hasDocNodeLenses = this.recognizer
      .recognizeBehaviours(draft)
      .find(b => (b as HasDocNodeLenses).docNodeLenses);
    const context = `${parent.context}-${ix}-${Date.now()}`;

    return {
      draft,
      childrenNodes: [],
      hasChildren,
      hasDocNodeLenses,
      entityType,
      ix,
      ref,
      parent,
      authority,
      context,
      editable: true,
      focused: false
    };
  }

  /** node updated as reference */
  async spliceChildren(
    node: DocNode,
    elements: any[] = [],
    index?: number,
    count: number = 0
  ): Promise<DocNode[]> {
    if (LOGINFO) this.logger.log('spliceChildren()', { node, elements, index, count });

    const currentChildren = node.hasChildren.getChildrenLinks(node.draft);
    index = index !== undefined ? index : currentChildren.length;

    /** create objects if elements is not an id */
    const getNewNodes = elements.map((el, ix) => {
      const elIndex = (index as number) + ix;
      if (typeof el !== 'string') {
        if (el.object !== undefined && el.entityType !== undefined) {
          /** element is an object from which a DocNode should be create */
          return Promise.resolve(
            this.createPlaceholder(
              '',
              elIndex,
              el.object,
              node.authority,
              node,
              EveesModule.bindings.CommitType
            )
          );
        } else {
          /** element is a DocNode */
          return Promise.resolve(el);
        }
      } else {
        /** element is a string (a ref) */
        return this.loadNodeRec(el, elIndex, node);
      }
    });

    const newNodes = await Promise.all(getNewNodes);

    let newChildren = [...currentChildren];
    newChildren.splice(index, count, ...newNodes.map(node => node.ref));
    const removed = node.childrenNodes.splice(index, count, ...newNodes);

    /** update ix and parent of child nodes */
    node.childrenNodes.map((child, ix) => {
      child.ix = ix;
      child.parent = node;
    });

    node.draft = node.hasChildren.replaceChildrenLinks(node.draft)(newChildren);

    return removed;
  }

  /** explore node children at path until the last child of the last child is find
   * and returns the path to that element */
  getLastChild(node: DocNode) {
    let child = node;
    while (child.childrenNodes.length > 0) {
      child = child.childrenNodes[child.childrenNodes.length - 1];
    }
    return child;
  }

  getNextSiblingOf(node: DocNode): DocNode | undefined {
    if (!node.parent) return undefined;
    if (node.ix === undefined) return undefined;

    if (node.ix === node.parent.childrenNodes.length - 1) {
      /** this is the last child of its parent */
      return undefined;
    } else {
      /** return the next  */
      return node.parent.childrenNodes[node.ix + 1];
    }
  }

  /** find the next sibling of the parent with a next sibling */
  getNextSiblingOfLastParent(node: DocNode): DocNode | undefined {
    let parent = node.parent;

    let nextSibling = parent ? this.getNextSiblingOf(parent) : undefined;

    while (parent && !nextSibling) {
      parent = parent.parent;
      nextSibling = parent ? this.getNextSiblingOf(parent) : undefined;
    }

    return nextSibling;
  }

  /** the tree of nodes is falttened, this gets the upper node in that flat list */
  getDownwardNode(node: DocNode): DocNode | undefined {
    if (node.childrenNodes.length > 0) {
      /** downward is the first child */
      return node.childrenNodes[0];
    } else {
      let nextSibling = this.getNextSiblingOf(node);
      if (nextSibling) {
        return nextSibling;
      } else {
        return this.getNextSiblingOfLastParent(node);
      }
    }
  }

  getBackwardNode(node: DocNode): DocNode | undefined {
    if (node.ix === undefined) throw new Error('Node dont have an ix');

    if (node.ix === 0) {
      /** backward is the parent */
      return node.parent;
    } else {
      /** backward is the last child of the upper sybling */
      if (!node.parent) return undefined;
      return this.getLastChild(node.parent.childrenNodes[node.ix - 1]);
    }
  }

  async createChild(node: DocNode, newEntity: any, entityType: string, index?: number) {
    if (LOGINFO) this.logger.log('createChild()', { node, newEntity, entityType, index });

    await this.spliceChildren(node, [{ object: newEntity, entityType }], 0);

    /** focus child */
    const child = node.childrenNodes[0];

    if (child.parent) {
      child.parent.focused = false;
    }
    child.focused = true;

    this.requestUpdate();
  }

  async createSibling(node: DocNode, newEntity: any, entityType: string) {
    if (!node.parent) throw new Error('Node dont have a parent');
    if (node.ix === undefined) throw new Error('Node dont have an ix');

    if (LOGINFO) this.logger.log('createSibling()', { node, newEntity, entityType });

    await this.spliceChildren(node.parent, [{ object: newEntity, entityType }], node.ix + 1);

    /** focus sibling */
    const sibling = node.parent.childrenNodes[node.ix + 1];
    node.focused = false;
    sibling.focused = true;

    this.requestUpdate();
  }

  focused(node: DocNode) {
    if (LOGINFO) this.logger.log('focused()', { node });
    node.focused = true;
    this.requestUpdate();
  }

  blured(node: DocNode) {
    if (LOGINFO) this.logger.log('blured()', { node });
    node.focused = false;
    this.requestUpdate();
  }

  focusBackward(node: DocNode) {
    if (LOGINFO) this.logger.log('focusBackward()', { node });

    const backwardNode = this.getBackwardNode(node);
    if (!backwardNode) return;

    node.focused = false;
    backwardNode.focused = true;
    this.requestUpdate();
  }

  focusDownward(node: DocNode) {
    if (LOGINFO) this.logger.log('focusDownward()', { node });

    const downwardNode = this.getDownwardNode(node);
    if (!downwardNode) return;

    node.focused = false;
    downwardNode.focused = true;
    this.requestUpdate();
  }

  async contentChanged(node: DocNode, content: any, lift?: boolean) {
    if (LOGINFO) this.logger.log('contentChanged()', { node, content });

    const oldType = node.draft.type;
    node.draft = content;

    /** react to type change by manipulating the tree */
    /** PAR => TITLE */
    if (oldType === TextType.Paragraph && content.type === TextType.Title) {
      if (lift === undefined || lift === false) {
        await this.nestAfter(node);
      } else {
        if (!node.parent) throw new Error('parent undefined');
        await this.nestAfter(node);
        await this.liftChildren(node.parent, node.ix, 1);
      }
    }

    /** TITLE => PAR */
    if (oldType === TextType.Title && content.type === TextType.Paragraph) {
      /** remove this node children */
      const children = await this.spliceChildren(node, [], 0, node.childrenNodes.length);
      /** append backwards this node with its children as siblings */
      await this.appendBackwards(node, '', [node].concat(children));
    }

    this.requestUpdate();
  }

  /** take all next syblings of node and nest them under it */
  async nestAfter(node: DocNode) {
    if (!node.parent) return;
    if (node.ix === undefined) return;

    const ix = node.ix;
    const ixNext = ix + 1;
    const deltaWithChidren = node.parent.childrenNodes
      .slice(ixNext)
      .findIndex(sibling => sibling.childrenNodes.length > 0);

    /** remove next siblings (until the first sibling with childs is found) from parent */
    const removed = await this.spliceChildren(
      node.parent,
      [],
      ixNext,
      deltaWithChidren !== -1 ? deltaWithChidren : node.parent.childrenNodes.length - ixNext
    );

    /** add them as child of this node */
    await this.spliceChildren(node, removed);
  }

  async liftChildren(node: DocNode, index?: number, count?: number) {
    if (!node.parent) throw new Error('parent undefined');
    if (node.ix === undefined) throw new Error('ix undefined');

    /** default to all children */
    index = index !== undefined ? index : 0;
    count = count !== undefined ? count : node.childrenNodes.length;

    /** remove children */
    const removed = await this.spliceChildren(node, [], index, count);

    /** add to parent */
    await this.spliceChildren(node.parent, removed, node.ix + 1);
  }

  /** content is appended to the node, elements are added as silblings */
  async appendBackwards(node: DocNode, content: any, elements: DocNode[]) {
    const backwardNode = this.getBackwardNode(node);
    if (!backwardNode) throw new Error('backward node not found');

    if (node.parent === undefined) throw new Error('cant remove node');
    if (node.ix === undefined) throw new Error('cant remove node');

    /** set the content to append to the backward node */
    backwardNode.append = content;
    /** remove this node */
    await this.spliceChildren(node.parent, [], node.ix, 1);

    if (elements.length > 0) {
      if (backwardNode.parent !== undefined) {
        if (backwardNode.ix === undefined) throw new Error('cant append elements');
        /** add elements as siblings of backward node */
        await this.spliceChildren(backwardNode.parent, elements, backwardNode.ix + 1);
      } else {
        /** add elements as children of backward node */
        await this.spliceChildren(backwardNode, elements, 0);
      }
    }

    backwardNode.focused = true;
    node.focused = false;
  }

  appended(node: DocNode) {
    node.append = undefined;
    this.requestUpdate();
  }

  async joinBackward(node: DocNode, tail: string) {
    if (LOGINFO) this.logger.log('joinBackward()', { node, tail });

    /** remove this node children */
    const removed = await this.spliceChildren(node, [], 0, node.childrenNodes.length);
    await this.appendBackwards(node, tail, removed);

    this.requestUpdate();
  }

  async pullDownward(node: DocNode) {
    if (LOGINFO) this.logger.log('pullDownward()', { node });

    const next = this.getDownwardNode(node);
    if (!next) return;

    await this.joinBackward(next, next.draft.text);
    this.requestUpdate();
  }

  async lift(node: DocNode) {
    if (!node.parent) throw new Error('parent undefined');
    if (node.ix === undefined) throw new Error('ix undefined');

    await this.liftChildren(node.parent, node.ix, 1);

    this.requestUpdate();
  }

  async split(node: DocNode, tail: string, asChild: boolean) {
    if (LOGINFO) this.logger.log('split()', { node, tail });

    const dftEntity = this.defaultEntity(tail, TextType.Paragraph);

    if (asChild) {
      await this.createChild(node, dftEntity.data, dftEntity.entityType, 0);
    } else {
      await this.createSibling(node, dftEntity.data, dftEntity.entityType);
    }

    this.requestUpdate();
  }

  connectedCallback() {
    super.connectedCallback();

    this.addEventListener('keydown', event => {
      if (event.keyCode === 83) {
        if (event.ctrlKey === true) {
          event.preventDefault();
          this.persistAll();
        }
      }
    });
  }

  renderWithCortex(node: DocNode) {
    return html`
      <cortex-entity hash=${node.ref}></cortex-entity>
    `;
  }

  renderTopRow(node: DocNode) {
    if (LOGINFO) this.logger.log('renderTopRow()', { node });
    /** the ref to which the parent is pointing at */
    const color = this.color;
    const nodeLense = node.hasDocNodeLenses.docNodeLenses()[0];
    const hasIcon = this.hasChanges(node);
    const icon = node.ref === '' ? icons.add_box : icons.edit;

    return html`
      <div class="row">
        <div class="column">
          <div class="evee-info">
<<<<<<< HEAD
            ${node.ref !== '' && node.entityType === 'Perspective'
              ? html`
                  <evees-info-popper
                    first-perspective-id=${node.ref}
                    perspective-id=${node.ref}
                    evee-color=${color}
                  ></evees-info-popper>
                `
              : ''}
=======
            ${(false) ? html`
              <evees-info-popper 
                first-perspective-id=${node.ref}
                perspective-id=${node.ref}
                evee-color=${color}
              ></evees-info-popper>` : ''}
>>>>>>> 53fe7374
          </div>
          <div class="node-content">
            ${nodeLense.render(node, {
              focus: () => this.focused(node),
              blur: () => this.blured(node),
              contentChanged: (content: any, lift: boolean) =>
                this.contentChanged(node, content, lift),
              focusBackward: () => this.focusBackward(node),
              focusDownward: () => this.focusDownward(node),
              joinBackward: (tail: string) => this.joinBackward(node, tail),
              pullDownward: () => this.pullDownward(node),
              lift: () => this.lift(node),
              split: (tail: string, asChild: boolean) => this.split(node, tail, asChild),
              appended: () => this.appended(node)
            })}
            ${hasIcon
              ? html`
                  <div class="node-mark">${icon}</div>
                `
              : ''}
          </div>
        </div>
      </div>
    `;
  }

  renderHere(node: DocNode) {
    return html`
      ${this.renderTopRow(node)}
      ${node.childrenNodes
        ? node.childrenNodes.map(child => {
            return this.renderDocNode(child);
          })
        : ''}
    `;
  }

  renderDocNode(node: DocNode) {
    return html`
<<<<<<< HEAD
      <div style=${styleMap({ backgroundColor: node.focused ? '#f7f6f3' : 'transparent' })}>
        ${node.hasDocNodeLenses.docNodeLenses().length > 0
          ? this.renderHere(node)
          : this.renderWithCortex(node)}
      </div>
    `;
=======
      <div style=${styleMap({ backgroundColor: node.focused ? SELECTED_BACKGROUND : 'transparent' })}>
        ${node.hasDocNodeLenses.docNodeLenses().length > 0 ? 
          this.renderHere(node) : 
          this.renderWithCortex(node)}
      </div>`;
>>>>>>> 53fe7374
  }

  render() {
    if (LOGINFO) this.logger.log('render()', { doc: this.doc });

    if (!this.doc) {
      return html`
        <cortex-loading-placeholder></cortex-loading-placeholder>
      `;
    }

    return html`
      <div class="editor-container">
        <div class="doc-topbar">
          ${this.docHasChanges
            ? html`
                <mwc-button outlined icon="save_alt" @click=${() => this.persistAll()}>
                  commit
                </mwc-button>
              `
            : ''}
        </div>
        ${this.renderDocNode(this.doc)}
      </div>
    `;
  }

  static get styles() {
    return css`
      .editor-container {
        position: relative;
        width: 100%;
      }

      .doc-topbar {
        position: absolute;
        top: -55px;
        right: 35px;
      }

      .column {
        display: flex;
        flex-direction: row;
      }

      .evee-info {
        width: 30px;
      }

      .node-content {
        flex: 1 1 0;
        position: relative;
      }

      .node-mark {
        position: absolute;
        top: 0px;
        left: -6px;
        height: 100%;
        display: flex;
        flex-direction: column;
        justify-content: center;
        fill: rgb(80,80,80,0.2);
      }

      .node-mark svg {
        height: 14px;
        width: 14px;
      }
    `;
  }
}<|MERGE_RESOLUTION|>--- conflicted
+++ resolved
@@ -814,24 +814,12 @@
       <div class="row">
         <div class="column">
           <div class="evee-info">
-<<<<<<< HEAD
-            ${node.ref !== '' && node.entityType === 'Perspective'
-              ? html`
-                  <evees-info-popper
-                    first-perspective-id=${node.ref}
-                    perspective-id=${node.ref}
-                    evee-color=${color}
-                  ></evees-info-popper>
-                `
-              : ''}
-=======
             ${(false) ? html`
               <evees-info-popper 
                 first-perspective-id=${node.ref}
                 perspective-id=${node.ref}
                 evee-color=${color}
               ></evees-info-popper>` : ''}
->>>>>>> 53fe7374
           </div>
           <div class="node-content">
             ${nodeLense.render(node, {
@@ -871,20 +859,11 @@
 
   renderDocNode(node: DocNode) {
     return html`
-<<<<<<< HEAD
-      <div style=${styleMap({ backgroundColor: node.focused ? '#f7f6f3' : 'transparent' })}>
-        ${node.hasDocNodeLenses.docNodeLenses().length > 0
-          ? this.renderHere(node)
-          : this.renderWithCortex(node)}
-      </div>
-    `;
-=======
       <div style=${styleMap({ backgroundColor: node.focused ? SELECTED_BACKGROUND : 'transparent' })}>
         ${node.hasDocNodeLenses.docNodeLenses().length > 0 ? 
           this.renderHere(node) : 
           this.renderWithCortex(node)}
       </div>`;
->>>>>>> 53fe7374
   }
 
   render() {
