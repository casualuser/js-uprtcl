--- conflicted
+++ resolved
@@ -11,7 +11,7 @@
 import { moduleConnect, Logger } from '@uprtcl/micro-orchestrator';
 import { Hashed, Pattern, Creatable, Signed, HasChildren, CortexModule, PatternRecognizer } from '@uprtcl/cortex';
 import { ApolloClientModule, gql, ApolloClient } from '@uprtcl/graphql';
-import { EveesRemote, EveesModule, RemotesConfig, CreateCommitArgs, EveesBindings, CreatePerspectiveArgs, Perspective, Commit, Secured, UPDATE_HEAD, ContentUpdatedEvent } from '@uprtcl/evees';
+import { EveesRemote, EveesModule, RemotesConfig, CreateCommitArgs, EveesBindings, Commit, UPDATE_HEAD, ContentUpdatedEvent } from '@uprtcl/evees';
 import { Source, DiscoveryModule, DiscoveryService } from '@uprtcl/multiplatform';
 
 import { TextType, DocNode, TextNode, EntityType } from 'src/types';
@@ -260,8 +260,7 @@
   async persistNode(node: DocNode) {
 
     const isPlaceholder = node.ref === undefined || node.ref === '';
-    const store = this.getStore(node.authority);
-
+    
     if (!isPlaceholder && (node.data !== undefined) && lodash.isEqual(node.data.object, node.draft)) {
       /** nothing to persist here */
       return 
@@ -278,11 +277,12 @@
         break;
       
       case EntityType.Commit: 
-        const commit = await this.createCommit(node.draft, node.symbol, store.source, node.parent ? [node.parent.ref] : []);
+        const commit = await this.createCommit(node.draft, node.symbol, node.authority, node.parent ? [node.parent.ref] : []);
         node.ref = commit.id;
         break;
 
       case EntityType.Data:
+        const store = this.getStore(node.authority);
         const data = await this.createEntity(node.draft, node.symbol, store.source);
         node.ref = data.id;
         break;
@@ -295,13 +295,19 @@
     return creatable.create()(content, source);
   }
 
-  async createCommit(content: object, symbol: symbol, source: string, parentsIds?: string[]) : Promise<Hashed<Signed<Commit>>> {
-    const object = await this.createEntity(content, symbol, source);
+  async createCommit(content: object, symbol: symbol, authority: string, parentsIds?: string[]) : Promise<Hashed<Signed<Commit>>> {
+    const eveesRemotes = this.eveesRemotes as EveesRemote[];
+
+    const store = this.getStore(authority);
+    const object = await this.createEntity(content, symbol, store.source);
+   
+    const remote = eveesRemotes.find(r => r.authority === authority);
+    if (!remote) throw new Error(`Remote not found for authority ${authority}`);
 
     const creatableCommit = this.getPatternOfSymbol<Creatable<CreateCommitArgs, Signed<Commit>>>(EveesBindings.CommitPattern, 'create');
     const commit = await creatableCommit.create()(
       { parentsIds, dataId: object.id },
-      source
+      remote.source
     );
 
     if (LOGINFO) this.logger.info('createCommit()', {content});
@@ -310,9 +316,10 @@
   }
 
   async updateEvee(node: DocNode): Promise<void> {
+    const eveesRemotes = this.eveesRemotes as EveesRemote[];
     const client = this.client as ApolloClient<any>;
-    const store = await this.getStore(node.authority);
-    const commit = await this.createCommit(node.draft, node.symbol, store.source, node.headId ? [node.headId] : []);
+
+    const commit = await this.createCommit(node.draft, node.symbol, node.authority, node.headId ? [node.headId] : []);
 
     await client.mutate({
       mutation: UPDATE_HEAD,
@@ -336,8 +343,7 @@
   async createEvee(content: object, symbol: symbol, authority: string, context: string): Promise<string> {
     if (LOGINFO) this.logger.log('createEvee()', {content, symbol, authority});
 
-    const store = await this.getStore(authority);
-    const commit = await this.createCommit(content, symbol, store.source);
+    const commit = await this.createCommit(content, symbol, authority);
 
     if (!this.eveesRemotes) throw new Error('eveesRemotes undefined');
     const remote = this.eveesRemotes.find(r => r.authority === authority);
@@ -691,9 +697,9 @@
 
     this.addEventListener('keydown', (event) => {
       if (event.keyCode === 83) {
-        event.preventDefault();
         if (event.ctrlKey === true) {
-          this.commitAll();
+          event.preventDefault();
+          this.persistAll();
         }
       }
     })
@@ -776,13 +782,8 @@
           ${this.docHasChanges ? html`
             <mwc-button 
               outlined
-<<<<<<< HEAD
               icon="save_alt" 
-              @click=${() => this.commitAll()}>
-=======
-              icon="swap_horizontal" 
               @click=${() => this.persistAll()}>
->>>>>>> 781ba9c4
               commit
             </mwc-button>` : ''}
         </div>
