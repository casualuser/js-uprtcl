--- conflicted
+++ resolved
@@ -359,16 +359,6 @@
     if (this.shadowRoot == null) return;
     const container = this.shadowRoot.getElementById('editor-content');
 
-<<<<<<< HEAD
-    this.editor.view = new EditorView(container as any, {
-      state: this.editor.state,
-      editable: () => this.isEditable(),
-      dispatchTransaction: transaction => this.dispatchTransaction(transaction),
-      handleDOMEvents: {
-        'focus': () => { this.dispatchEvent(new CustomEvent('focus-changed', { bubbles: true, composed: true, detail: { value: true } }))},
-        'blur': () => { this.dispatchEvent(new CustomEvent('focus-changed', { bubbles: true, composed: true, detail: { value: false } }))}
-      } as any
-=======
     this.editor.view = new EditorView(container, {
       state: state,
       editable: () => this.isEditable(),
@@ -378,7 +368,6 @@
         'blur': () => { this.dispatchEvent(new CustomEvent('focus-changed', { bubbles: true, composed: true, detail: { value: false } })) },
         'keydown': (view, event) => this.keydown(view, event)
       }
->>>>>>> 83cf433f
     });
 
     if (this.focusInit === 'true') {
