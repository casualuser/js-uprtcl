--- conflicted
+++ resolved
@@ -210,7 +210,6 @@
     const onlyChildren = this.onlyChildren !== undefined ? this.onlyChildren : 'false';
 
     return html`
-<<<<<<< HEAD
       <div class="row">
         ${onlyChildren !== 'true'
           ? html`
@@ -235,27 +234,6 @@
               </div>
             `
           : ''}
-=======
-      <div class="column">
-        <div class="row">
-          <div class="evee-info">
-            <slot name="evee"></slot>
-          </div>
-          <div class="node-content">
-            <div
-              class=${contentClasses.join(' ')}
-              contenteditable=${this.editable ? 'true' : 'false'}
-              @input=${e => this.textInput(e)}
-              @blur=${e => this.onBlur(e)}
-            >
-              ${this.data.object.text}
-            </div>
-          </div>
-          <div class="plugins">
-            <slot name="plugins"></slot>
-          </div>
-        </div>
->>>>>>> 74ae9d2a
 
         <div class="node-children">
           ${this.data.object.links.map(
