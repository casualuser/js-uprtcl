--- conflicted
+++ resolved
@@ -23,9 +23,6 @@
   @property({ type: Boolean, attribute: false })
   focused: Boolean = false;
 
-<<<<<<< HEAD
-  symbol: string | undefined = DocumentsBindings.TextNodeEntity;
-=======
   @property({ type: String, attribute: 'toggle-action' })
   toggleAction = 'false';
 
@@ -47,7 +44,6 @@
   actionToChild: any = {};
 
   symbol: symbol | undefined = DocumentsBindings.TextNodeEntity;
->>>>>>> 06027e20
 
   currentText: string | undefined = undefined;
 
