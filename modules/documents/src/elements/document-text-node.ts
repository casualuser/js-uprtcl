import { ApolloClient, gql } from 'apollo-boost';
import { LitElement, property, html, css } from 'lit-element';

import { moduleConnect, Logger, Dictionary } from '@uprtcl/micro-orchestrator';
import { Hashed } from '@uprtcl/cortex';
import { ApolloClientModule, Secured } from '@uprtcl/common';
import { CREATE_COMMIT, CREATE_PERSPECTIVE, Perspective } from '@uprtcl/evees';

import { TextNode, TextType } from '../types';
import { CREATE_TEXT_NODE } from '../graphql/queries';
import { DocumentsModule } from '../documents.module';

export class DocumentTextNode extends moduleConnect(LitElement) {
  logger = new Logger('DOCUMENT-TEXT-NODE');

  @property({ type: Object })
  data: Hashed<TextNode> | undefined = undefined;

  @property({ type: Object })
  perspective: Secured<Perspective> | undefined = undefined;

  @property({ type: String })
  color: string | undefined = undefined;

  editable: Boolean = true;

  lastChangeTimeout: any;
  lastText!: string;

  textInput(e) {
    this.logger.info('textInput()', e);
  }

  async onBlur(e) {
    if (!this.data) return;

    const newText = e.target['innerText'];

    if (newText === this.data.object.text) return;

    const newContent = {
      ...this.data.object,
      text: newText
    };

    this.logger.info('onBlur()', newContent);

    await this.updateContent(newContent);
  }

<<<<<<< HEAD
  async updateContent(newContent: TextNode): Promise<string> {
    const client: ApolloClient<any> = this.request(ApolloClientModule.bindings.Client);
=======
  async updateContent(newContent: TextNode): Promise<void> {
    if (!this.perspective) return;

    const client: ApolloClient<any> = this.request(ApolloClientModule.types.Client);
    const origin = this.perspective.object.payload.origin;
>>>>>>> 57bcc0a4

    const { remoteLinks }: Dictionary<string> = this.request(DocumentsModule.id);
    const dataUsl = remoteLinks[origin];

    this.logger.info('updateContent() - CREATE_TEXT_NODE', { newContent });
    const result = await client.mutate({
      mutation: CREATE_TEXT_NODE,
      variables: {
        content: newContent,
        usl: dataUsl
      }
    });

    const textNodeId = result.data.createTextNode.id;

    this.dispatchEvent(
      new CustomEvent('update-content', {
        bubbles: true,
        composed: true,
        detail: {
          dataId: textNodeId
        }
      })
    );

    return textNodeId;
  }

  async createChild() {
    if (!this.data) return;
    if (!this.perspective) return;

    const origin = this.perspective.object.payload.origin;

    const { remoteLinks }: Dictionary<string> = this.request(DocumentsModule.id);
    const dataUsl = remoteLinks[origin];

    const newNode = {
      text: 'empty',
      type: TextType.Paragraph,
      links: []
    };

<<<<<<< HEAD
    const client: ApolloClient<any> = this.request(ApolloClientModule.bindings.Client);
=======
    const client: ApolloClient<any> = this.request(ApolloClientModule.types.Client);

    this.logger.info('createChild() - CREATE_TEXT_NODE', { newNode, dataUsl });

>>>>>>> 57bcc0a4
    const result = await client.mutate({
      mutation: CREATE_TEXT_NODE,
      variables: {
        content: newNode,
        usl: dataUsl
      }
    });

    const commit = await client.mutate({
      mutation: CREATE_COMMIT,
      variables: {
        dataId: result.data.createTextNode.id,
        parentsIds: [],
        usl: origin
      }
    });

    const perspective = await client.mutate({
      mutation: CREATE_PERSPECTIVE,
      variables: {
        headId: commit.data.createCommit.id,
        usl: origin
      }
    });

    const newContent = {
      ...this.data.object,
      links: [...this.data.object.links, perspective.data.createPerspective.id]
    };

    this.logger.info('createChild()', newContent);
    await this.updateContent(newContent);
  }

  createSibling() {
    this.logger.info('createSibling()', { dataId: this.data ? this.data.id : undefined });
    this.dispatchEvent(
      new CustomEvent('create-sibling', {
        bubbles: true,
        composed: true,
        detail: {
          dataId: this.data ? this.data.id : undefined
        }
      })
    );
  }

  enterPressed() {
    if (!this.data) return;

    this.logger.info('enterPressed()', { data: this.data });

    if (this.data.object.type === TextType.Title) {
      this.createChild();
    } else {
      this.createSibling();
    }
  }

  connectedCallback() {
    super.connectedCallback();

    this.addEventListener('keypress', e => {
      const key = e.which || e.keyCode;
      // 13 is enter
      if (key === 13) {
        e.preventDefault();
        e.stopPropagation();

        this.enterPressed();
      }
    });

    this.addEventListener('create-sibling', ((e: CustomEvent) => {
      if (!this.data) return;

      this.logger.info('CATCHED EVENT: create-sibling ', { dataId: this.data.id, e });

      // TODO: this.addEventListener listens  this.dispatchEvent ???
      if (e.detail.dataId === this.data.id) return;

      // At this point this should be the text node that is the parent of the source of the event.
      e.stopPropagation();
      this.createChild();
    }) as EventListener);
  }

  render() {
    if (!this.data)
      return html`
        <cortex-loading-placeholder>loading text node...</cortex-loading-placeholder>
      `;

    let contentClasses = this.data.object.type === TextType.Paragraph ? ['paragraph'] : ['title'];
    contentClasses.push('content-editable');

    return html`
      <div class="column">
        <div class="row">
          <div class="evee-info">
            <slot name="evee"></slot>
          </div>
          <div class="node-content">
            <div
              class=${contentClasses.join(' ')}
              contenteditable=${this.editable ? 'true' : 'false'}
              @input=${e => this.textInput(e)}
              @blur=${e => this.onBlur(e)}
            >
              ${this.data.object.text}
            </div>
          </div>
          <div class="plugins">
            <slot name="plugins"></slot>
          </div>
        </div>

        <div class="node-children">
          ${this.data.object.links.map(
            link => html`
              <cortex-entity
                .hash=${link}
                lens-type="evee"
                .context=${{ color: this.color }}
              ></cortex-entity>
            `
          )}
        </div>
      </div>
    `;
  }

  static get styles() {
    return css`
      .column {
        display: flex;
        flex-direction: column;
      }

      .row {
        display: flex;
        flex-direction: row;
      }

      .evee-info {
        flex-grow: 0;
      }

      .node-content {
        flex-grow: 1;
      }

      .content-editable {
        padding: 11px 8px;
      }

      .node-children {
        width: 100%;
      }
    `;
  }
}<|MERGE_RESOLUTION|>--- conflicted
+++ resolved
@@ -48,16 +48,11 @@
     await this.updateContent(newContent);
   }
 
-<<<<<<< HEAD
-  async updateContent(newContent: TextNode): Promise<string> {
-    const client: ApolloClient<any> = this.request(ApolloClientModule.bindings.Client);
-=======
   async updateContent(newContent: TextNode): Promise<void> {
     if (!this.perspective) return;
 
-    const client: ApolloClient<any> = this.request(ApolloClientModule.types.Client);
+    const client: ApolloClient<any> = this.request(ApolloClientModule.bindings.Client);
     const origin = this.perspective.object.payload.origin;
->>>>>>> 57bcc0a4
 
     const { remoteLinks }: Dictionary<string> = this.request(DocumentsModule.id);
     const dataUsl = remoteLinks[origin];
@@ -101,14 +96,7 @@
       links: []
     };
 
-<<<<<<< HEAD
     const client: ApolloClient<any> = this.request(ApolloClientModule.bindings.Client);
-=======
-    const client: ApolloClient<any> = this.request(ApolloClientModule.types.Client);
-
-    this.logger.info('createChild() - CREATE_TEXT_NODE', { newNode, dataUsl });
-
->>>>>>> 57bcc0a4
     const result = await client.mutate({
       mutation: CREATE_TEXT_NODE,
       variables: {
