--- conflicted
+++ resolved
@@ -25,12 +25,7 @@
     "dexie": "^2.0.4",
     "inversify": "^5.0.1",
     "lit-element": "^2.2.1",
-<<<<<<< HEAD
-    "lodash": "^4.17.15",
-    "reflect-metadata": "^0.1.13"
-=======
     "redux": "^4.0.4"
->>>>>>> 12b6735c
   },
   "devDependencies": {
     "@open-wc/testing": "^0.11.1",
@@ -46,10 +41,6 @@
     "rollup-plugin-node-resolve": "^3.4.0",
     "rollup-plugin-sourcemaps": "^0.4.2",
     "rollup-plugin-typescript2": "^0.18.0",
-<<<<<<< HEAD
-    "typescript": "^3.7.2",
-    "webpack-merge": "^4.1.5"
-=======
     "typescript": "^3.7.2"
   },
   "contributors": [
@@ -74,6 +65,5 @@
   },
   "engines": {
     "node": ">=10.0.0"
->>>>>>> 12b6735c
   }
 }