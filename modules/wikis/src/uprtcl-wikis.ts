export { Wiki } from './types';

export { WikiBindings } from './bindings';

// Modules
<<<<<<< HEAD
export { WikisModule } from './wikis.module';
=======
export { WikisModule } from './wikis.module';
>>>>>>> 86da0b32
<|MERGE_RESOLUTION|>--- conflicted
+++ resolved
@@ -3,8 +3,4 @@
 export { WikiBindings } from './bindings';
 
 // Modules
-<<<<<<< HEAD
-export { WikisModule } from './wikis.module';
-=======
-export { WikisModule } from './wikis.module';
->>>>>>> 86da0b32
+export { WikisModule } from './wikis.module';