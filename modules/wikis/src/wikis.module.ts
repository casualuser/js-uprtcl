--- conflicted
+++ resolved
@@ -4,11 +4,7 @@
 import { MicroModule, i18nextModule, Dictionary } from '@uprtcl/micro-orchestrator';
 
 import { WikiDrawer } from './elements/wiki-drawer';
-<<<<<<< HEAD
-import { WikiCommon, WikiLinks, WikiEntity } from './patterns/wiki.entity';
-=======
 import { WikiCommon, WikiLinks } from './patterns/wiki.entity';
->>>>>>> 86da0b32
 import { wikiTypeDefs } from './graphql/schema';
 import { WikiPage } from './elements/wiki-page';
 import { WikiHome } from './elements/wiki-home';
@@ -58,7 +54,6 @@
     customElements.define('wiki-home', WikiHome);
   }
 
-<<<<<<< HEAD
   get submodules() {
     return [
       ...super.submodules,
@@ -67,19 +62,4 @@
       new PatternsModule([new WikiEntity([WikiCommon, WikiLinks])])
     ];
   }
-=======
-  submodules = [
-    new GraphQlSchemaModule(wikiTypeDefs),
-    new i18nextModule('wikis', { en: en }),
-    new StoresModule(
-      this.stores.map(store => ({
-        symbol: WikisModule.bindings.WikisRemote,
-        store: store
-      }))
-    ),
-    new PatternsModule({
-      [WikisModule.bindings.WikiEntity]: [WikiCommon, WikiLinks]
-    })
-  ];
->>>>>>> 86da0b32
 }