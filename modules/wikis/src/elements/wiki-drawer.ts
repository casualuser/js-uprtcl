--- conflicted
+++ resolved
@@ -545,10 +545,6 @@
         }
         .column {
           height: 100%;
-<<<<<<< HEAD
-          background-image: linear-gradient(to bottom, #f7f6f3ff, #f7f6f300);
-=======
->>>>>>> 53fe7374
         }
         .color-bar {
           height: 1vw;
