--- conflicted
+++ resolved
@@ -11,19 +11,6 @@
 };
 
 
-<<<<<<< HEAD
-import { htmlToText, TextType, TextNode, DocumentsBindings } from '@uprtcl/documents';
-import { Logger, moduleConnect } from '@uprtcl/micro-orchestrator';
-import { sharedStyles } from '@uprtcl/lenses';
-import { Entity, Pattern, Create, Signed } from '@uprtcl/cortex';
-import { MenuConfig, EveesRemote, EveesModule, RemotesConfig, CreateCommitArgs, Commit, EveesBindings, UPDATE_HEAD, Secured, eveeColor } from '@uprtcl/evees';
-
-import { Wiki } from '../types';
-import { WikiBindings } from '../bindings';
-import { ApolloClientModule } from '@uprtcl/graphql';
-import { DEFAULT_COLOR } from '@uprtcl/evees';
-import { CASSource } from '@uprtcl/multiplatform';
-=======
 import { htmlToText, TextType, TextNode } from '@uprtcl/documents';
 import { Logger, moduleConnect } from '@uprtcl/micro-orchestrator';
 import { sharedStyles } from '@uprtcl/lenses';
@@ -35,7 +22,6 @@
 import { Wiki } from '../types';
 
 import '@material/mwc-drawer';
->>>>>>> 86da0b32
 
 const LOGINFO = false;
 
@@ -211,57 +197,18 @@
     );
   }
 
-<<<<<<< HEAD
-  getPatternOfSymbol<T>(symbol: string, name: string) {
-    if (LOGINFO) this.logger.log(`getPatternOfSymbol(${symbol.toString()})`);
-
-    const patterns: Pattern<any>[] = this.requestAll(symbol);
-    const create: T | undefined = (patterns.find(
-      pattern => ((pattern as unknown) as T)[name]
-    ) as unknown) as T;
-
-    if (!create) throw new Error(`No creatable pattern registered for a ${patterns[0].type}`);
-
-    return create;
-  }
-
   getStore(eveesAuthority: string): CASSource | undefined {
-=======
-  getStore(eveesAuthority: string): Source | undefined {
->>>>>>> 86da0b32
     if (!this.remotesConfig) return undefined;
     return this.remotesConfig.map(eveesAuthority);
   }
 
   async createPage(page: TextNode, authority: string) {
     if (!this.eveesRemotes) throw new Error('eveesRemotes undefined');
-<<<<<<< HEAD
+    if (!this.client) throw new Error('client undefined');
+
     const remote = this.eveesRemotes.find(r => r.authorityID === authority);
-=======
-    if (!this.client) throw new Error('client undefined');
->>>>>>> 86da0b32
-
-    const remote = this.eveesRemotes.find(r => r.authority === authority);
     if (!remote) throw new Error(`Remote not found for authority ${authority}`);
 
-<<<<<<< HEAD
-    const creatable = this.getPatternOfSymbol<Create<any,any>>(DocumentsBindings.TextNodeEntity, 'create');
-    const store = this.getStore(authority);
-    if (!store) throw new Error('store is undefined');
-    const object = await creatable.create()(page, store.casID);
-
-    const creatableCommit = this.getPatternOfSymbol<Create<CreateCommitArgs, Signed<Commit>>>(EveesBindings.CommitPattern, 'create');
-    const commit = await creatableCommit.create()(
-      { parentsIds: [], dataId: object.id },
-      remote.casID
-    );
-
-    const creatablePerspective = this.getPatternOfSymbol<Create<any,any>>(EveesBindings.PerspectivePattern, 'create');
-    const perspective = await creatablePerspective.create()(
-      { fromDetails: { headId: commit.id } , parentId: this.ref },
-      authority
-    );
-=======
     const store = this.getStore(authority);
     if (!store) throw new Error('store is undefined');
     
@@ -294,7 +241,6 @@
         source: remote.source
       }
     });
->>>>>>> 86da0b32
 
     return createPerspective.data.createPerspective.id;
   }
@@ -302,14 +248,7 @@
   async updateContent(newWiki: Wiki) {
     const client = this.client as ApolloClient<any>;
     const eveesRemotes = this.eveesRemotes as EveesRemote[];
-<<<<<<< HEAD
-    const remote = eveesRemotes.find(r => r.authorityID === this.authority);
-    if (!remote) throw Error(`Remote not found for authority ${this.authority}`);
-
-    const creatable = this.getPatternOfSymbol<Create<any,any>>(WikiBindings.WikiEntity, 'create');
-=======
-    
->>>>>>> 86da0b32
+    
     const store = this.getStore(this.authority);
     if (!store) throw new Error('store is undefined');
     
@@ -321,18 +260,6 @@
       }
     });
 
-<<<<<<< HEAD
-    const createdWiki = await creatable.create()(newWiki, store.casID);
-
-    const creatableCommit = this.getPatternOfSymbol<Create<CreateCommitArgs, Signed<Commit>>>(EveesBindings.CommitPattern, 'create');
-    const commit: Secured<Commit> = await creatableCommit.create()(
-      { 
-        parentsIds: this.currentHeadId ? [this.currentHeadId] : [], 
-        dataId: createdWiki.id 
-      },
-      remote.casID
-    );
-=======
     const remote = eveesRemotes.find(r => r.authority === this.authority);
     if (!remote) throw Error(`Remote not found for authority ${this.authority}`);
 
@@ -346,7 +273,6 @@
     });
 
     const headId = createCommit.data.createCommit.id;
->>>>>>> 86da0b32
 
     await client.mutate({
       mutation: UPDATE_HEAD,
@@ -566,13 +492,8 @@
             : html`
                 <wiki-home
                   wikiHash=${this.ref}
-<<<<<<< HEAD
                   title=${this.wiki.entity.title}
-                  color=${this.color() ? this.color() : ''}
-=======
-                  title=${this.wiki.object.title}
                   color=${this.color()}
->>>>>>> 86da0b32
                 >
                   <evees-info-page 
                     slot="evee-page"
