import { property, html, css, LitElement } from 'lit-element';
import { ApolloClient, gql } from 'apollo-boost';
// import { styleMap } from 'lit-html/directives/style-map';
// https://github.com/Polymer/lit-html/issues/729

export const styleMap = style => {
  return Object.entries(style).reduce((styleString, [propName, propValue]) => {
    propName = propName.replace(/([A-Z])/g, matches => `-${matches[0].toLowerCase()}`);
    return `${styleString}${propName}:${propValue};`;
  }, '');
};

import { htmlToText, TextType, TextNode, DocumentsModule } from '@uprtcl/documents';
import { Logger, moduleConnect } from '@uprtcl/micro-orchestrator';
import { sharedStyles } from '@uprtcl/lenses';
import { Entity } from '@uprtcl/cortex';
import {
  MenuConfig,
  EveesRemote,
  EveesModule,
  eveeColor,
  DEFAULT_COLOR,
  UPDATE_HEAD,
  CREATE_COMMIT,
  CREATE_PERSPECTIVE,
  CREATE_ENTITY,
  RemoteMap
} from '@uprtcl/evees';
import { ApolloClientModule } from '@uprtcl/graphql';
import { CASSource } from '@uprtcl/multiplatform';

import { Wiki } from '../types';

import '@material/mwc-drawer';
import { WikiBindings } from 'src/bindings';

const LOGINFO = false;

export class WikiDrawer extends moduleConnect(LitElement) {
  logger = new Logger('WIKI-DRAWER');

  @property({ type: String, attribute: 'ref' })
  firstRef: string | undefined = undefined;
  
  @property({ type: String, attribute: 'default-authority'})
  defaultAuthority: string | undefined = undefined;

  @property({ type: String, attribute: false })
  ref: string | undefined = undefined;

  @property({ type: Object, attribute: false })
  wiki: Entity<Wiki> | undefined;

  @property({ type: Number })
  selectedPageIx: number | undefined = undefined;

  @property({ type: Object, attribute: false })
  pagesList: Array<{ title: string; id: string }> | undefined = undefined;

  authority: string = '';
  context: string = '';
  currentHeadId: string | undefined = undefined;
  editable: boolean = false;

  protected client!: ApolloClient<any>;
  protected eveesRemotes!: EveesRemote[];
  protected remoteMap!: RemoteMap;

  async firstUpdated() {
    this.client = this.request(ApolloClientModule.bindings.Client);
    this.eveesRemotes = this.requestAll(EveesModule.bindings.EveesRemote);
    this.remoteMap = this.request(EveesModule.bindings.RemoteMap);

    this.ref = this.firstRef;

    this.logger.log('firstUpdated()', { ref: this.ref });

    this.loadWiki();
  }

  updated(changedProperties) {
    if (changedProperties.has('ref')) {
      if (changedProperties.get('ref') !== undefined) {
        this.loadWiki();
      }
    }
  }

  color() {
    if (this.firstRef === this.ref) {
      return DEFAULT_COLOR;
    } else {
      return eveeColor(this.ref as string);
    }
  }

  async loadWiki() {
    const result = await this.client.query({
      query: gql`
      {
        entity(ref: "${this.ref}") {
          id
          ... on Perspective {
            payload {
              authority
            }
            head {
              id 
              ... on Commit {
                data {
                  id
                  ... on Wiki {
                    title
                    pages {
                      id
                    }
                  }
                }
              }
            }
            context {
              id
            }
          }
          _context {
            patterns {
              accessControl {
                canWrite
              }
            }
          }
        }
      }`
    });

    this.authority = result.data.entity.payload.authority;
    this.currentHeadId = result.data.entity.head.id;
    this.editable = result.data.entity._context.patterns.accessControl.canWrite;
    this.context = result.data.entity.context.id;

    this.wiki = {
      id: result.data.entity.head.data.id,
      object: {
        title: result.data.entity.head.data.title,
        pages: result.data.entity.head.data.pages.map(p => p.id)
      }
    };

    this.logger.log('loadWiki()', { this: this, result });

    this.loadPagesData();

    this.requestUpdate();
  }

  async loadPagesData() {
    if (!this.wiki) return;

    this.logger.log('loadPagesData()');

    const pagesListPromises = this.wiki.object.pages.map(async pageId => {
      if (!this.client) throw new Error('client is undefined');
      const result = await this.client.query({
        query: gql`
        {
          entity(ref: "${pageId}") {
            id
            _context {
              patterns {
                content {
                  id
                  _context {
                    patterns {
                      title
                    }
                  }
                }
              }
            }
          }
        }`
      });

      return {
        id: pageId,
        title: result.data.entity._context.patterns.content._context.patterns.title
      };
    });

    this.pagesList = await Promise.all(pagesListPromises);
    this.logger.log('loadPagesData()', { pagesList: this.pagesList });
  }

  selectPage(ix: number | undefined) {
    if (!this.wiki) return;

    this.selectedPageIx = ix;

    if (this.selectedPageIx === undefined) {
      return;
    }

    this.dispatchEvent(
      new CustomEvent('page-selected', {
        detail: {
          pageId: this.wiki.object.pages[this.selectedPageIx]
        }
      })
    );
  }

  getStore(authority: string, type: string): CASSource | undefined {
    const remote = this.eveesRemotes.find(r => r.authority === authority);
    if (!remote) throw new Error(`Remote not found for authority ${authority}`);
    return this.remoteMap(remote);
  }

  async createPage(page: TextNode, authority: string) {
    if (!this.eveesRemotes) throw new Error('eveesRemotes undefined');
    if (!this.client) throw new Error('client undefined');

    const remote = this.eveesRemotes.find(r => r.authority === authority);
    if (!remote) throw new Error(`Remote not found for authority ${authority}`);

    const store = this.getStore(authority, DocumentsModule.bindings.TextNodeType);
    if (!store) throw new Error('store is undefined');

    const createTextNode = await this.client.mutate({
      mutation: CREATE_ENTITY,
      variables: {
        content: JSON.stringify(page),
        casID: store.casID
      }
    });

    const createCommit = await this.client.mutate({
      mutation: CREATE_COMMIT,
      variables: {
        dataId: createTextNode.data.createEntity,
        parentsIds: [],
        casID: remote.casID
      }
    });

    const headId = createCommit.data.createCommit.id;

    const createPerspective = await this.client.mutate({
      mutation: CREATE_PERSPECTIVE,
      variables: {
        authority: this.authority,
        headId: headId,
        parentId: this.ref,
        context: `${this.context}_${Date.now()}`,
        casID: remote.casID
      }
    });

    return createPerspective.data.createPerspective.id;
  }

  async updateContent(newWiki: Wiki) {
    const store = this.getStore(this.authority, WikiBindings.WikiType);
    if (!store) throw new Error('store is undefined');

    const createWiki = await this.client.mutate({
      mutation: CREATE_ENTITY,
      variables: {
        content: JSON.stringify(newWiki),
        casID: store.casID
      }
    });

    const remote = this.eveesRemotes.find(r => r.authority === this.authority);
    if (!remote) throw Error(`Remote not found for authority ${this.authority}`);

    const createCommit = await this.client.mutate({
      mutation: CREATE_COMMIT,
      variables: {
        dataId: createWiki.data.createEntity,
        parentsIds: this.currentHeadId ? [this.currentHeadId] : [],
        casID: remote.casID
      }
    });

    const headId = createCommit.data.createCommit.id;

    await this.client.mutate({
      mutation: UPDATE_HEAD,
      variables: {
        perspectiveId: this.ref,
        headId: headId
      }
    });

    this.currentHeadId = headId;

    this.logger.info('updateContent()', newWiki);

    this.loadWiki();
  }

  async splicePages(pages: any[], index: number, count: number) {
    if (!this.wiki) throw new Error('wiki undefined');

    const getPages = pages.map(page => {
      if (typeof page !== 'string') {
        return this.createPage(page, this.authority);
      } else {
        return Promise.resolve(page);
      }
    });

    const pagesIds = await Promise.all(getPages);

    const newObject = { ...this.wiki.object };
    const removed = newObject.pages.splice(index, count, ...pagesIds);

    return {
      entity: newObject,
      removed
    };
  }

  async newPage(index?: number) {
    if (!this.wiki) return;

    const newPage: TextNode = {
      text: '',
      type: TextType.Title,
      links: []
    };

    index = index === undefined ? this.wiki.object.pages.length : index;

    const result = await this.splicePages([newPage], index, 0);
    if (!result.entity) throw Error('problem with splice pages');

    await this.updateContent(result.entity);

    this.selectedPageIx = index;
  }

  async movePage(fromIndex: number, toIndex: number) {
    const { removed } = await this.splicePages([], fromIndex, 1);
<<<<<<< HEAD
    await this.splicePages(removed as string[], fromIndex, 1);

=======
    const { entity } = await this.splicePages(removed as string[], fromIndex, 1);

    await this.updateContent(entity);
    
>>>>>>> db25ff71
    if (this.selectedPageIx === undefined) return;

    /** this page was moved */
    if (fromIndex === this.selectedPageIx) {
      this.selectPage(toIndex);
    } else {
      /** a non selected page was moved to the selected index */
      if (toIndex === this.selectedPageIx) {
        this.selectPage(fromIndex);
      }
    }
  }

  async removePage(pageIndex: number) {
    const { entity } = await this.splicePages([], pageIndex, 1);
    await this.updateContent(entity);
    
    if (this.selectedPageIx === undefined) return;

    /** this page was removed */
    if (pageIndex === this.selectedPageIx) {
      this.selectPage(undefined);
    }

    /** a younger page was removed */
    if (pageIndex < this.selectedPageIx) {
      this.selectedPageIx = this.selectedPageIx - 1;
    }
  }

  async optionOnPage(pageIndex: number, option: string) {
    switch (option) {
      case 'move-up':
        this.movePage(pageIndex, pageIndex - 1);
        break;

      case 'move-down':
        this.movePage(pageIndex, pageIndex + 1);
        break;

      case 'remove':
        this.removePage(pageIndex);
        break;
    }
  }

  connectedCallback() {
    super.connectedCallback();

    this.addEventListener('checkout-perspective', ((event: CustomEvent) => {
      this.ref = event.detail.perspectiveId;
    }) as EventListener);
  }

  renderPageList() {
    if (!this.pagesList)
      return html`
        <cortex-loading-placeholder></cortex-loading-placeholder>
      `;

    if (this.pagesList.length === 0)
      return html`
        <div class="empty">
          <span><i>${this.t('wikis:no-pages-yet')}</i></span>
        </div>
      `;

    return html`
      <mwc-list>
        ${this.pagesList.map((page, ix) => {
          const menuConfig: MenuConfig = {
            'move-up': {
              disabled: ix === 0,
              text: 'move up',
              graphic: 'arrow_upward'
            },
            'move-down': {
              disabled: ix === (this.pagesList as any[]).length - 1,
              text: 'move down',
              graphic: 'arrow_downward'
            },
            remove: {
              disabled: false,
              text: 'remove',
              graphic: 'clear'
            }
          };
          // this.logger.log(`rendering page title ${page.id}`, menuConfig);
          const text = htmlToText(page.title);
          const empty = text === '';
          const selected = this.selectedPageIx === ix;

          let classes: string[] = [];

          if (empty) classes.push('title-empty');
          if (selected) classes.push('title-selected');

          return html`
            <evees-list-item
              class=${classes.join(' ')}
              text=${empty ? 'untitled' : text}
              selected=${selected ? 'true' : 'false'}
              @item-click=${() => this.selectPage(ix)}
              @option-click=${e => this.optionOnPage(ix, e.detail.option)}
              .config=${menuConfig}
            >
            </evees-list-item>
          `;
        })}
      </mwc-list>
    `;
  }

  render() {
    this.logger.log('render()', { wiki: this.wiki, ref: this.ref, editable: this.editable });
    if (!this.wiki || !this.ref)
      return html`
        <cortex-loading-placeholder></cortex-loading-placeholder>
      `;

    return html`
      <div class="app-drawer">

        <div class="app-navbar">
          <div
            class="color-bar"
            style=${styleMap({
              backgroundColor: this.color()
            })}
          ></div>

          <div>
            ${this.renderPageList()}
          </div>

          ${this.editable
            ? html`
                <div class="button-row">
                  <mwc-button outlined icon="note_add" @click=${() => this.newPage()}>
                    ${this.t('wikis:new-page')}
                  </mwc-button>
                </div>
              `
            : html``}
        </div>

        <div class="app-content">
          ${this.selectedPageIx !== undefined
            ? html`
                <wiki-page
                  @nav-back=${() => this.selectPage(undefined)}
                  @page-title-changed=${() => this.loadPagesData()}
                  pageHash=${this.wiki.object.pages[this.selectedPageIx]}
                  color=${this.color() ? this.color() : ''}
                >
                </wiki-page>
              `
            : html`
                <wiki-home
                  wikiHash=${this.ref}
                  title=${this.wiki.object.title}
                  color=${this.color()}
                >
                  <evees-info-page
                    slot="evee-page"
                    first-perspective-id=${this.firstRef as string}
                    perspective-id=${this.ref}
                    evee-color=${this.color()}
                    default-authority=${this.defaultAuthority as string}
                  ></evees-info-page>
                </wiki-home>
              `}
        </div>
      </div>
    `;
  }

  static get styles() {
    return [
      sharedStyles,
      css`
        :host {
          display: flex;
          flex: 1 1 0;
          flex-direction: column;
          font-family: -apple-system, BlinkMacSystemFont, 'Segoe UI', Helvetica, 'Apple Color Emoji',
            Arial, sans-serif, 'Segoe UI Emoji', 'Segoe UI Symbol';
          color: #37352f;
          --mdc-theme-primary: #2196f3;
        }
        .app-drawer {
          flex: 1 1 0;
          display: flex;
          flex-direction: horizontal;
        }
        .app-navbar {
          width: 260px;
        }
        .app-content {
          flex: 1 1 0;
          border-left: solid #cccccc 1px;
        }
        .evee-info {
          height: 40px;
        }
        .column {
          height: 100%;
        }
        .color-bar {
          height: 1vw;
          max-height: 5px;
          width: 100%;
        }
        .title-empty {
          color: #a2a8aa;
          font-style: italic;
        }
        .title-selected {
          font-weight: bold;
        }
        .empty {
          width: 100%;
          text-align: center;
          padding-top: 24px;
          color: #a2a8aa;
        }
        .button-row {
          text-align: center;
          width: calc(100% - 20px);
          padding: 16px 10px 8px 10px;
          display: flex;
        }
        .button-row mwc-button {
          flex-grow: 1;
        }
      `
    ];
  }
}<|MERGE_RESOLUTION|>--- conflicted
+++ resolved
@@ -342,15 +342,10 @@
 
   async movePage(fromIndex: number, toIndex: number) {
     const { removed } = await this.splicePages([], fromIndex, 1);
-<<<<<<< HEAD
-    await this.splicePages(removed as string[], fromIndex, 1);
-
-=======
     const { entity } = await this.splicePages(removed as string[], fromIndex, 1);
 
     await this.updateContent(entity);
     
->>>>>>> db25ff71
     if (this.selectedPageIx === undefined) return;
 
     /** this page was moved */
