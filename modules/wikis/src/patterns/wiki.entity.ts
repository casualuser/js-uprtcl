--- conflicted
+++ resolved
@@ -1,25 +1,13 @@
-<<<<<<< HEAD
 import { html } from 'lit-element';
 import { injectable } from 'inversify';
 
 import { Logger } from '@uprtcl/micro-orchestrator';
-import { Pattern, Entity, recognizeEntity, HasChildren, New } from '@uprtcl/cortex';
-import { Merge, MergeStrategy, mergeStrings, UprtclAction } from '@uprtcl/evees';
-import { HasLenses, Lens } from '@uprtcl/lenses';
-
-import { Wiki } from '../types';
-=======
-import { html, TemplateResult } from 'lit-element';
-import { injectable, inject } from 'inversify';
-
-import { Logger } from '@uprtcl/micro-orchestrator';
-import { Pattern, Hashed, Hashable, Entity, HasChildren } from '@uprtcl/cortex';
-import { Mergeable, EveesModule, MergeStrategy, mergeStrings, UprtclAction } from '@uprtcl/evees';
+import { Pattern, Entity, HasChildren } from '@uprtcl/cortex';
+import { MergeStrategy, mergeStrings, UprtclAction } from '@uprtcl/evees';
 import { HasLenses, Lens } from '@uprtcl/lenses';
 
 import { Wiki } from '../types';
 import { NodeActions } from '@uprtcl/evees';
->>>>>>> 86da0b32
 
 const propertyOrder = ['title', 'pages'];
 
@@ -59,15 +47,10 @@
       modifications.map(data => data.entity.title)
     );
 
-<<<<<<< HEAD
-    const [mergedPages, actions] = await mergeStrategy.mergeLinks(
+    // TODO: add entity
+    const mergedPages = await mergeStrategy.mergeLinks(
       originalNode.entity.pages,
       modifications.map(data => data.entity.pages),
-=======
-    const mergedPages = await mergeStrategy.mergeLinks(
-      originalNode.pages,
-      modifications.map(data => data.pages),
->>>>>>> 86da0b32
       config
     );
 
@@ -84,7 +67,7 @@
 }
 
 @injectable()
-export class WikiCommon implements HasLenses<Entity<Wiki>>, New<Partial<Wiki>, Wiki> {
+export class WikiCommon implements HasLenses<Entity<Wiki>> {
   lenses = (wiki: Entity<Wiki>): Lens[] => {
     return [
       {
@@ -105,14 +88,4 @@
       }
     ];
   };
-<<<<<<< HEAD
-
-  new = () => async (node: Partial<Wiki>): Promise<Wiki> => {
-    const pages = node && node.pages ? node.pages : [];
-    const title = node && node.title ? node.title : '';
-
-    return { pages, title };
-  };
-=======
->>>>>>> 86da0b32
 }