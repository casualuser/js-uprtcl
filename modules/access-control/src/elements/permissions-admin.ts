--- conflicted
+++ resolved
@@ -18,13 +18,8 @@
 
   @property({ type: Object, attribute: false })
   permissions!: BasicAdminPermissions;
-<<<<<<< HEAD
-
-  @property()
-=======
   
   @property({ type: Boolean, attribute: false })
->>>>>>> db25ff71
   canWrite!: boolean;
 
   firstUpdated() {
