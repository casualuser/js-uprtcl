import { LitElement, property, html } from 'lit-element';
import { ApolloClient, gql } from 'apollo-boost';

import { moduleConnect } from '@uprtcl/micro-orchestrator';
import { ApolloClientModule } from '@uprtcl/graphql';

export class PermissionsForEntity extends moduleConnect(LitElement) {
<<<<<<< HEAD
  @property()
  public ref!: String;
=======
  @property({type: String})
  public hash!: string;
>>>>>>> 53fe7374

  @property({type: Object, attribute: false})
  private permissions: string | undefined;

  @property({type: Boolean, attribute: false})
  private canWrite: boolean | undefined;

  firstUpdated() {
    this.loadPermissions();
  }

  updated(changedProperties) {
    if(changedProperties.has('hash')) {
      if(changedProperties.get('hash') !== undefined) {
        this.loadPermissions();
      }
    }
  }

  async loadPermissions() {
    this.permissions = undefined;

    const client: ApolloClient<any> = this.request(ApolloClientModule.bindings.Client);

    const result = await client.query({
      query: gql`
      {
          entity(ref: "${this.ref}") {
            id
              _context {
                  patterns {
                      accessControl {
                          permissions
                          canWrite
                      }
                  }
              }
          }
      }
      `
    });

    this.permissions = result.data.entity._context.patterns.accessControl.permissions;
    this.canWrite = result.data.entity._context.patterns.accessControl.canWrite;
  }

  render() {
    if (!this.permissions)
      return html`
        <cortex-loading-placeholder></cortex-loading-placeholder>
      `;

    return html`
      <cortex-pattern
        .pattern=${this.permissions}
        .context=${{ canWrite: this.canWrite, entityId: this.ref }}
      ></cortex-pattern>
    `;
  }
}<|MERGE_RESOLUTION|>--- conflicted
+++ resolved
@@ -5,13 +5,8 @@
 import { ApolloClientModule } from '@uprtcl/graphql';
 
 export class PermissionsForEntity extends moduleConnect(LitElement) {
-<<<<<<< HEAD
-  @property()
-  public ref!: String;
-=======
   @property({type: String})
   public hash!: string;
->>>>>>> 53fe7374
 
   @property({type: Object, attribute: false})
   private permissions: string | undefined;
