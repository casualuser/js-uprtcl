--- conflicted
+++ resolved
@@ -1,22 +1,14 @@
-<<<<<<< HEAD
+import { ApolloClient } from 'apollo-boost';
+
 import { PatternRecognizer, CortexModule, Entity } from '@uprtcl/cortex';
-import { DiscoveryModule, MultiSourceService } from '@uprtcl/multiplatform';
-import { Authority, loadEntity } from '@uprtcl/multiplatform';
-=======
-import { Hashed, PatternRecognizer, CortexModule } from '@uprtcl/cortex';
-import { DiscoveryModule, DiscoveryService } from '@uprtcl/multiplatform';
->>>>>>> db25ff71
+import { loadEntity } from '@uprtcl/multiplatform';
+import { ApolloClientModule } from '@uprtcl/graphql';
 
 import { Permissions } from '../behaviours/permissions';
 import { Updatable } from '../behaviours/updatable';
 import { AccessControlService } from '../services/access-control.service';
 import { BasicAdminPermissions } from '../services/basic-admin-control.service';
-<<<<<<< HEAD
-import { ApolloClient } from 'apollo-boost';
-import { ApolloClientModule } from '@uprtcl/graphql';
-=======
 import { Authority } from '../types/authority';
->>>>>>> db25ff71
 
 export const accessControlResolvers = {
   Mutation: {
