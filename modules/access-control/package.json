{
  "name": "@uprtcl/access-control",
<<<<<<< HEAD
  "version": "0.0.5-alpha7",
=======
  "version": "0.0.6-alpha.1",
>>>>>>> dba37a17
  "description": "Cortex module implementing access contorl behaviours",
  "homepage": "https://uprtcl.io",
  "scripts": {
    "clean": "rimraf dist",
    "dev": "rollup -w -c rollup.config.ts",
    "build": "npm run clean && rollup -c rollup.config.ts",
    "test": "karma start --coverage",
    "test:watch": "karma start --auto-watch=true --single-run=false"
  },
  "dependencies": {
    "@material/mwc-button": "^0.13.0",
    "@material/mwc-dialog": "^0.13.0",
    "@material/mwc-textfield": "^0.13.0",
<<<<<<< HEAD
    "@uprtcl/cortex": "^0.0.5-alpha7",
    "@uprtcl/graphql": "^0.0.5-alpha7",
    "@uprtcl/lenses": "^0.0.5-alpha7",
    "@uprtcl/micro-orchestrator": "^0.0.5-alpha7",
    "@uprtcl/multiplatform": "^0.0.5-alpha7",
=======
    "@uprtcl/cortex": "^0.0.6-alpha.1",
    "@uprtcl/graphql": "^0.0.6-alpha.1",
    "@uprtcl/lenses": "^0.0.6-alpha.1",
    "@uprtcl/micro-orchestrator": "^0.0.6-alpha.1",
    "@uprtcl/multiplatform": "^0.0.6-alpha.1",
>>>>>>> dba37a17
    "apollo-boost": "^0.4.7",
    "graphql-tag": "^2.10.1",
    "inversify": "^5.0.1",
    "lit-element": "^2.2.1",
    "reflect-metadata": "^0.1.13",
    "rollup-plugin-typescript2": "^0.25.3"
  },
  "devDependencies": {
    "@open-wc/testing": "^2.5.6",
    "@open-wc/testing-karma": "^3.0.0",
    "@rollup/plugin-commonjs": "^11.0.1",
    "@rollup/plugin-json": "^4.0.1",
    "@rollup/plugin-node-resolve": "^7.0.0",
    "@rollup/plugin-replace": "^2.3.1",
    "@types/mocha": "^5.2.7",
    "@types/node": "^10.11.0",
    "graphql": "^14.6.0",
    "karma": "^4.4.1",
    "karma-rollup-preprocessor": "^7.0.3",
    "lodash-es": "^4.17.15",
    "rimraf": "^2.6.2",
    "rollup": "^2.0.5",
    "rollup-plugin-sourcemaps": "^0.5.0",
    "rollup-plugin-typescript2": "^0.25.3",
    "temp-dir": "^2.0.0",
    "typescript": "^3.8.3"
  },
  "contributors": [
    {
      "name": "Guillem Cordoba",
      "email": "guillem.cordoba@gmail.com",
      "url": "https://github.com/guillemcordoba"
    },
    {
      "name": "Pepo Ospina",
      "email": "pepo@collectiveone.org",
      "url": "https://github.com/pepoospina"
    }
  ],
  "license": "MIT",
  "main": "dist/uprtcl-access-control.umd.js",
  "module": "dist/uprtcl-access-control.es5.js",
  "typings": "dist/types/uprtcl-access-control.d.ts",
  "repository": {
    "type": "git",
    "url": "https://github.com/uprtcl/js-uprtcl/"
  },
  "engines": {
    "node": ">=10.0.0"
  },
  "gitHead": "b5d916b6aa57b009dd84f237f9d47192d9e4eef3"
}<|MERGE_RESOLUTION|>--- conflicted
+++ resolved
@@ -1,10 +1,6 @@
 {
   "name": "@uprtcl/access-control",
-<<<<<<< HEAD
-  "version": "0.0.5-alpha7",
-=======
   "version": "0.0.6-alpha.1",
->>>>>>> dba37a17
   "description": "Cortex module implementing access contorl behaviours",
   "homepage": "https://uprtcl.io",
   "scripts": {
@@ -18,19 +14,11 @@
     "@material/mwc-button": "^0.13.0",
     "@material/mwc-dialog": "^0.13.0",
     "@material/mwc-textfield": "^0.13.0",
-<<<<<<< HEAD
-    "@uprtcl/cortex": "^0.0.5-alpha7",
-    "@uprtcl/graphql": "^0.0.5-alpha7",
-    "@uprtcl/lenses": "^0.0.5-alpha7",
-    "@uprtcl/micro-orchestrator": "^0.0.5-alpha7",
-    "@uprtcl/multiplatform": "^0.0.5-alpha7",
-=======
     "@uprtcl/cortex": "^0.0.6-alpha.1",
     "@uprtcl/graphql": "^0.0.6-alpha.1",
     "@uprtcl/lenses": "^0.0.6-alpha.1",
     "@uprtcl/micro-orchestrator": "^0.0.6-alpha.1",
     "@uprtcl/multiplatform": "^0.0.6-alpha.1",
->>>>>>> dba37a17
     "apollo-boost": "^0.4.7",
     "graphql-tag": "^2.10.1",
     "inversify": "^5.0.1",
