{
  "name": "@uprtcl/access-control",
  "version": "0.0.6-alpha.91",
  "description": "Cortex module implementing access contorl behaviours",
  "homepage": "https://uprtcl.io",
  "scripts": {
    "clean": "rimraf dist",
    "dev": "rollup -w -c rollup.config.ts",
    "build": "npm run clean && rollup -c rollup.config.ts",
    "test": "karma start --coverage",
    "test:watch": "karma start --auto-watch=true --single-run=false"
  },
  "dependencies": {
<<<<<<< HEAD
    "@material/mwc-button": "^0.14.1",
    "@material/mwc-dialog": "^0.14.1",
    "@material/mwc-textfield": "^0.14.1",
    "@uprtcl/cortex": "^0.0.6-alpha.6",
    "@uprtcl/graphql": "^0.0.6-alpha.6",
    "@uprtcl/lenses": "^0.0.6-alpha.6",
    "@uprtcl/micro-orchestrator": "^0.0.6-alpha.6",
    "@uprtcl/multiplatform": "^0.0.6-alpha.6",
=======
    "@material/mwc-button": "^0.13.0",
    "@material/mwc-dialog": "^0.13.0",
    "@material/mwc-textfield": "^0.13.0",
    "@uprtcl/cortex": "^0.0.6-alpha.91",
    "@uprtcl/graphql": "^0.0.6-alpha.91",
    "@uprtcl/lenses": "^0.0.6-alpha.91",
    "@uprtcl/micro-orchestrator": "^0.0.6-alpha.91",
    "@uprtcl/multiplatform": "^0.0.6-alpha.91",
>>>>>>> 53fe7374
    "apollo-boost": "^0.4.7",
    "graphql-tag": "^2.10.1",
    "inversify": "^5.0.1",
    "lit-element": "^2.2.1",
    "reflect-metadata": "^0.1.13"
  },
  "devDependencies": {
    "@open-wc/testing": "^2.5.6",
    "@open-wc/testing-karma": "^3.0.0",
    "@rollup/plugin-json": "^4.0.1",
    "@types/mocha": "^5.2.7",
    "@types/node": "^10.11.0",
    "graphql": "^14.6.0",
    "istanbul-instrumenter-loader": "^3.0.1",
    "karma": "^4.4.1",
    "karma-webpack": "^4.0.2",
    "path": "^0.12.7",
    "rimraf": "^2.6.2",
    "rollup": "^2.0.5",
    "rollup-plugin-sourcemaps": "^0.5.0",
    "rollup-plugin-typescript2": "^0.25.3",
    "temp-dir": "^2.0.0",
    "ts-loader": "^6.2.2",
    "typescript": "^3.8.3",
    "webpack": "^4.42.1"
  },
  "contributors": [
    {
      "name": "Guillem Cordoba",
      "email": "guillem.cordoba@gmail.com",
      "url": "https://github.com/guillemcordoba"
    },
    {
      "name": "Pepo Ospina",
      "email": "pepo@collectiveone.org",
      "url": "https://github.com/pepoospina"
    }
  ],
  "license": "MIT",
  "main": "dist/uprtcl-access-control.umd.js",
  "module": "dist/uprtcl-access-control.es5.js",
  "typings": "dist/types/uprtcl-access-control.d.ts",
  "repository": {
    "type": "git",
    "url": "https://github.com/uprtcl/js-uprtcl/"
  },
  "sideEffects": false,
  "engines": {
    "node": ">=10.0.0"
  },
  "gitHead": "b5d916b6aa57b009dd84f237f9d47192d9e4eef3"
}<|MERGE_RESOLUTION|>--- conflicted
+++ resolved
@@ -11,25 +11,14 @@
     "test:watch": "karma start --auto-watch=true --single-run=false"
   },
   "dependencies": {
-<<<<<<< HEAD
     "@material/mwc-button": "^0.14.1",
     "@material/mwc-dialog": "^0.14.1",
     "@material/mwc-textfield": "^0.14.1",
-    "@uprtcl/cortex": "^0.0.6-alpha.6",
-    "@uprtcl/graphql": "^0.0.6-alpha.6",
-    "@uprtcl/lenses": "^0.0.6-alpha.6",
-    "@uprtcl/micro-orchestrator": "^0.0.6-alpha.6",
-    "@uprtcl/multiplatform": "^0.0.6-alpha.6",
-=======
-    "@material/mwc-button": "^0.13.0",
-    "@material/mwc-dialog": "^0.13.0",
-    "@material/mwc-textfield": "^0.13.0",
     "@uprtcl/cortex": "^0.0.6-alpha.91",
     "@uprtcl/graphql": "^0.0.6-alpha.91",
     "@uprtcl/lenses": "^0.0.6-alpha.91",
     "@uprtcl/micro-orchestrator": "^0.0.6-alpha.91",
     "@uprtcl/multiplatform": "^0.0.6-alpha.91",
->>>>>>> 53fe7374
     "apollo-boost": "^0.4.7",
     "graphql-tag": "^2.10.1",
     "inversify": "^5.0.1",
